--- conflicted
+++ resolved
@@ -902,13 +902,8 @@
        allocate(l2x_am (lsize, nlflds))
        !allocate(r2x_om (lsize, nrflds))
        allocate(xao_am (lsize, nxflds))
-<<<<<<< HEAD
-       ! 
+
        allocate (sharedIndex(naflds))
-=======
-
-
->>>>>>> 57695fe3
 
        allocate(lindx(naflds), lmerge(naflds))
        allocate(iindx(naflds), imerge(naflds))
