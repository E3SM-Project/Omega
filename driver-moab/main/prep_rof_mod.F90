--- conflicted
+++ resolved
@@ -451,11 +451,7 @@
                   endif
                else
                   type1 = 3 ! this is type of grid, maybe should be saved on imoab app ?
-<<<<<<< HEAD
-                  arearead = 0
-=======
                   arearead = 0 ! no need for areas
->>>>>>> ca0f658e
                   call moab_map_init_rcfile( mblxid, mbrxid, mbintxlr, type1, &
                         'seq_maps.rc', 'lnd2rof_fmapname:', 'lnd2rof_fmaptype:',samegrid_lr, &
                         arearead, wgtIdl2r, 'mapper_Fl2r MOAB initialization', esmf_map_flag)
@@ -678,25 +674,10 @@
 
             else
                type1 = 3 ! this is type of grid, maybe should be saved on imoab app ?
-<<<<<<< HEAD
-               arearead = 0
-               call moab_map_init_rcfile( mbaxid, mbrxid, mbintxar, type1, &
-                     'seq_maps.rc', 'atm2rof_fmapname:', 'atm2rof_fmaptype:',samegrid_ar, &
-                     arearead, wgtIda2r, 'mapper_Fa2r MOAB initialization', esmf_map_flag)
-                ! this creates a par comm graph between mblxid and mbintxlr, with ids lnd(1)%cplcompid
-               ierr = iMOAB_MigrateMapMesh (mbaxid, mbintxar, mpicom_CPLID, mpigrp_CPLID, &
-                     mpigrp_CPLID, type1, atm(1)%cplcompid, idintx)
-
-               if (ierr .ne. 0) then
-                  write(logunit,*) subname,' error in migrating atm mesh for map atm c2 rof '
-                  call shr_sys_abort(subname//' ERROR in migrating atm mesh for map atm c2 rof ')
-               endif
-=======
                arearead = 0 ! no need for areas
                call moab_map_init_rcfile( mbaxid, mbrxid, mbintxar, type1, &
                      'seq_maps.rc', 'atm2rof_fmapname:', 'atm2rof_fmaptype:',samegrid_ar, &
                      arearead, wgtIdFa2r, 'mapper_Fa2r MOAB initialization', esmf_map_flag)
->>>>>>> ca0f658e
             end if
 
          end if ! if ((mbrxid .ge. 0) .and.  (mbaxid .ge. 0))
