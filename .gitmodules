[submodule "fates"]
	path = components/elm/src/external_models/fates
	url = git@github.com:NGEET/fates.git
[submodule "alm-mpp"]
        path = components/elm/src/external_models/mpp
        url = git@github.com:MPP-LSM/MPP.git
        branch = alm/develop
[submodule "sbetr"]
<<<<<<< HEAD
        path = components/elm/src/external_models/sbetr
        url = git@github.com:BeTR-biogeochemistry-modeling/sbetr.git
[submodule "components/mpas-source"]
	path = components/mpas-source
	url = git@github.com:MPAS-Dev/MPAS-Model.git
=======
	path = components/elm/src/external_models/sbetr
	url = git@github.com:BeTR-biogeochemistry-modeling/sbetr.git
>>>>>>> b71b6092
[submodule "externals/kokkos"]
	path = externals/kokkos
	url = git@github.com:E3SM-Project/kokkos.git
	branch = e3sm/kokkos
[submodule "rrtmgp"]
	path = components/eam/src/physics/rrtmgp/external
	url = git@github.com:E3SM-Project/rte-rrtmgp.git
	branch = master
[submodule "externals/scorpio"]
	path = externals/scorpio
	url = git@github.com:E3SM-Project/scorpio.git
	branch = master
[submodule "externals/scorpio_classic"]
	path = externals/scorpio_classic
	url = git@github.com:E3SM-Project/scorpio.git
	branch = scorpio_classic
[submodule "cosp2"]
	path = components/eam/src/physics/cosp2/external
	url = git@github.com:CFMIP/COSPv2.0.git
	branch = CESM_v2.1.4
[submodule "cime"]
	path = cime
	url = git@github.com:ESMCI/cime.git
	branch = master
[submodule "externals/ekat"]
	path = externals/ekat
	url = git@github.com:E3SM-Project/EKAT.git
[submodule "externals/YAKL"]
	path = externals/YAKL
	url = git@github.com:mrnorman/YAKL.git
[submodule "externals/cub"]
	path = externals/cub
	url = git@github.com:NVlabs/cub.git
[submodule "Submod"]
	branch = rljacob/e3smconfig/elm-name
[submodule "components/mpas-ocean/src/cvmix"]
	path = components/mpas-ocean/src/cvmix
	url = git@github.com:CVMix/CVMix-src.git
[submodule "components/mpas-ocean/src/BGC"]
	path = components/mpas-ocean/src/BGC
	url = git@github.com:E3SM-Project/Ocean-BGC.git
[submodule "components/mpas-ocean/src/gotm"]
	path = components/mpas-ocean/src/gotm
	url = git@github.com:E3SM-Project/GOTMcode.git<|MERGE_RESOLUTION|>--- conflicted
+++ resolved
@@ -2,28 +2,20 @@
 	path = components/elm/src/external_models/fates
 	url = git@github.com:NGEET/fates.git
 [submodule "alm-mpp"]
-        path = components/elm/src/external_models/mpp
-        url = git@github.com:MPP-LSM/MPP.git
-        branch = alm/develop
+	path = components/elm/src/external_models/mpp
+	url = git@github.com:MPP-LSM/MPP.git
+	branch = alm/develop
 [submodule "sbetr"]
-<<<<<<< HEAD
-        path = components/elm/src/external_models/sbetr
-        url = git@github.com:BeTR-biogeochemistry-modeling/sbetr.git
-[submodule "components/mpas-source"]
-	path = components/mpas-source
-	url = git@github.com:MPAS-Dev/MPAS-Model.git
-=======
 	path = components/elm/src/external_models/sbetr
 	url = git@github.com:BeTR-biogeochemistry-modeling/sbetr.git
->>>>>>> b71b6092
 [submodule "externals/kokkos"]
 	path = externals/kokkos
 	url = git@github.com:E3SM-Project/kokkos.git
 	branch = e3sm/kokkos
 [submodule "rrtmgp"]
 	path = components/eam/src/physics/rrtmgp/external
-	url = git@github.com:E3SM-Project/rte-rrtmgp.git
-	branch = master
+	url = git@github.com:RobertPincus/rte-rrtmgp.git
+	branch = develop
 [submodule "externals/scorpio"]
 	path = externals/scorpio
 	url = git@github.com:E3SM-Project/scorpio.git
@@ -41,8 +33,8 @@
 	url = git@github.com:ESMCI/cime.git
 	branch = master
 [submodule "externals/ekat"]
-	path = externals/ekat
-	url = git@github.com:E3SM-Project/EKAT.git
+        path = externals/ekat
+        url = git@github.com:E3SM-Project/EKAT.git
 [submodule "externals/YAKL"]
 	path = externals/YAKL
 	url = git@github.com:mrnorman/YAKL.git
