#!/bin/bash

## CVMix Tag for build
<<<<<<< HEAD
CVMIX_TAG=v0.94b-beta
=======
CVMIX_TAG=v0.95-beta
>>>>>>> f8ede853
## Subdirectory in CVMix repo to use
CVMIX_SUBDIR=src/shared

## Available protocols for acquiring CVMix source code
CVMIX_GIT_HTTP_ADDRESS=https://github.com/CVMix/CVMix-src.git
CVMIX_GIT_SSH_ADDRESS=git@github.com:CVMix/CVMix-src.git
CVMIX_SVN_ADDRESS=https://github.com/CVMix/CVMix-src/tags
CVMIX_WEB_ADDRESS=https://github.com/CVMix/CVMix-src/archive

GIT=`which git`
SVN=`which svn`
PROTOCOL=""

# CVMix exists. Check to see if it is the correct version.
# Otherwise, flush the directory to ensure it's updated.
if [ -d cvmix ]; then

	if [ -d .cvmix_all/.git ]; then
		cd .cvmix_all
		CURR_TAG=$(git describe --tags)
		cd ../
		if [ "${CURR_TAG}" == "${CVMIX_TAG}" ]; then
			echo "CVmix version is current. Skip update"
		else
			unlink cvmix
			rm -rf .cvmix_all
		fi
	else
		unlink cvmix
		rm -rf .cvmix_all
	fi
fi


# CVmix Doesn't exist, need to acquire souce code
# If might have been flushed from the above if, in the case where it was svn or wget that acquired the source.
if [ ! -d cvmix ]; then
	if [ -d .cvmix_all ]; then
		rm -rf .cvmix_all
	fi

	if [ "${GIT}" != "" ]; then
		echo " ** Using git to acquire cvmix source. ** "
		PROTOCOL="git ssh"
		git clone ${CVMIX_GIT_SSH_ADDRESS} .cvmix_all &> /dev/null
		if [ -d .cvmix_all ]; then
			cd .cvmix_all
			git checkout ${CVMIX_TAG} &> /dev/null
			cd ../
			ln -sf .cvmix_all/${CVMIX_SUBDIR} cvmix
		else
			git clone ${CVMIX_GIT_HTTP_ADDRESS} .cvmix_all &> /dev/null
			PROTOCOL="git http"
			if [ -d .cvmix_all ]; then
				cd .cvmix_all
				git checkout ${CVMIX_TAG} &> /dev/null
				cd ../
				ln -sf .cvmix_all/${CVMIX_SUBDIR} cvmix
			fi
		fi
	elif [ "${SVN}" != "" ]; then
		echo " ** Using svn to acquire cvmix source. ** "
		PROTOCOL="svn"
		svn co ${CVMIX_SVN_ADDRESS}/${CVMIX_TAG} .cvmix_all &> /dev/null
		ln -sf .cvmix_all/${CVMIX_SUBDIR} cvmix
	else
		echo " ** Using wget to acquire cvmix source. ** "
		PROTOCOL="svn"
		CVMIX_ZIP_DIR=`echo ${CVMIX_TAG} | sed 's/v//g'`
		CVMIX_ZIP_DIR="CVMix-src-${CVMIX_ZIP_DIR}"
		if [ ! -e .${CVMIX_TAG}.zip ]; then
			wget ${CVMIX_WEB_ADDRESS}/${CVMIX_TAG}.zip &> /dev/null
		fi
		unzip ${CVMIX_TAG}.zip &> /dev/null
		mv ${CVMIX_TAG}.zip .${CVMIX_TAG}.zip
		mv ${CVMIX_ZIP_DIR} .cvmix_all
		ln -sf .cvmix_all/${CVMIX_SUBDIR} cvmix
	fi
fi

if [ ! -d cvmix ]; then
	echo " ****************************************************** "
	echo " ERROR: Build failed to acquire CVMix source."
	echo ""
	echo " Please ensure your proxy information is setup properly for"
	echo " the protocol you use to acquire CVMix."
	echo ""
	echo " The automated script attempted to use: ${PROTOCOL}"
	echo ""
	if [ "${PROTOCOL}" == "git http" ]; then
		echo " This protocol requires setting up the http.proxy git config option."
	elif [ "${PROTOCOL}" == "git ssh" ]; then
		echo " This protocol requires having ssh-keys setup, and ssh access to git@github.com."
		echo " Please use 'ssh -vT git@github.com' to debug issues with ssh keys."
	elif [ "${PROTOCOL}" == "svn" ]; then
		echo " This protocol requires having svn proxys setup properly in ~/.subversion/servers."
	elif [ "${PROTOCOL}" == "wget" ]; then
		echo " This protocol requires having the http_proxy and https_proxy environment variables"
		echo " setup properly for your shell."
	fi
	echo ""
	echo " ****************************************************** "
fi<|MERGE_RESOLUTION|>--- conflicted
+++ resolved
@@ -1,11 +1,7 @@
 #!/bin/bash
 
 ## CVMix Tag for build
-<<<<<<< HEAD
-CVMIX_TAG=v0.94b-beta
-=======
 CVMIX_TAG=v0.95-beta
->>>>>>> f8ede853
 ## Subdirectory in CVMix repo to use
 CVMIX_SUBDIR=src/shared
 
