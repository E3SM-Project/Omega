--- conflicted
+++ resolved
@@ -271,16 +271,10 @@
 
  end subroutine deallocate_radiation_lw
 
-<<<<<<< HEAD
-!=================================================================================================================
- subroutine radiation_lw_from_MPAS(xtime_s,configs,mesh,state,time_lev,diag_physics,atm_input,sfc_input)
-!=================================================================================================================
-=======
-!==================================================================================================
+!=================================================================================================================
  subroutine radiation_lw_from_MPAS(xtime_s,configs,mesh,state,time_lev,diag_physics,atm_input, &
                                    sfc_input,its,ite)
-!==================================================================================================
->>>>>>> 76005fea
+!=================================================================================================================
 
 !input arguments:
  type(mpas_pool_type),intent(in):: mesh
@@ -288,9 +282,11 @@
  type(mpas_pool_type),intent(in):: state
  type(mpas_pool_type),intent(in):: atm_input
  type(mpas_pool_type),intent(in):: sfc_input
+
  integer,intent(in):: its,ite
-
  integer,intent(in):: time_lev
+
+
  real(kind=RKIND),intent(in):: xtime_s
 
 !inout arguments:
@@ -567,19 +563,14 @@
 
  end subroutine radiation_lw_from_MPAS
 
-<<<<<<< HEAD
-!=================================================================================================================
- subroutine radiation_lw_to_MPAS(diag_physics,tend_physics)
-!=================================================================================================================
-=======
-!==================================================================================================
+!=================================================================================================================
  subroutine radiation_lw_to_MPAS(diag_physics,tend_physics,its,ite)
-!==================================================================================================
->>>>>>> 76005fea
+!=================================================================================================================
 
 !input arguments:
  type(mpas_pool_type),intent(inout):: diag_physics
  type(mpas_pool_type),intent(inout):: tend_physics
+
  integer,intent(in):: its,ite
 
 !local pointers:
@@ -654,18 +645,13 @@
 
  end subroutine radiation_lw_to_MPAS
 
-<<<<<<< HEAD
-!=================================================================================================================
- subroutine radiation_camlw_to_MPAS(diag_physics)
-!=================================================================================================================
-=======
-!==================================================================================================
+!=================================================================================================================
  subroutine radiation_camlw_to_MPAS(diag_physics,its,ite)
-!==================================================================================================
->>>>>>> 76005fea
+!=================================================================================================================
 
 !input arguments:
  type(mpas_pool_type),intent(inout):: diag_physics
+
  integer,intent(in):: its,ite
 
 !local variables:
@@ -746,13 +732,8 @@
 
 !=================================================================================================================
  subroutine driver_radiation_lw(xtime_s,configs,mesh,state,time_lev,diag_physics,atm_input, &
-<<<<<<< HEAD
-                                sfc_input,tend_physics)
-!=================================================================================================================
-=======
                                 sfc_input,tend_physics,its,ite)
-!==================================================================================================
->>>>>>> 76005fea
+!=================================================================================================================
 
 !input arguments:
  type(mpas_pool_type),intent(in):: mesh
@@ -776,15 +757,9 @@
  integer:: o3input
  real(kind=RKIND):: radt,xtime_m
 
-<<<<<<< HEAD
 !-----------------------------------------------------------------------------------------------------------------
  call mpas_timer_start("radiation_lw")
 !write(0,100)
-=======
-!--------------------------------------------------------------------------------------------------
-! call mpas_timer_start("radiation_lw")
-! write(0,100)
->>>>>>> 76005fea
 
 !formats:
  100 format(/,' --- enter subroutine driver_radiation_lw: ',i6)
@@ -832,13 +807,8 @@
 !... convert the radiation time_step to minutes:
        radt = dt_radtlw/60.
 
-<<<<<<< HEAD
        call mpas_timer_start("camrad")
 !      write(0,*) '--- enter subroutine camrad_lw: doabsems=',doabsems
-=======
-!       call mpas_timer_start("camrad")
-!       write(0,*) '--- enter subroutine camrad_lw: doabsems=',doabsems
->>>>>>> 76005fea
        call camrad( dolw = .true. , dosw = .false. ,                                         &
                 p_phy         = pres_hyd_p    , p8w           = pres2_hyd_p   ,              &
                 pi_phy        = pi_p          , t_phy         = t_p           ,              &
@@ -896,7 +866,6 @@
  call radiation_lw_to_MPAS(diag_physics,tend_physics,its,ite)
 
 ! write(0,*) '--- end subroutine driver_radiation_lw'
-! call mpas_timer_stop("radiation_lw")
 
 !formats:
  200 format(i3,i3,8(1x,e15.8))
