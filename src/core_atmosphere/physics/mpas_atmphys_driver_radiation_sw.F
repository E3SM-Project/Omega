! Copyright (c) 2013,  Los Alamos National Security, LLC (LANS)
! and the University Corporation for Atmospheric Research (UCAR).
!
! Unless noted otherwise source code is licensed under the BSD license.
! Additional copyright and license information can be found in the LICENSE file
! distributed with this code, or at http://mpas-dev.github.com/license.html
!
!=================================================================================================================
 module mpas_atmphys_driver_radiation_sw
 use mpas_kind_types
 use mpas_pool_routines

 use mpas_atmphys_constants
 use mpas_atmphys_manager, only: gmt,curr_julday,julday,year
 use mpas_atmphys_camrad_init
 use mpas_atmphys_rrtmg_swinit
 use mpas_atmphys_vars
 
!wrf physics:
 use module_ra_cam
 use module_ra_rrtmg_sw

 implicit none
 private
 public:: allocate_radiation_sw,   &
          deallocate_radiation_sw, &
          driver_radiation_sw,     &
          init_radiation_sw,       &
          radconst

!MPAS driver for parameterization of shortwave radiation codes.
!Laura D. Fowler (send comments to laura@ucar.edu).
!2013-05-01.
!
! subroutines in mpas_atmphys_driver_radiation_sw:
! ------------------------------------------------
! allocate_radiation_sw  : allocate local arrays for parameterization of sw radiation codes.
! deallocate_radiation_sw: deallocate local arrays for parameterization of sw radiation codes.
! init_radiation_sw      : initialization of individual sw radiation codes.
! driver_radiation_sw    : main driver (called from subroutine physics_driver).
! radiation_sw_from_MPAS : initialize local arrays.
! radiation_sw_to_MPAS   : copy local arrays to MPAS arrays.
! radconst               : calculate solar declination,...
!
! WRF physics called from driver_radiation_sw:
! --------------------------------------------
! * module_ra_cam        : CAM short wave radiation code.
! * module_ra_rrtmg_sw   : RRTMG short wave radiation code.
!
! add-ons and modifications to sourcecode:
! ----------------------------------------
! * removed the pre-processor option "do_hydrostatic_pressure" before call to subroutines
!   rrtmg_sw and camrad.
!   Laura D. Fowler (laura@ucar.edu) / 2013-05-29.
! * added structure diag in the call to subroutine init_radiation_sw and call to subroutine
!   camradinit for initialization of variable mxaerl.
!   Laura D. Fowler (laura@ucar.edu) / 2013-07-01.
! * modified the call to subroutine rrtmg_swrad to include the option of using the same ozone
!   climatology as the one used in the CAM radiation codes.
!   Laura D. Fowler (laura@ucar.edu) / 2013-07-17.
! * in call to subroutine rrtmg_swrad, replaced the variable g (that originally pointed to
!   gravity) with gravity, for simplicity.
!   Laura D. Fowler (laura@ucar.edu) / 2014-03-21.
! * throughout the sourcecode, replaced all "var_struct" defined arrays by local pointers.
!   Laura D. Fowler (laura@ucar.edu) / 2014-04-22.
! * modified sourcecode to use pools.
!   Laura D. Fowler (laura@ucar.edu) / 2014-05-15.
! * cleaned-up the call to rrtmg_swrad after cleaning up subroutine rrtmg_swrad in module_ra_rrtmg_sw.F.
!   Laura D. Fowler (laura@ucar.edu) / 2016-07-05.
! * added the cloud radii for cloud water, cloud ice, and snow calculated in the Thompson cloud microphysics
!   scheme in the call to subroutine rrtmg_swrad.
!   Laura D. Fowler (laura@ucar.edu) / 2016-07-07.
! * removed qr_p, and qg_p in the call to rrtmg_swrad since not used in the calculation of the cloud optical
!   properties.
!   Laura D. Fowler (laura@ucar.edu) / 2016-07-08.
! * in the call to rrtmg_swrad, substituted the variables qv_p, qc_p, qi_p, and qs_p with qvrad_p, qcrad_p,
!   qirad_p, and qsrad_p initialized in subroutine cloudiness_from_MPAS.
!   Laura D. Fowler (laura@ucar.edu) / 2016-07-09.
<<<<<<< HEAD
! * since we removed the local variable radt_sw_scheme from mpas_atmphys_vars.F, now defines radt_sw_scheme
!   as a pointer to config_radt_sw_scheme.
!   Laura D. Fowler (laura@ucar.edu) / 2917-02-16.
=======
! * in subroutines radiation_sw_from_MPAS, revised the initialization of re_cloud, re_ice, re_snow, to
!   handle the case when the cloud microphysics parameterization is turned off, i.e. config_microp_scheme='off'.
!   Laura D. Fowler (laura@ucar.edu) / 2017-02-10.
>>>>>>> e86d1157


 contains


!=================================================================================================================
 subroutine allocate_radiation_sw(configs,xtime_s)
!=================================================================================================================

!input arguments:
 type(mpas_pool_type),intent(in):: configs
 real(kind=RKIND),intent(in):: xtime_s

!local pointers:
 character(len=StrKIND),pointer:: radt_sw_scheme

!-----------------------------------------------------------------------------------------------------------------

 call mpas_pool_get_config(configs,'config_radt_sw_scheme',radt_sw_scheme)

 if(.not.allocated(f_ice)        ) allocate(f_ice(ims:ime,kms:kme,jms:jme)        )
 if(.not.allocated(f_rain)       ) allocate(f_rain(ims:ime,kms:kme,jms:jme)       )

 if(.not.allocated(xlat_p)       ) allocate(xlat_p(ims:ime,jms:jme)               )
 if(.not.allocated(xlon_p)       ) allocate(xlon_p(ims:ime,jms:jme)               )

 if(.not.allocated(sfc_albedo_p) ) allocate(sfc_albedo_p(ims:ime,jms:jme)         )
 if(.not.allocated(snow_p)       ) allocate(snow_p(ims:ime,jms:jme)               )
 if(.not.allocated(tsk_p)        ) allocate(tsk_p(ims:ime,jms:jme)                )
 if(.not.allocated(xice_p)       ) allocate(xice_p(ims:ime,jms:jme)               )
 if(.not.allocated(xland_p)      ) allocate(xland_p(ims:ime,jms:jme)              )

 if(.not.allocated(coszr_p)      ) allocate(coszr_p(ims:ime,jms:jme)              )
 if(.not.allocated(gsw_p)        ) allocate(gsw_p(ims:ime,jms:jme)                )
 if(.not.allocated(swcf_p)       ) allocate(swcf_p(ims:ime,jms:jme)               )
 if(.not.allocated(swdnb_p)      ) allocate(swdnb_p(ims:ime,jms:jme)              )
 if(.not.allocated(swdnbc_p)     ) allocate(swdnbc_p(ims:ime,jms:jme)             )
 if(.not.allocated(swdnt_p)      ) allocate(swdnt_p(ims:ime,jms:jme)              )
 if(.not.allocated(swdntc_p)     ) allocate(swdntc_p(ims:ime,jms:jme)             )
 if(.not.allocated(swupb_p)      ) allocate(swupb_p(ims:ime,jms:jme)              )
 if(.not.allocated(swupbc_p)     ) allocate(swupbc_p(ims:ime,jms:jme)             )
 if(.not.allocated(swupt_p)      ) allocate(swupt_p(ims:ime,jms:jme)              )
 if(.not.allocated(swuptc_p)     ) allocate(swuptc_p(ims:ime,jms:jme)             )
 
 if(.not.allocated(rthratensw_p) ) allocate(rthratensw_p(ims:ime,kms:kme,jms:jme) )

 radiation_sw_select: select case (trim(radt_sw_scheme))

    case("rrtmg_sw")
       if(.not.allocated(recloud_p)    ) allocate(recloud_p(ims:ime,kms:kme,jms:jme)       )
       if(.not.allocated(reice_p)      ) allocate(reice_p(ims:ime,kms:kme,jms:jme)         )
       if(.not.allocated(resnow_p)     ) allocate(resnow_p(ims:ime,kms:kme,jms:jme)        )

       if(.not.allocated(alswvisdir_p) ) allocate(alswvisdir_p(ims:ime,jms:jme)            )
       if(.not.allocated(alswvisdif_p) ) allocate(alswvisdif_p(ims:ime,jms:jme)            )
       if(.not.allocated(alswnirdir_p) ) allocate(alswnirdir_p(ims:ime,jms:jme)            )
       if(.not.allocated(alswnirdif_p) ) allocate(alswnirdif_p(ims:ime,jms:jme)            )
       if(.not.allocated(swvisdir_p)   ) allocate(swvisdir_p(ims:ime,jms:jme)              )
       if(.not.allocated(swvisdif_p)   ) allocate(swvisdif_p(ims:ime,jms:jme)              )
       if(.not.allocated(swnirdir_p)   ) allocate(swnirdir_p(ims:ime,jms:jme)              )
       if(.not.allocated(swnirdif_p)   ) allocate(swnirdif_p(ims:ime,jms:jme)              )

       if(.not.allocated(swdnflx_p)    ) allocate(swdnflx_p(ims:ime,kms:kme+1,jms:jme)     )
       if(.not.allocated(swdnflxc_p)   ) allocate(swdnflxc_p(ims:ime,kms:kme+1,jms:jme)    )
       if(.not.allocated(swupflx_p)    ) allocate(swupflx_p(ims:ime,kms:kme+1,jms:jme)     )
       if(.not.allocated(swupflxc_p)   ) allocate(swupflxc_p(ims:ime,kms:kme+1,jms:jme)    )

       if(.not.allocated(pin_p)        ) allocate(pin_p(num_oznlevels)                     )
       if(.not.allocated(o3clim_p)     ) allocate(o3clim_p(ims:ime,1:num_oznlevels,jms:jme))

    case("cam_sw")
       if(.not.allocated(glw_p)        ) allocate(glw_p(ims:ime,jms:jme)                )
       if(.not.allocated(lwcf_p)       ) allocate(lwcf_p(ims:ime,jms:jme)               )
       if(.not.allocated(lwdnb_p)      ) allocate(lwdnb_p(ims:ime,jms:jme)              )
       if(.not.allocated(lwdnbc_p)     ) allocate(lwdnbc_p(ims:ime,jms:jme)             )
       if(.not.allocated(lwdnt_p)      ) allocate(lwdnt_p(ims:ime,jms:jme)              )
       if(.not.allocated(lwdntc_p)     ) allocate(lwdntc_p(ims:ime,jms:jme)             )
       if(.not.allocated(lwupb_p)      ) allocate(lwupb_p(ims:ime,jms:jme)              )
       if(.not.allocated(lwupbc_p)     ) allocate(lwupbc_p(ims:ime,jms:jme)             )
       if(.not.allocated(lwupt_p)      ) allocate(lwupt_p(ims:ime,jms:jme)              )
       if(.not.allocated(lwuptc_p)     ) allocate(lwuptc_p(ims:ime,jms:jme)             )
       if(.not.allocated(olrtoa_p)     ) allocate(olrtoa_p(ims:ime,jms:jme)             )
       if(.not.allocated(sfc_emiss_p)  ) allocate(sfc_emiss_p(ims:ime,jms:jme)          )
       if(.not.allocated(rthratenlw_p) ) allocate(rthratenlw_p(ims:ime,kms:kme,jms:jme) )

       if(.not.allocated(cemiss_p)     ) allocate(cemiss_p(ims:ime,kms:kme,jms:jme)     )
       if(.not.allocated(taucldc_p)    ) allocate(taucldc_p(ims:ime,kms:kme,jms:jme)    )
       if(.not.allocated(taucldi_p)    ) allocate(taucldi_p(ims:ime,kms:kme,jms:jme)    )

       if(.not.allocated(pin_p)        ) allocate(pin_p(num_oznlevels)                  )
       if(.not.allocated(ozmixm_p) ) &
          allocate(ozmixm_p(ims:ime,1:num_oznlevels,jms:jme,num_months) )
       
       if(.not.allocated(m_hybi_p)     ) allocate(m_hybi_p(num_aerlevels)               )
       if(.not.allocated(m_psn_p)      ) allocate(m_psn_p(ims:ime,jms:jme)              )
       if(.not.allocated(m_psp_p)      ) allocate(m_psp_p(ims:ime,jms:jme)              )
       if(.not.allocated(aerosolcn_p)  ) &
          allocate(aerosolcn_p(ims:ime,1:num_aerlevels,jms:jme,num_aerosols) )
       if(.not.allocated(aerosolcp_p)  ) &
          allocate(aerosolcp_p(ims:ime,1:num_aerlevels,jms:jme,num_aerosols) )

       !allocate these arrays on the first time step, only:
       if(xtime_s .lt. 1.e-12) then

          if(.not.allocated(emstot_p) ) allocate(emstot_p(ims:ime,kms:kme,jms:jme) )
          if(.not.allocated(abstot_p) ) &
             allocate(abstot_p(ims:ime,kms:kme,cam_abs_dim2,jms:jme) )
          if(.not.allocated(absnxt_p) ) &
             allocate(absnxt_p(ims:ime,kms:kme,cam_abs_dim1,jms:jme) )

       endif

    case default

 end select radiation_sw_select

 end subroutine allocate_radiation_sw

!=================================================================================================================
 subroutine deallocate_radiation_sw(configs)
!=================================================================================================================

!input arguments:
 type(mpas_pool_type),intent(in):: configs

!local pointers:
 character(len=StrKIND),pointer:: radt_sw_scheme

!-----------------------------------------------------------------------------------------------------------------

 call mpas_pool_get_config(configs,'config_radt_sw_scheme',radt_sw_scheme)

 if(allocated(f_ice)        ) deallocate(f_ice        )
 if(allocated(f_rain)       ) deallocate(f_rain       )
 if(allocated(xlat_p)       ) deallocate(xlat_p       )
 if(allocated(xlon_p)       ) deallocate(xlon_p       )
 if(allocated(sfc_albedo_p) ) deallocate(sfc_albedo_p )
 if(allocated(snow_p)       ) deallocate(snow_p       )
 if(allocated(tsk_p)        ) deallocate(tsk_p        )
 if(allocated(xice_p)       ) deallocate(xice_p       )
 if(allocated(xland_p)      ) deallocate(xland_p      )
 if(allocated(coszr_p)      ) deallocate(coszr_p      )
 if(allocated(gsw_p)        ) deallocate(gsw_p        )
 if(allocated(swcf_p)       ) deallocate(swcf_p       )
 if(allocated(swdnb_p)      ) deallocate(swdnb_p      )
 if(allocated(swdnbc_p)     ) deallocate(swdnbc_p     )
 if(allocated(swdnt_p)      ) deallocate(swdnt_p      )
 if(allocated(swdntc_p)     ) deallocate(swdntc_p     )
 if(allocated(swupb_p)      ) deallocate(swupb_p      )
 if(allocated(swupbc_p)     ) deallocate(swupbc_p     )
 if(allocated(swupt_p)      ) deallocate(swupt_p      )
 if(allocated(swuptc_p)     ) deallocate(swuptc_p     )
 
 if(allocated(rthratensw_p) ) deallocate(rthratensw_p )

 radiation_sw_select: select case (trim(radt_sw_scheme))

    case("rrtmg_sw")
       if(allocated(recloud_p)    ) deallocate(recloud_p    )
       if(allocated(reice_p)      ) deallocate(reice_p      )
       if(allocated(resnow_p)     ) deallocate(resnow_p     )

       if(allocated(alswvisdir_p) ) deallocate(alswvisdir_p )
       if(allocated(alswvisdif_p) ) deallocate(alswvisdif_p )
       if(allocated(alswnirdir_p) ) deallocate(alswnirdir_p )
       if(allocated(alswnirdif_p) ) deallocate(alswnirdif_p )

       if(allocated(swdnflx_p)    ) deallocate(swdnflx_p    )
       if(allocated(swdnflxc_p)   ) deallocate(swdnflxc_p   )
       if(allocated(swupflx_p)    ) deallocate(swupflx_p    )
       if(allocated(swupflxc_p)   ) deallocate(swupflxc_p   )

       if(allocated(pin_p)        ) deallocate(pin_p        )
       if(allocated(o3clim_p)     ) deallocate(o3clim_p     )

    case("cam_sw")
       if(allocated(pin_p)        ) deallocate(pin_p        )
       if(allocated(m_hybi_p)     ) deallocate(m_hybi_p     )

       if(allocated(xlat_p)       ) deallocate(xlat_p       )
       if(allocated(xlon_p)       ) deallocate(xlon_p       )

       if(allocated(glw_p)        ) deallocate(glw_p        )
       if(allocated(lwcf_p)       ) deallocate(lwcf_p       )
       if(allocated(lwdnb_p)      ) deallocate(lwdnb_p      )
       if(allocated(lwdnbc_p)     ) deallocate(lwdnbc_p     )
       if(allocated(lwdnt_p)      ) deallocate(lwdnt_p      )
       if(allocated(lwdntc_p)     ) deallocate(lwdntc_p     )
       if(allocated(lwupb_p)      ) deallocate(lwupb_p      )
       if(allocated(lwupbc_p)     ) deallocate(lwupbc_p     )
       if(allocated(lwupt_p)      ) deallocate(lwupt_p      )
       if(allocated(lwuptc_p)     ) deallocate(lwuptc_p     )
       if(allocated(olrtoa_p)     ) deallocate(olrtoa_p     )
       if(allocated(sfc_emiss_p)  ) deallocate(sfc_emiss_p  )
       if(allocated(rthratenlw_p) ) deallocate(rthratenlw_p )

       if(allocated(cemiss_p)     ) deallocate(cemiss_p     )
       if(allocated(ozmixm_p)     ) deallocate(ozmixm_p     )
       if(allocated(taucldc_p)    ) deallocate(taucldc_p    )
       if(allocated(taucldi_p)    ) deallocate(taucldi_p    )

       if(allocated(m_psn_p)      ) deallocate(m_psn_p      )
       if(allocated(m_psp_p)      ) deallocate(m_psp_p      )
       if(allocated(aerosolcn_p)  ) deallocate(aerosolcn_p  )
       if(allocated(aerosolcp_p)  ) deallocate(aerosolcp_p  )

    case default

 end select radiation_sw_select

 end subroutine deallocate_radiation_sw

!=================================================================================================================
 subroutine radiation_sw_from_MPAS(configs,mesh,state,time_lev,diag_physics,atm_input, &
                                   sfc_input,xtime_s,its,ite)
!=================================================================================================================

!input arguments:
 type(mpas_pool_type),intent(in):: mesh
 type(mpas_pool_type),intent(in):: configs
 type(mpas_pool_type),intent(in):: state
 type(mpas_pool_type),intent(in):: diag_physics
 type(mpas_pool_type),intent(in):: atm_input
 type(mpas_pool_type),intent(in):: sfc_input

 integer,intent(in):: its,ite
 integer,intent(in):: time_lev

 real(kind=RKIND),intent(in):: xtime_s

!local variables:
 integer:: i,j,k,n

!local pointers:
 logical,pointer:: config_o3climatology
<<<<<<< HEAD
 character(len=StrKIND),pointer:: radt_sw_scheme
=======
 logical,pointer:: config_microp_re
>>>>>>> e86d1157

 real(kind=RKIND),dimension(:),pointer    :: latCell,lonCell
 real(kind=RKIND),dimension(:),pointer    :: skintemp,snow,xice,xland
 real(kind=RKIND),dimension(:),pointer    :: m_ps,pin
 real(kind=RKIND),dimension(:),pointer    :: sfc_albedo,sfc_emiss
 real(kind=RKIND),dimension(:,:),pointer  :: cldfrac,m_hybi,o3clim
 real(kind=RKIND),dimension(:,:),pointer  :: re_cloud,re_ice,re_snow
 real(kind=RKIND),dimension(:,:,:),pointer:: aerosols,ozmixm

!-----------------------------------------------------------------------------------------------------------------

<<<<<<< HEAD
 call mpas_pool_get_config(configs,'config_o3climatology' ,config_o3climatology)
 call mpas_pool_get_config(configs,'config_radt_sw_scheme',radt_sw_scheme      )
=======
 call mpas_pool_get_config(configs,'config_o3climatology',config_o3climatology)
 call mpas_pool_get_config(configs,'config_microp_re'    ,config_microp_re    )
>>>>>>> e86d1157

 call mpas_pool_get_array(mesh,'latCell',latCell)
 call mpas_pool_get_array(mesh,'lonCell',lonCell)
 call mpas_pool_get_array(mesh,'m_hybi' ,m_hybi )

 call mpas_pool_get_array(state,'m_ps'    ,m_ps    ,time_lev)
 call mpas_pool_get_array(state,'aerosols',aerosols,time_lev)

 call mpas_pool_get_array(sfc_input,'skintemp',skintemp)
 call mpas_pool_get_array(sfc_input,'snow'    ,snow    )
 call mpas_pool_get_array(sfc_input,'xice'    ,xice    )
 call mpas_pool_get_array(sfc_input,'xland'   ,xland   )

 call mpas_pool_get_array(atm_input,'pin'     ,pin     )
 call mpas_pool_get_array(atm_input,'ozmixm'  ,ozmixm  )

 call mpas_pool_get_array(diag_physics,'sfc_albedo',sfc_albedo)
 call mpas_pool_get_array(diag_physics,'sfc_emiss' ,sfc_emiss )
 call mpas_pool_get_array(diag_physics,'cldfrac'   ,cldfrac   )
 call mpas_pool_get_array(diag_physics,'o3clim'    ,o3clim    )

 do j = jts,jte
 do i = its,ite
    xlat_p(i,j)       = latCell(i) / degrad
    xlon_p(i,j)       = lonCell(i) / degrad

    sfc_albedo_p(i,j) = sfc_albedo(i)
    snow_p(i,j)       = snow(i)
    tsk_p(i,j)        = skintemp(i)
    xice_p(i,j)       = xice(i)
    xland_p(i,j)      = xland(i)
 enddo
 enddo
 do j = jts,jte
 do k = kts,kte
 do i = its,ite
    cldfrac_p(i,k,j) = cldfrac(k,i)
 enddo
 enddo
 enddo

!initialization:
 do j = jts,jte
 do k = kts,kte
 do i = its,ite
    f_ice(i,k,j)  = 0.0_RKIND
    f_rain(i,k,j) = 0.0_RKIND
 enddo
 enddo
 enddo

 do j = jts,jte
 do i = its,ite
    coszr_p(i,j)    = 0.0_RKIND
    gsw_p(i,j)      = 0.0_RKIND
    swcf_p(i,j)     = 0.0_RKIND
    swdnb_p(i,j)    = 0.0_RKIND
    swdnbc_p(i,j)   = 0.0_RKIND
    swdnt_p(i,j)    = 0.0_RKIND
    swdntc_p(i,j)   = 0.0_RKIND
    swupb_p(i,j)    = 0.0_RKIND
    swupbc_p(i,j)   = 0.0_RKIND
    swupt_p(i,j)    = 0.0_RKIND
    swuptc_p(i,j)   = 0.0_RKIND
 enddo

 do k = kts,kte
 do i = its,ite
    rthratensw_p(i,k,j) = 0.0_RKIND
 enddo
 enddo
 enddo

 radiation_sw_select: select case (trim(radt_sw_scheme))

    case("rrtmg_sw")

       microp_select: select case(microp_scheme)
          case("mp_thompson","mp_wsm6")
             if(config_microp_re) then
                call mpas_pool_get_array(diag_physics,'re_cloud',re_cloud)
                call mpas_pool_get_array(diag_physics,'re_ice'  ,re_ice  )
                call mpas_pool_get_array(diag_physics,'re_snow' ,re_snow )

                do j = jts,jte
                do k = kts,kte
                do i = its,ite
                   recloud_p(i,k,j) = re_cloud(k,i)
                   reice_p(i,k,j)   = re_ice(k,i)
                   resnow_p(i,k,j)  = re_snow(k,i)
                enddo
                enddo
                enddo
             else
                has_reqc = 0
                has_reqi = 0
                has_reqs = 0
                do j = jts,jte
                do k = kts,kte
                do i = its,ite
                   recloud_p(i,k,j) = 0._RKIND
                   reice_p(i,k,j)   = 0._RKIND
                   resnow_p(i,k,j)  = 0._RKIND
                enddo
                enddo
                enddo
             endif

          case default          
       end select microp_select

       do j = jts,jte
       do k = kts,kte+2
       do i = its,ite
          swdnflx_p(i,k,j)  = 0.0_RKIND
          swdnflxc_p(i,k,j) = 0.0_RKIND
          swupflx_p(i,k,j)  = 0.0_RKIND
          swupflxc_p(i,k,j) = 0.0_RKIND
       enddo
       enddo
       enddo

       !ozone volume mixing ratio:
       if(config_o3climatology) then
          do k = 1, num_oznLevels
             pin_p(k) = pin(k)
          enddo
          do j = jts,jte
          do k = 1, num_oznLevels
             do i = its,ite
                o3clim_p(i,k,j) = o3clim(k,i)
             enddo
          enddo
          enddo
       else
          do k = 1, num_oznLevels
             pin_p(k) = 0.0_RKIND
          enddo
          do j = jts,jte
          do k = 1, num_oznLevels
             do i = its,ite
                o3clim_p(i,k,j) = 0.0_RKIND
             enddo
          enddo
          enddo
       endif

    case("cam_sw")
       do j = jts,jte
       do i = its,ite
          sfc_emiss_p(i,j)  = sfc_emiss(i)

          olrtoa_p(i,j)     = 0.0_RKIND
          glw_p(i,j)        = 0.0_RKIND
          lwcf_p(i,j)       = 0.0_RKIND
          lwdnb_p(i,j)      = 0.0_RKIND
          lwdnbc_p(i,j)     = 0.0_RKIND
          lwdnt_p(i,j)      = 0.0_RKIND
          lwdntc_p(i,j)     = 0.0_RKIND
          lwupb_p(i,j)      = 0.0_RKIND
          lwupbc_p(i,j)     = 0.0_RKIND
          lwupt_p(i,j)      = 0.0_RKIND
          lwuptc_p(i,j)     = 0.0_RKIND
       enddo
       do k = kts,kte
       do i = its,ite
          rthratenlw_p(i,k,j) = 0.0_RKIND
          cemiss_p(i,k,j)     = 0.0_RKIND
          taucldc_p(i,k,j)    = 0.0_RKIND
          taucldi_p(i,k,j)    = 0.0_RKIND
       enddo
       enddo
       enddo
       !infrared absorption:
       if(xtime_s .lt. 1.e-12) then
          do j = jts,jte
          do n = 1,cam_abs_dim1
          do k = kts,kte
          do i = its,ite
             absnxt_p(i,k,n,j) = 0.0_RKIND
          enddo
          enddo
          enddo
          do n = 1,cam_abs_dim2
          do k = kts,kte+1
          do i = its,ite
             abstot_p(i,k,n,j) = 0.0_RKIND
          enddo
          enddo
          enddo
          do k = kts,kte+1
          do i = its,ite
             emstot_p(i,k,j) = 0.0_RKIND
          enddo
          enddo
          enddo
       endif
       !ozone mixing ratio:
       do k = 1, num_oznlevels
          pin_p(k) = pin(k)
       enddo
       do n = 1, num_months
          do j = jts,jte
          do k = 1, num_oznlevels
          do i = its,ite
             ozmixm_p(i,k,j,n) = ozmixm(n,k,i)
          enddo
          enddo
          enddo
       enddo
       !aerosol mixing ratio:
       do k = 1, num_aerlevels
          m_hybi_p(k) = m_hybi(k,1)
       enddo
       do i = its,ite
       do j = jts,jte
          m_psp_p(i,j) = m_ps(i)
          m_psn_p(i,j) = m_ps(i)
       enddo
       enddo
       do n = 1,num_aerosols
       do j = jts,jte
       do k = 1, num_aerlevels
       do i = its,ite
          aerosolcp_p(i,k,j,n) = aerosols(n,k,i)
          aerosolcn_p(i,k,j,n) = aerosols(n,k,i)
       enddo
       enddo
       enddo
       enddo

    case default

 end select radiation_sw_select

 end subroutine radiation_sw_from_MPAS

!=================================================================================================================
 subroutine radiation_sw_to_MPAS(diag_physics,tend_physics,its,ite)
!=================================================================================================================

!input arguments:
 type(mpas_pool_type),intent(inout):: diag_physics
 type(mpas_pool_type),intent(inout):: tend_physics

 integer,intent(in):: its,ite

!local variables:
 integer:: i,j,k,n

!local pointers:
 real(kind=RKIND),dimension(:),pointer  :: coszr,gsw,swcf,swdnb,swdnbc,swdnt,swdntc, &
                                           swupb,swupbc,swupt,swuptc
 real(kind=RKIND),dimension(:,:),pointer:: rthratensw

!-----------------------------------------------------------------------------------------------------------------

 call mpas_pool_get_array(diag_physics,'coszr'     ,coszr     )
 call mpas_pool_get_array(diag_physics,'gsw'       ,gsw       )
 call mpas_pool_get_array(diag_physics,'swcf'      ,swcf      )
 call mpas_pool_get_array(diag_physics,'swdnb'     ,swdnb     )
 call mpas_pool_get_array(diag_physics,'swdnbc'    ,swdnbc    )
 call mpas_pool_get_array(diag_physics,'swdnt'     ,swdnt     )
 call mpas_pool_get_array(diag_physics,'swdntc'    ,swdntc    )
 call mpas_pool_get_array(diag_physics,'swupb'     ,swupb     )
 call mpas_pool_get_array(diag_physics,'swupbc'    , swupbc   )
 call mpas_pool_get_array(diag_physics,'swupt'     ,swupt     )
 call mpas_pool_get_array(diag_physics,'swuptc'    ,swuptc    )
 call mpas_pool_get_array(tend_physics,'rthratensw',rthratensw)

 do j = jts,jte

 do i = its,ite
    coszr(i) = coszr_p(i,j)
    gsw(i)    = gsw_p(i,j)
    swcf(i)   = swcf_p(i,j)
    swdnb(i)  = swdnb_p(i,j)
    swdnbc(i) = swdnbc_p(i,j)
    swdnt(i)  = swdnt_p(i,j)
    swdntc(i) = swdntc_p(i,j)
    swupb(i)  = swupb_p(i,j)
    swupbc(i) = swupbc_p(i,j)
    swupt(i)  = swupt_p(i,j)
    swuptc(i) = swuptc_p(i,j)
 enddo

 do k = kts,kte
 do i = its,ite
    rthratensw(k,i) = rthratensw_p(i,k,j)
 enddo
 enddo

 enddo

 end subroutine radiation_sw_to_MPAS

!=================================================================================================================
 subroutine init_radiation_sw(dminfo,configs,mesh,atm_input,diag,state,time_lev)
!=================================================================================================================

!input arguments:
 type(dm_info), intent(in):: dminfo
 type(mpas_pool_type),intent(in):: configs
 type(mpas_pool_type),intent(in),optional:: mesh
 type(mpas_pool_type),intent(in),optional:: diag

 integer,intent(in),optional:: time_lev

!inout arguments:
 type(mpas_pool_type),intent(inout),optional:: atm_input
 type(mpas_pool_type),intent(inout),optional:: state

!local pointers:
 character(len=StrKIND),pointer:: radt_sw_scheme

!-----------------------------------------------------------------------------------------------------------------

 call mpas_pool_get_config(configs,'config_radt_sw_scheme',radt_sw_scheme)

!call to shortwave radiation scheme:
 radiation_sw_select: select case (trim(radt_sw_scheme))

    case ("rrtmg_sw")
       call rrtmg_initsw_forMPAS(dminfo)

    case("cam_sw")
       call camradinit(dminfo,mesh,atm_input,diag,state,time_lev)

    case default

 end select radiation_sw_select

 end subroutine init_radiation_sw

!=================================================================================================================
 subroutine driver_radiation_sw(itimestep,configs,mesh,state,time_lev,diag_physics,atm_input, &
                                sfc_input,tend_physics,xtime_s,its,ite)
!=================================================================================================================

!input arguments:
 integer,intent(in):: itimestep
 type(mpas_pool_type),intent(in):: configs
 type(mpas_pool_type),intent(in):: mesh

 integer,intent(in):: its,ite
 integer,intent(in):: time_lev

 real(kind=RKIND),intent(in):: xtime_s

!inout arguments:
 type(mpas_pool_type),intent(inout):: state
 type(mpas_pool_type),intent(inout):: diag_physics
 type(mpas_pool_type),intent(inout):: atm_input
 type(mpas_pool_type),intent(inout):: sfc_input
 type(mpas_pool_type),intent(inout):: tend_physics


!local pointers:
 logical,pointer:: config_o3climatology
 character(len=StrKIND),pointer:: radt_sw_scheme

!local variables:
 integer:: o3input
 real(kind=RKIND):: radt,xtime_m

!-----------------------------------------------------------------------------------------------------------------
!call mpas_log_write(' --- enter subroutine driver_radiation_sw: $i',intArgs=(/itimestep/))

 call mpas_pool_get_config(configs,'config_o3climatology' ,config_o3climatology)
 call mpas_pool_get_config(configs,'config_radt_sw_scheme',radt_sw_scheme      )

 xtime_m = xtime_s/60.

!copy MPAS arrays to local arrays:
 call radiation_sw_from_MPAS(configs,mesh,state,time_lev,diag_physics,atm_input,sfc_input,xtime_s,its,ite)

!... calculates solar declination:
!call radconst(declin,solcon,julday,degrad,dpd)
 call radconst(declin,solcon,curr_julday,degrad,dpd)
!call mpas_log_write('     ITIMESTEP   = $i', intArgs=(/itimestep/))
!call mpas_log_write('     YEAR        = $i', intArgs=(/year/))
!call mpas_log_write('     JULDAY      = $i', intArgs=(/julday/))
!call mpas_log_write('     GMT         = $r', realArgs=(/gmt/))
!call mpas_log_write('     XTIME_M     = $r', realArgs=(/xtime_m/))
!call mpas_log_write('     CURR_JULDAY = $r', realArgs=(/curr_julday/))
!call mpas_log_write('     SOLCON      = $r', realArgs=(/solcon/))
!call mpas_log_write('     DECLIN      = $r', realArgs=(/declin/))

!... convert the radiation time_step to minutes:
 radt = dt_radtsw/60.
    
!call to shortwave radiation scheme:
 radiation_sw_select: select case (trim(radt_sw_scheme))

    case ("rrtmg_sw")
       o3input = 0
       if(config_o3climatology) o3input = 2

       call rrtmg_swrad( &
              p3d        = pres_hyd_p   , p8w        = pres2_hyd_p   , pi3d     = pi_p     , &
              t3d        = t_p          , t8w        = t2_p          , dz8w     = dz_p     , &
!             qv3d       = qv_p         , qc3d       = qc_p          , qi3d     = qi_p     , &
!             qs3d       = qs_p         , cldfra3d   = cldfrac_p     , tsk      = tsk_p    , &
              qv3d       = qvrad_p      , qc3d       = qcrad_p       , qi3d     = qirad_p  , &
              qs3d       = qsrad_p      , cldfra3d   = cldfrac_p     , tsk      = tsk_p    , &
              albedo     = sfc_albedo_p , xland      = xland_p       , xice     = xice_p   , &
              snow       = snow_p       , coszr      = coszr_p       , xtime    = xtime_m  , &
              gmt        = gmt          , julday     = julday        , radt     = radt     , &
              degrad     = degrad       , declin     = declin        , solcon   = solcon   , &
              xlat       = xlat_p       , xlong      = xlon_p        , icloud   = icloud   , &
              o3input    = o3input      , noznlevels = num_oznlevels , pin      = pin_p    , &
              o3clim     = o3clim_p     , gsw        = gsw_p         , swcf     = swcf_p   , &
              rthratensw = rthratensw_p , has_reqc   = has_reqc      , has_reqi = has_reqi , &
              has_reqs   = has_reqs     , re_cloud   = recloud_p     , re_ice   = reice_p  , &
              re_snow    = resnow_p     , swupt      = swupt_p       , swuptc   = swuptc_p , &
              swdnt      = swdnt_p      , swdntc     = swdntc_p      , swupb    = swupb_p  , &
              swupbc     = swupbc_p     , swdnb      = swdnb_p       , swdnbc   = swdnbc_p , &
              ids = ids , ide = ide , jds = jds , jde = jde , kds = kds , kde = kde ,        &
              ims = ims , ime = ime , jms = jms , jme = jme , kms = kms , kme = kme ,        &
              its = its , ite = ite , jts = jts , jte = jte , kts = kts , kte = kte          &
                       )

    case ("cam_sw")
       call camrad( dolw = .false. , dosw = .true. ,                                         &
                p_phy         = pres_hyd_p    , p8w           = pres2_hyd_p   ,              &
                pi_phy        = pi_p          , t_phy         = t_p           ,              &
                z             = zmid_p        , dz8w          = dz_p          ,              &            
                rthratenlw    = rthratenlw_p  , rthratensw    = rthratensw_p  ,              &
                swupt         = swupt_p       , swuptc        = swuptc_p      ,              &
                swdnt         = swdnt_p       , swdntc        = swdntc_p      ,              &
                lwupt         = lwupt_p       , lwuptc        = lwuptc_p      ,              &
                lwdnt         = lwdnt_p       , lwdntc        = lwdntc_p      ,              &
                swupb         = swupb_p       , swupbc        = swupbc_p      ,              &
                swdnb         = swdnb_p       , swdnbc        = swdnbc_p      ,              &
                lwupb         = lwupb_p       , lwupbc        = lwupbc_p      ,              &
                lwdnb         = lwdnb_p       , lwdnbc        = lwdnbc_p      ,              &
                swcf          = swcf_p        , lwcf          = lwcf_p        ,              &
                gsw           = gsw_p         , glw           = glw_p         ,              &
                olr           = olrtoa_p      , cemiss        = cemiss_p      ,              &
                taucldc       = taucldc_p     , taucldi       = taucldi_p     ,              & 
                coszr         = coszr_p       , albedo        = sfc_albedo_p  ,              & 
                emiss         = sfc_emiss_p   , tsk           = tsk_p         ,              & 
                xlat          = xlat_p        , xlong         = xlon_p        ,              &
                rho_phy       = rho_p         , qv3d          = qv_p          ,              & 
                qc3d          = qc_p          , qr3d          = qr_p          ,              &
                qi3d          = qi_p          , qs3d          = qs_p          ,              &
                qg3d          = qg_p          , f_qv          = f_qv          ,              &
                f_qc          = f_qc          , f_qr          = f_qr          ,              &
                f_qi          = f_qi          , f_qs          = f_qs          ,              &
                f_qg          = f_qg          , f_ice_phy     = f_ice         ,              &
                f_rain_phy    = f_rain        , cldfra        = cldfrac_p     ,              &
                xland         = xland_p       , xice          = xice_p        ,              &
                num_months    = num_months    , levsiz        = num_oznlevels ,              & 
                pin0          = pin_p         , ozmixm        = ozmixm_p      ,              &
                paerlev       = num_aerlevels , naer_c        = num_aerosols  ,              &
                m_psp         = m_psp_p       , m_psn         = m_psn_p       ,              &
                aerosolcp     = aerosolcp_p   , aerosolcn     = aerosolcn_p   ,              &
                m_hybi0       = m_hybi_p      , snow          = snow_p        ,              &
                cam_abs_dim1  = cam_abs_dim1  , cam_abs_dim2  = cam_abs_dim2  ,              &
                gmt           = gmt           , yr            = year          ,              &
                julday        = julday        , julian        = curr_julday   ,              &
                dt            = dt_dyn        , xtime         = xtime_m       ,              &
                declin        = declin        , solcon        = solcon        ,              &
                radt          = radt          , degrad        = degrad        ,              &
                n_cldadv      = 3             , abstot_3d     = abstot_p      ,              &
                absnxt_3d     = absnxt_p      , emstot_3d     = emstot_p      ,              &
                doabsems      = doabsems      ,                                              &
                ids = ids , ide = ide , jds = jds , jde = jde , kds = kds , kde = kde ,      &
                ims = ims , ime = ime , jms = jms , jme = jme , kms = kms , kme = kme ,      &
                its = its , ite = ite , jts = jts , jte = jte , kts = kts , kte = kte        &
                  )

    case default

 end select radiation_sw_select

!copy local arrays to MPAS grid:
 call radiation_sw_to_MPAS(diag_physics,tend_physics,its,ite)

!call mpas_log_write('--- end subroutine driver_radiation_sw.')

 end subroutine driver_radiation_sw

!=================================================================================================================
 subroutine radconst(declin,solcon,julian,degrad,dpd)
!=================================================================================================================

!input arguments:
!integer,intent(in):: julian
 real(kind=RKIND),intent(in):: julian
 real(kind=RKIND),intent(in):: degrad,dpd

!output arguments:
 real(kind=RKIND),intent(out):: declin,solcon

!local variables:
 real(kind=RKIND):: obecl,sinob,sxlong,arg,decdeg,djul,rjul,eccfac

!-----------------------------------------------------------------------------------------------------------------

   declin=0.
   solcon=0.

!obecl : obliquity = 23.5 degree.
        
   obecl=23.5*degrad
   sinob=sin(obecl)
        
!calculate longitude of the sun from vernal equinox:        

   if(julian.ge.80.)sxlong=dpd*(julian-80.)
   if(julian.lt.80.)sxlong=dpd*(julian+285.)
   sxlong=sxlong*degrad
   arg=sinob*sin(sxlong)
   declin=asin(arg)
   decdeg=declin/degrad

!solar constant eccentricity factor (paltridge and platt 1976)

   djul=julian*360./365.
   rjul=djul*degrad
   eccfac=1.000110+0.034221*cos(rjul)+0.001280*sin(rjul)+0.000719*  &
          cos(2*rjul)+0.000077*sin(2*rjul)
   solcon=solcon_0*eccfac

 end subroutine radconst

!=================================================================================================================
 end module mpas_atmphys_driver_radiation_sw
!=================================================================================================================<|MERGE_RESOLUTION|>--- conflicted
+++ resolved
@@ -76,15 +76,12 @@
 ! * in the call to rrtmg_swrad, substituted the variables qv_p, qc_p, qi_p, and qs_p with qvrad_p, qcrad_p,
 !   qirad_p, and qsrad_p initialized in subroutine cloudiness_from_MPAS.
 !   Laura D. Fowler (laura@ucar.edu) / 2016-07-09.
-<<<<<<< HEAD
+! * in subroutines radiation_sw_from_MPAS, revised the initialization of re_cloud, re_ice, re_snow, to
+!   handle the case when the cloud microphysics parameterization is turned off, i.e. config_microp_scheme='off'.
+!   Laura D. Fowler (laura@ucar.edu) / 2017-02-10.
 ! * since we removed the local variable radt_sw_scheme from mpas_atmphys_vars.F, now defines radt_sw_scheme
 !   as a pointer to config_radt_sw_scheme.
 !   Laura D. Fowler (laura@ucar.edu) / 2917-02-16.
-=======
-! * in subroutines radiation_sw_from_MPAS, revised the initialization of re_cloud, re_ice, re_snow, to
-!   handle the case when the cloud microphysics parameterization is turned off, i.e. config_microp_scheme='off'.
-!   Laura D. Fowler (laura@ucar.edu) / 2017-02-10.
->>>>>>> e86d1157
 
 
  contains
@@ -320,11 +317,9 @@
 
 !local pointers:
  logical,pointer:: config_o3climatology
-<<<<<<< HEAD
  character(len=StrKIND),pointer:: radt_sw_scheme
-=======
+ character(len=StrKIND),pointer:: microp_scheme
  logical,pointer:: config_microp_re
->>>>>>> e86d1157
 
  real(kind=RKIND),dimension(:),pointer    :: latCell,lonCell
  real(kind=RKIND),dimension(:),pointer    :: skintemp,snow,xice,xland
@@ -336,13 +331,10 @@
 
 !-----------------------------------------------------------------------------------------------------------------
 
-<<<<<<< HEAD
  call mpas_pool_get_config(configs,'config_o3climatology' ,config_o3climatology)
  call mpas_pool_get_config(configs,'config_radt_sw_scheme',radt_sw_scheme      )
-=======
- call mpas_pool_get_config(configs,'config_o3climatology',config_o3climatology)
- call mpas_pool_get_config(configs,'config_microp_re'    ,config_microp_re    )
->>>>>>> e86d1157
+ call mpas_pool_get_config(configs,'config_microp_scheme' ,microp_scheme       )
+ call mpas_pool_get_config(configs,'config_microp_re'     ,config_microp_re    )
 
  call mpas_pool_get_array(mesh,'latCell',latCell)
  call mpas_pool_get_array(mesh,'lonCell',lonCell)
