! Copyright (c) 2013,  Los Alamos National Security, LLC (LANS)
! and the University Corporation for Atmospheric Research (UCAR).
!
! Unless noted otherwise source code is licensed under the BSD license.
! Additional copyright and license information can be found in the LICENSE file
! distributed with this code, or at http://mpas-dev.github.com/license.html
!
module init_atm_cases

   use mpas_kind_types
   use mpas_derived_types
   use mpas_pool_routines
   use mpas_constants
   use mpas_dmpar
   use mpas_sort
   use atm_advection
   use mpas_RBF_interpolation
   use mpas_vector_reconstruction
   use mpas_timer
   use mpas_init_atm_static
   use mpas_init_atm_surface
   use mpas_atmphys_constants, only: svpt0,svp1,svp2,svp3
   use mpas_atmphys_initialize_real

   ! Added only clause to keep xlf90 from getting confused from the overloaded abs intrinsic in mpas_timekeeping
   use mpas_timekeeping !, only: MPAS_Time_type, MPAS_TimeInterval_type, MPAS_Clock_type, &
                        !        mpas_set_time, mpas_set_timeInterval, mpas_get_time, operator(+), add_t_ti
   


   contains


   subroutine init_atm_setup_case(domain, stream_manager)
   !!!!!!!!!!!!!!!!!!!!!!!!!!!!!!!!!!!!!!!!!!!!!!!!!!!!!!!!!!!!!!!!!!!!!!!!!!!!!!!!
   ! Configure grid metadata and model state for the hydrostatic test case
   !   specified in the namelist
   !
   ! Output: block - a subset (not necessarily proper) of the model domain to be
   !                 initialized
   !!!!!!!!!!!!!!!!!!!!!!!!!!!!!!!!!!!!!!!!!!!!!!!!!!!!!!!!!!!!!!!!!!!!!!!!!!!!!!!!

      use mpas_stream_manager

      implicit none

      type (domain_type), intent(inout) :: domain
      type (MPAS_streamManager_type), intent(inout) :: stream_manager


      integer :: i
      type (block_type), pointer :: block_ptr

      type (mpas_pool_type), pointer :: mesh
      type (mpas_pool_type), pointer :: fg
      type (mpas_pool_type), pointer :: state
      type (mpas_pool_type), pointer :: diag
      type (mpas_pool_type), pointer :: diag_physics

      integer, pointer :: config_init_case
      logical, pointer :: config_static_interp
      logical, pointer :: config_met_interp

      character(len=StrKIND), pointer :: mminlu

      integer, pointer :: nCells
      integer, pointer :: nEdges
      integer, pointer :: nVertLevels


      call mpas_pool_get_config(domain % blocklist % configs, 'config_init_case', config_init_case)

      !
      ! Do some quick checks to make sure compile options are compatible with the chosen test case
      !
      if (config_init_case == 6) then
#ifndef ROTATED_GRID
         write(0,*) '*****************************************************************'
         write(0,*) 'To initialize and run the mountain wave test case (case 6),'
         write(0,*) '   please clean and re-compile init_atmosphere with -DROTATED_GRID'
         write(0,*) '   added to the specification of MODEL_FORMULATION'
         write(0,*) '   at the top of the Makefile.'
         write(0,*) '*****************************************************************'
         call mpas_dmpar_abort(domain % dminfo)
#endif
      else
#ifdef ROTATED_GRID
         write(0,*) '*****************************************************************'
         write(0,*) 'Only test case 6 should use code compiled with -DROTATED_GRID'
         write(0,*) '   specified in the Makefile.'
         write(0,*) '*****************************************************************'
         call mpas_dmpar_abort(domain % dminfo)
#endif
      end if



      if ((config_init_case == 1) .or. (config_init_case == 2) .or. (config_init_case == 3)) then

         write(0,*) ' Jablonowski and Williamson baroclinic wave test case '
         if (config_init_case == 1) write(0,*) ' no initial perturbation '
         if (config_init_case == 2) write(0,*) ' initial perturbation included '
         if (config_init_case == 3) write(0,*) ' normal-mode perturbation included '
         block_ptr => domain % blocklist
         do while (associated(block_ptr))

            call mpas_pool_get_config(block_ptr % configs, 'config_static_interp', config_static_interp)
            call mpas_pool_get_config(block_ptr % configs, 'config_met_interp', config_met_interp)

            call mpas_pool_get_subpool(block_ptr % structs, 'mesh', mesh)
            call mpas_pool_get_subpool(block_ptr % structs, 'state', state)
            call mpas_pool_get_subpool(block_ptr % structs, 'diag', diag)

            call mpas_pool_get_dimension(block_ptr % dimensions, 'nCells', nCells)
            call mpas_pool_get_dimension(block_ptr % dimensions, 'nVertLevels', nVertLevels)

            write(0,*) ' calling test case setup '
            call init_atm_case_jw(mesh, nCells, nVertLevels, state, diag, block_ptr % configs, config_init_case)
            call decouple_variables(mesh, nCells, nVertLevels, state, diag)
            write(0,*) ' returned from test case setup '
            block_ptr => block_ptr % next
         end do

      else if ((config_init_case == 4) .or. (config_init_case == 5)) then

         write(0,*) ' squall line - super cell test case '
         if (config_init_case == 4) write(0,*) ' squall line test case' 
         if (config_init_case == 5) write(0,*) ' supercell test case'
         block_ptr => domain % blocklist
         do while (associated(block_ptr))

            call mpas_pool_get_dimension(block_ptr % dimensions, 'nCells', nCells)
            call mpas_pool_get_dimension(block_ptr % dimensions, 'nVertLevels', nVertLevels)

            call mpas_pool_get_subpool(block_ptr % structs, 'mesh', mesh)
            call mpas_pool_get_subpool(block_ptr % structs, 'state', state)
            call mpas_pool_get_subpool(block_ptr % structs, 'diag', diag)

            write(0,*) ' calling test case setup '
            call init_atm_case_squall_line(domain % dminfo, mesh, nCells, nVertLevels, state, diag, config_init_case)
            call decouple_variables(mesh, nCells, nVertLevels, state, diag)
            write(0,*) ' returned from test case setup '
            block_ptr => block_ptr % next
         end do

      else if (config_init_case == 6 ) then

         write(0,*) ' mountain wave test case '
         block_ptr => domain % blocklist
         do while (associated(block_ptr))

            call mpas_pool_get_dimension(block_ptr % dimensions, 'nCells', nCells)
            call mpas_pool_get_dimension(block_ptr % dimensions, 'nVertLevels', nVertLevels)

            call mpas_pool_get_subpool(block_ptr % structs, 'mesh', mesh)
            call mpas_pool_get_subpool(block_ptr % structs, 'state', state)
            call mpas_pool_get_subpool(block_ptr % structs, 'diag', diag)

            write(0,*) ' calling test case setup '
            call init_atm_case_mtn_wave(domain % dminfo, mesh, nCells, nVertLevels, state, diag, block_ptr % configs, config_init_case)
            call decouple_variables(mesh, nCells, nVertLevels, state, diag)
            write(0,*) ' returned from test case setup '
            block_ptr => block_ptr % next
         end do

      else if (config_init_case == 7 ) then


         write(0,*) ' real-data GFS test case '
         block_ptr => domain % blocklist

         do while (associated(block_ptr))

            call mpas_pool_get_config(block_ptr % configs, 'config_static_interp', config_static_interp)
            call mpas_pool_get_config(block_ptr % configs, 'config_met_interp', config_met_interp)

            call mpas_pool_get_subpool(block_ptr % structs, 'mesh', mesh)
            call mpas_pool_get_subpool(block_ptr % structs, 'fg', fg)
            call mpas_pool_get_subpool(block_ptr % structs, 'state', state)
            call mpas_pool_get_subpool(block_ptr % structs, 'diag', diag)
            call mpas_pool_get_subpool(block_ptr % structs, 'diag_physics', diag_physics)

            call mpas_pool_get_dimension(block_ptr % dimensions, 'nCells', nCells)
            call mpas_pool_get_dimension(block_ptr % dimensions, 'nEdges', nEdges)
            call mpas_pool_get_dimension(block_ptr % dimensions, 'nVertLevels', nVertLevels)

            if (config_static_interp) then

               !  
               !  Without a convex mesh partition file, interpolating static fields in parallel 
               !     will give incorrect results. Since it is very unlikely that typical users
               !     will have convex partitions, it's safer to just stop if multiple MPI tasks are
               !     detected when performing the static_interp step.
               !  
               if (domain % dminfo % nprocs > 1) then
                  write(0,*) ' '
                  write(0,*) '****************************************************************'
                  write(0,*) 'Error: Interpolation of static fields does not work in parallel.'
                  write(0,*) 'Please run the static_interp step using only a single MPI task.'
                  write(0,*) '****************************************************************'
                  write(0,*) ' '
                  call mpas_dmpar_abort(domain % dminfo)
               end if

               call init_atm_static(mesh, block_ptr % dimensions, block_ptr % configs)
               call init_atm_static_orogwd(mesh, block_ptr % dimensions, block_ptr % configs)
            end if

            !
            ! If at this point the mminlu variable is blank, we assume that the static interp step was
            !   not run, and that we are working with a static file created before there was a choice
            !   of land use datasets; in this case, the dataset was almost necessarily USGS
            !
            call mpas_pool_get_array(mesh, 'mminlu', mminlu)
            if (len_trim(mminlu) == 0) then
                  write(0,*) '****************************************************************'
                  write(0,*) 'No information on land use dataset is available.'
                  write(0,*) 'Assume that we are using ''USGS''.'
                  write(0,*) '****************************************************************'
                  write(mminlu,'(a)') 'USGS'
            end if

            call init_atm_case_gfs(block_ptr, mesh, nCells, nEdges, nVertLevels, fg, state, &
                                   diag, diag_physics, config_init_case, block_ptr % dimensions, block_ptr % configs)
            if (config_met_interp) call physics_initialize_real(mesh, fg, domain % dminfo, block_ptr % dimensions, block_ptr % configs)

            block_ptr => block_ptr % next
         end do

      else if (config_init_case == 8 ) then

         write(0,*) 'real-data surface (SST) update test case '
         block_ptr => domain % blocklist
         do while (associated(block_ptr))
            call mpas_pool_get_subpool(block_ptr % structs, 'mesh', mesh)
            call mpas_pool_get_subpool(block_ptr % structs, 'fg', fg)
            call mpas_pool_get_subpool(block_ptr % structs, 'state', state)

            ! Defined in mpas_init_atm_surface.F
            call init_atm_case_sfc(domain, domain % dminfo, stream_manager, mesh, fg, state, block_ptr % dimensions, block_ptr % configs)
            block_ptr => block_ptr % next
         end do

      else

         write(0,*) ' '
         write(0,*) ' ****************************************************'
         write(0,*) ' Only test cases 1 through 8 are currently supported.'
         write(0,*) ' ****************************************************'
         write(0,*) ' '
         call mpas_dmpar_abort(domain % dminfo)

      end if


      !initialization of surface input variables technically not needed to run our current set of
      !idealized test cases:
      if (config_init_case < 7)  then
         block_ptr => domain % blocklist
         do while (associated(block_ptr))
            call mpas_pool_get_subpool(block_ptr % structs, 'mesh', mesh)
            call mpas_pool_get_subpool(block_ptr % structs, 'fg', fg)

            call physics_idealized_init(mesh, fg)

            block_ptr => block_ptr % next
         end do
      end if

   end subroutine init_atm_setup_case

!----------------------------------------------------------------------------------------------------------

   subroutine init_atm_case_jw(mesh, nCells, nVertLevels, state, diag, configs, test_case)
   !!!!!!!!!!!!!!!!!!!!!!!!!!!!!!!!!!!!!!!!!!!!!!!!!!!!!!!!!!!!!!!!!!!!!!!!!!!!!!!!
   ! Setup baroclinic wave test case from Jablonowski and Williamson 2008 (QJRMS)
   !!!!!!!!!!!!!!!!!!!!!!!!!!!!!!!!!!!!!!!!!!!!!!!!!!!!!!!!!!!!!!!!!!!!!!!!!!!!!!!!

      implicit none

      type (mpas_pool_type), intent(inout) :: mesh
      integer, intent(in) :: nCells
      integer, intent(in) :: nVertLevels
      type (mpas_pool_type), intent(inout) :: state
      type (mpas_pool_type), intent(inout) :: diag
      type (mpas_pool_type), intent(in) :: configs
      integer, intent(in) :: test_case

      real (kind=RKIND), parameter :: u0 = 35.0
      real (kind=RKIND), parameter :: alpha_grid = 0.  ! no grid rotation

!      real (kind=RKIND), parameter :: omega_e = 7.29212e-05
      real (kind=RKIND) :: omega_e

      real (kind=RKIND), parameter :: t0b = 250., t0 = 288., delta_t = 4.8e+05, dtdz = 0.005, eta_t = 0.2
      real (kind=RKIND), parameter :: u_perturbation = 1., pert_radius = 0.1, latitude_pert = 40., longitude_pert = 20.
      real (kind=RKIND), parameter :: theta_c = pii/4.0
      real (kind=RKIND), parameter :: lambda_c = 3.0*pii/2.0
      real (kind=RKIND), parameter :: k_x = 9.           ! Normal mode wave number

      real (kind=RKIND), dimension(:), pointer :: rdzw, dzu, rdzu, fzm, fzp
      real (kind=RKIND), dimension(:), pointer :: surface_pressure
      real (kind=RKIND), dimension(:,:), pointer :: zgrid, zx, zz, hx
      real (kind=RKIND), dimension(:,:), pointer :: pressure, ppb, pb, rho_zz, rb, rr, tb, rtb, p, pp, dss, t, rt
      real (kind=RKIND), dimension(:,:), pointer :: u, ru, w, rw, v
      real (kind=RKIND), dimension(:,:), pointer :: rho, theta
      real (kind=RKIND), dimension(:,:,:), pointer :: zb, zb3
      real (kind=RKIND), dimension(:,:,:), pointer :: deriv_two
      
!.. initialization of moisture:
      integer, pointer :: index_qv
      real (kind=RKIND), parameter :: rh_max = 0.40 ! Maximum relative humidity
!      real (kind=RKIND), parameter :: rh_max = 0.70 ! Maximum relative humidity
      real (kind=RKIND), dimension(nVertLevels, nCells) :: qsat, relhum
      real (kind=RKIND), dimension(:,:,:), pointer :: scalars
!.. end initialization of moisture.

      integer :: iCell, iCell1, iCell2 , iEdge, vtx1, vtx2, ivtx, i, k, nz, itr, itrp, cell1, cell2
      integer, pointer :: nz1, nCellsSolve, nEdges, maxEdges, nVertices

      !This is temporary variable here. It just need when calculate tangential velocity v.
      integer :: eoe, j
      integer, dimension(:), pointer :: nEdgesOnEdge, nEdgesOnCell
      integer, dimension(:,:), pointer :: edgesOnEdge, cellsOnEdge, verticesOnEdge, cellsOnCell
      real (kind=RKIND), dimension(:,:), pointer :: weightsOnEdge

      real (kind=RKIND) :: flux, fluxk, lat1, lat2, eta_v, r_pert, u_pert, lat_pert, lon_pert, r

      real (kind=RKIND) :: ptop, p0, phi
      real (kind=RKIND) :: lon_Edge

      real (kind=RKIND) :: r_earth, etavs, ztemp, zd, zt, dz, gam, delt, str

      real (kind=RKIND) :: es, qvs, xnutr, znut, ptemp 
      integer :: iter

      real (kind=RKIND), dimension(nVertLevels + 1 ) :: hyai, hybi, znu, znw, znwc, znwv, hyam, hybm
      real (kind=RKIND), dimension(nVertLevels + 1 ) :: znuc, znuv, bn, divh, dpn

      real (kind=RKIND), dimension(nVertLevels + 1 ) :: sh, zw, ah
      real (kind=RKIND), dimension(nVertLevels ) :: zu, dzw, rdzwp, rdzwm
      real (kind=RKIND), dimension(nVertLevels ) :: eta, etav, teta, ppi, tt, temperature_1d

      real (kind=RKIND) :: d1, d2, d3, cof1, cof2, psurf
      real (kind=RKIND), pointer :: cf1, cf2, cf3

      !  storage for (lat,z) arrays for zonal velocity calculation

      logical, parameter :: rebalance = .true.
      integer, parameter :: nlat=721
      real (kind=RKIND), dimension(nVertLevels) :: flux_zonal
      real (kind=RKIND), dimension(nVertLevels + 1, nlat) :: zgrid_2d
      real (kind=RKIND), dimension(nVertLevels, nlat) :: u_2d, pp_2d, rho_2d, qv_2d, etavs_2d, zz_2d
      real (kind=RKIND), dimension(nVertLevels, nlat) :: p_2d, pb_2d, ppb_2d, rr_2d, rb_2d, tb_2d, rtb_2d
      real (kind=RKIND), dimension(nVertLevels, nlat-1) :: zx_2d 
      real (kind=RKIND), dimension(nlat) :: lat_2d
      real (kind=RKIND) :: dlat, hx_1d
      real (kind=RKIND) :: z_edge, z_edge3, d2fdx2_cell1, d2fdx2_cell2

!      logical, parameter :: moisture = .true.
      logical, parameter :: moisture = .false.

      real (kind=RKIND), dimension(:), pointer :: xCell, yCell, zCell
      real (kind=RKIND), dimension(:), pointer :: xEdge, yEdge, zEdge
      real (kind=RKIND), dimension(:), pointer :: xVertex, yVertex, zVertex
      real (kind=RKIND), dimension(:), pointer :: dcEdge, dvEdge, areaCell, areaTriangle
      real (kind=RKIND), dimension(:,:), pointer :: kiteAreasOnVertex

      real (kind=RKIND), dimension(:), pointer :: latCell, latVertex, lonVertex, latEdge, lonEdge
      real (kind=RKIND), dimension(:), pointer :: fEdge, fVertex

      real (kind=RKIND), pointer :: sphere_radius
      logical, pointer :: on_a_sphere
      real (kind=RKIND), pointer :: config_coef_3rd_order
      integer, pointer :: config_theta_adv_order
      integer, pointer :: config_init_case


      call mpas_pool_get_config(configs, 'config_init_case', config_init_case)
      call mpas_pool_get_config(configs, 'config_coef_3rd_order', config_coef_3rd_order)
      call mpas_pool_get_config(configs, 'config_theta_adv_order', config_theta_adv_order)


      !
      ! Scale all distances and areas from a unit sphere to one with radius sphere_radius
      !
      call mpas_pool_get_array(mesh, 'xCell', xCell)
      call mpas_pool_get_array(mesh, 'yCell', yCell)
      call mpas_pool_get_array(mesh, 'zCell', zCell)
      call mpas_pool_get_array(mesh, 'xEdge', xEdge)
      call mpas_pool_get_array(mesh, 'yEdge', yEdge)
      call mpas_pool_get_array(mesh, 'zEdge', zEdge)
      call mpas_pool_get_array(mesh, 'xVertex', xVertex)
      call mpas_pool_get_array(mesh, 'yVertex', yVertex)
      call mpas_pool_get_array(mesh, 'zVertex', zVertex)
      call mpas_pool_get_array(mesh, 'dvEdge', dvEdge)
      call mpas_pool_get_array(mesh, 'dcEdge', dcEdge)
      call mpas_pool_get_array(mesh, 'areaCell', areaCell)
      call mpas_pool_get_array(mesh, 'areaTriangle', areaTriangle)
      call mpas_pool_get_array(mesh, 'kiteAreasOnVertex', kiteAreasOnVertex)
      call mpas_pool_get_config(mesh, 'on_a_sphere', on_a_sphere)
      call mpas_pool_get_config(mesh, 'sphere_radius', sphere_radius)

      xCell(:) = xCell(:) * sphere_radius
      yCell(:) = yCell(:) * sphere_radius
      zCell(:) = zCell(:) * sphere_radius
      xVertex(:) = xVertex(:) * sphere_radius
      yVertex(:) = yVertex(:) * sphere_radius
      zVertex(:) = zVertex(:) * sphere_radius
      xEdge(:) = xEdge(:) * sphere_radius
      yEdge(:) = yEdge(:) * sphere_radius
      zEdge(:) = zEdge(:) * sphere_radius
      dvEdge(:) = dvEdge(:) * sphere_radius
      dcEdge(:) = dcEdge(:) * sphere_radius
      areaCell(:) = areaCell(:) * sphere_radius**2.0
      areaTriangle(:) = areaTriangle(:) * sphere_radius**2.0
      kiteAreasOnVertex(:,:) = kiteAreasOnVertex(:,:) * sphere_radius**2.0

      call mpas_pool_get_array(mesh, 'weightsOnEdge', weightsOnEdge)
      call mpas_pool_get_array(mesh, 'nEdgesOnEdge', nEdgesOnEdge)
      call mpas_pool_get_array(mesh, 'nEdgesOnCell', nEdgesOnCell)
      call mpas_pool_get_array(mesh, 'edgesOnEdge', edgesOnEdge)
      call mpas_pool_get_array(mesh, 'cellsOnEdge', cellsOnEdge)
      call mpas_pool_get_array(mesh, 'cellsOnCell', cellsOnCell)
      call mpas_pool_get_array(mesh, 'verticesOnEdge', verticesOnEdge)
      call mpas_pool_get_array(mesh, 'deriv_two', deriv_two)
      call mpas_pool_get_array(mesh, 'zb', zb)
      call mpas_pool_get_array(mesh, 'zb3', zb3)

      call mpas_pool_get_dimension(mesh, 'nVertLevels', nz1)
      call mpas_pool_get_dimension(mesh, 'nCellsSolve', nCellsSolve)
      call mpas_pool_get_dimension(mesh, 'nVertices', nVertices)
      call mpas_pool_get_dimension(mesh, 'nEdges', nEdges)
      call mpas_pool_get_dimension(mesh, 'maxEdges', maxEdges)
      nz = nz1 + 1

      call mpas_pool_get_array(mesh, 'zgrid', zgrid)
      call mpas_pool_get_array(mesh, 'rdzw', rdzw)
      call mpas_pool_get_array(mesh, 'dzu', dzu)
      call mpas_pool_get_array(mesh, 'rdzu', rdzu)
      call mpas_pool_get_array(mesh, 'fzm', fzm)
      call mpas_pool_get_array(mesh, 'fzp', fzp)
      call mpas_pool_get_array(mesh, 'zx', zx)
      call mpas_pool_get_array(mesh, 'zz', zz)
      call mpas_pool_get_array(mesh, 'hx', hx)
      call mpas_pool_get_array(mesh, 'dss', dss)

      call mpas_pool_get_array(diag, 'exner_base', pb)
      call mpas_pool_get_array(diag, 'rho_base', rb)
      call mpas_pool_get_array(diag, 'rho_p', rr)
      call mpas_pool_get_array(diag, 'rho', rho)
      call mpas_pool_get_array(diag, 'theta_base', tb)
      call mpas_pool_get_array(diag, 'theta', theta)
      call mpas_pool_get_array(diag, 'rtheta_base', rtb)
      call mpas_pool_get_array(diag, 'rtheta_p', rt)
      call mpas_pool_get_array(diag, 'exner', p)
      call mpas_pool_get_array(diag, 'pressure_base', ppb)
      call mpas_pool_get_array(diag, 'pressure_p', pp)
      call mpas_pool_get_array(diag, 'surface_pressure', surface_pressure)
      call mpas_pool_get_array(diag, 'ru', ru)
      call mpas_pool_get_array(diag, 'rw', rw)
      call mpas_pool_get_array(diag, 'v', v)

      call mpas_pool_get_array(state, 'rho_zz', rho_zz)
      call mpas_pool_get_array(state, 'theta_m', t)
      call mpas_pool_get_array(state, 'scalars', scalars)
      call mpas_pool_get_array(state, 'u', u)
      call mpas_pool_get_array(state, 'w', w)

      call mpas_pool_get_array(mesh, 'latCell', latCell)
      call mpas_pool_get_array(mesh, 'latVertex', latVertex)
      call mpas_pool_get_array(mesh, 'lonVertex', lonVertex)
      call mpas_pool_get_array(mesh, 'latEdge', latEdge)
      call mpas_pool_get_array(mesh, 'lonEdge', lonEdge)
      call mpas_pool_get_array(mesh, 'fEdge', fEdge)
      call mpas_pool_get_array(mesh, 'fVertex', fVertex)

      call mpas_pool_get_array(mesh, 'cf1', cf1)
      call mpas_pool_get_array(mesh, 'cf2', cf2)
      call mpas_pool_get_array(mesh, 'cf3', cf3)

!.. initialization of moisture:
      scalars(:,:,:) = 0.0
      qsat(:,:)      = 0.0
      relhum(:,:)    = 0.0
      qv_2d(:,:)     = 0.0
!.. end initialization of moisture.

      surface_pressure(:) = 0.0

      call atm_initialize_advection_rk(mesh, nCells, nEdges, maxEdges, on_a_sphere, sphere_radius )
      call atm_initialize_deformation_weights(mesh, nCells, on_a_sphere, sphere_radius)

      call mpas_pool_get_dimension(state, 'index_qv', index_qv) 

      xnutr = 0.0
      zd = 12000.0
      znut = eta_t

      etavs = (1.0 - 0.252) * pii/2.
      r_earth = sphere_radius
      omega_e = omega
      p0 = 1.0e+05

      write(0,*) ' point 1 in test case setup '

! We may pass in an hx(:,:) that has been precomputed elsewhere.
! For now it is independent of k

      do iCell=1,nCells
        do k=1,nz
          phi = latCell(iCell)
          hx(k,iCell) = u0/gravity*cos(etavs)**1.5                                   &
                      *((-2.*sin(phi)**6                                   &
                            *(cos(phi)**2+1./3.)+10./63.)                  &
                            *(u0)*cos(etavs)**1.5                          &
                       +(1.6*cos(phi)**3                                   &
                            *(sin(phi)**2+2./3.)-pii/4.)*r_earth*omega_e)
        end do
      end do

      !     Metrics for hybrid coordinate and vertical stretching

      str = 1.5
      zt = 45000.
      dz = zt/float(nz1)

      write(0,*) ' hx computation complete '

      do k=1,nz

!           sh(k) is the stretching specified for height surfaces

            sh(k) = (real(k-1)*dz/zt)**str 

!           to specify specific heights zc(k) for coordinate surfaces,
!           input zc(k) and define sh(k) = zc(k)/zt
!           zw(k) is the hieght of zeta surfaces
!                zw(k) = (k-1)*dz yields constant dzeta
!                        and nonconstant dzeta/dz
!                zw(k) = sh(k)*zt yields nonconstant dzeta
!                        and nearly constant dzeta/dz 

            zw(k) = float(k-1)*dz
!            zw(k) = sh(k)*zt
!
!           ah(k) governs the transition between terrain-following 
!           and pureheight coordinates
!                ah(k) = 0 is a terrain-following coordinate
!                ah(k) = 1 is a height coordinate
 
            ah(k) = 1.-cos(.5*pii*(k-1)*dz/zt)**6
!            ah(k) = 0.
            write(0,*) ' k, sh, zw, ah ',k,sh(k),zw(k),ah(k)
      end do
      do k=1,nz1
         dzw (k) = zw(k+1)-zw(k)
         rdzw(k) = 1./dzw(k)
         zu(k  ) = .5*(zw(k)+zw(k+1))
      end do
      do k=2,nz1
         dzu (k)  = .5*(dzw(k)+dzw(k-1))
         rdzu(k)  =  1./dzu(k)
         fzp (k)  = .5* dzw(k  )/dzu(k)
         fzm (k)  = .5* dzw(k-1)/dzu(k)
         rdzwp(k) = dzw(k-1)/(dzw(k  )*(dzw(k)+dzw(k-1)))
         rdzwm(k) = dzw(k  )/(dzw(k-1)*(dzw(k)+dzw(k-1)))
      end do

!**********  how are we storing cf1, cf2 and cf3?

      COF1 = (2.*DZU(2)+DZU(3))/(DZU(2)+DZU(3))*DZW(1)/DZU(2) 
      COF2 =     DZU(2)        /(DZU(2)+DZU(3))*DZW(1)/DZU(3) 
      CF1  = FZP(2) + COF1
      CF2  = FZM(2) - COF1 - COF2
      CF3  = COF2       

!      d1  = .5*dzw(1)
!      d2  = dzw(1)+.5*dzw(2)
!      d3  = dzw(1)+dzw(2)+.5*dzw(3)
!      cf1 = d2*d3*(d3-d2)/(d2*d3*(d3-d2)+d1*d3*(d1-d3)+d1*d2*(d2-d1))
!      cf2 = d1*d3*(d1-d3)/(d2*d3*(d3-d2)+d1*d3*(d1-d3)+d1*d2*(d2-d1))
!      cf3 = d1*d2*(d2-d1)/(d2*d3*(d3-d2)+d1*d3*(d1-d3)+d1*d2*(d2-d1))

      write(0,*) ' cf1, cf2, cf3 = ',cf1,cf2,cf3

      do iCell=1,nCells
        do k=1,nz
          zgrid(k,iCell) = (1.-ah(k))*(sh(k)*(zt-hx(k,iCell))+hx(k,iCell))  &
                         + ah(k) * sh(k)* zt
        end do
        do k=1,nz1
          zz (k,iCell) = (zw(k+1)-zw(k))/(zgrid(k+1,iCell)-zgrid(k,iCell))
        end do
      end do

      do i=1, nEdges
        iCell1 = cellsOnEdge(1,i)
        iCell2 = cellsOnEdge(2,i)
        do k=1,nz
          zx (k,i) = (zgrid(k,iCell2)-zgrid(k,iCell1)) / dcEdge(i)
        end do
      end do
      do i=1, nCells
        do k=1,nz1
          ztemp = .5*(zgrid(k+1,i)+zgrid(k,i))
          dss(k,i) = 0.
          ztemp = zgrid(k,i)
          if(ztemp.gt.zd+.1)  then
             dss(k,i) = dss(k,i)+xnutr*sin(.5*pii*(ztemp-zd)/(zt-zd))**2
          end if
        end do
      end do

      !do k=1,nz1
      !  write(0,*) ' k, zgrid(k,1),hx(k,1) ',k,zgrid(k,1),hx(k,1)
      !end do

      !do k=1,nz1
      !  write(0,*) ' k, zx(k,1) ',k,zx(k,1)
      !end do

      write(0,*) ' grid metrics setup complete '

!**************  section for 2d (z,lat) calc for zonal velocity

      dlat = 0.5*pii/float(nlat-1)
      do i = 1,nlat

        lat_2d(i) = float(i-1)*dlat
        phi = lat_2d(i)
        hx_1d    = u0/gravity*cos(etavs)**1.5                           &
                   *((-2.*sin(phi)**6                                   &
                         *(cos(phi)**2+1./3.)+10./63.)                  &
                         *(u0)*cos(etavs)**1.5                          &
                    +(1.6*cos(phi)**3                                   &
                         *(sin(phi)**2+2./3.)-pii/4.)*r_earth*omega_e)

        do k=1,nz
          zgrid_2d(k,i) = (1.-ah(k))*(sh(k)*(zt-hx_1d)+hx_1d)  &
                         + ah(k) * sh(k)* zt
        end do
        do k=1,nz1
          zz_2d(k,i) = (zw(k+1)-zw(k))/(zgrid_2d(k+1,i)-zgrid_2d(k,i))
        end do

        do k=1,nz1
          ztemp    = .5*(zgrid_2d(k+1,i)+zgrid_2d(k,i))
          ppb_2d(k,i) = p0*exp(-gravity*ztemp/(rgas*t0b)) 
          pb_2d(k,i) = (ppb_2d(k,i)/p0)**(rgas/cp)
          rb_2d(k,i) = ppb_2d(k,i)/(rgas*t0b*zz_2d(k,i))
          tb_2d(k,i) = t0b/pb_2d(k,i)
          rtb_2d(k,i) = rb_2d(k,i)*tb_2d(k,i)
          p_2d(k,i) = pb_2d(k,i)
          pp_2d(k,i) = 0.0
          rr_2d(k,i) = 0.0
        end do


        do itr = 1,10

          do k=1,nz1
            eta (k) = (ppb_2d(k,i)+pp_2d(k,i))/p0
            etav(k) = (eta(k)-.252)*pii/2.
            if(eta(k) >= znut)  then
              teta(k) = t0*eta(k)**(rgas*dtdz/gravity)
            else
              teta(k) = t0*eta(k)**(rgas*dtdz/gravity) + delta_t*(znut-eta(k))**5
            end if
          end do

          phi = lat_2d(i)
          do k=1,nz1
            temperature_1d(k) = teta(k)+.75*eta(k)*pii*u0/rgas*sin(etav(k))      &
                            *sqrt(cos(etav(k)))*                   &
                              ((-2.*sin(phi)**6                    &
                                   *(cos(phi)**2+1./3.)+10./63.)   &
                                   *2.*u0*cos(etav(k))**1.5        &
                              +(1.6*cos(phi)**3                    &
                                *(sin(phi)**2+2./3.)-pii/4.)*r_earth*omega_e)/(1.+0.61*qv_2d(k,i))


            ztemp   = .5*(zgrid_2d(k,i)+zgrid_2d(k+1,i))
            ptemp   = ppb_2d(k,i) + pp_2d(k,i)

            !get moisture 
            if (moisture) then
              qv_2d(k,i) = env_qv( ztemp, temperature_1d(k), ptemp, rh_max )
            end if

            tt(k) = temperature_1d(k)*(1.+1.61*qv_2d(k,i))
          end do

          do itrp = 1,25
            do k=1,nz1
              rr_2d(k,i)  = (pp_2d(k,i)/(rgas*zz_2d(k,i)) - rb_2d(k,i)*(tt(k)-t0b))/tt(k)
            end do

            ppi(1) = p0-.5*dzw(1)*gravity                            &
                          *(1.25*(rr_2d(1,i)+rb_2d(1,i))*(1.+qv_2d(1,i))   &
                            -.25*(rr_2d(2,i)+rb_2d(2,i))*(1.+qv_2d(2,i)))

            ppi(1) = ppi(1)-ppb_2d(1,i)
            do k=1,nz1-1

              ppi(k+1) = ppi(k)-dzu(k+1)*gravity*                                       &
                            ( (rr_2d(k  ,i)+(rr_2d(k  ,i)+rb_2d(k  ,i))*qv_2d(k  ,i))*fzp(k+1)   &
                            + (rr_2d(k+1,i)+(rr_2d(k+1,i)+rb_2d(k+1,i))*qv_2d(k+1,i))*fzm(k+1) )
            end do

            do k=1,nz1
              pp_2d(k,i) = .2*ppi(k)+.8*pp_2d(k,i)
            end do

          end do  ! end inner iteration loop itrp

        end do  ! end outer iteration loop itr

        do k=1,nz1
          rho_2d(k,i) = rr_2d(k,i)+rb_2d(k,i)
          etavs_2d(k,i) = ((ppb_2d(k,i)+pp_2d(k,i))/p0 - 0.252)*pii/2.
          u_2d(k,i) = u0*(sin(2.*lat_2d(i))**2) *(cos(etavs_2d(k,i))**1.5)
        end do

      end do  ! end loop over latitudes for 2D zonal wind field calc

      !SHP-balance:: in case of rebalacing for geostrophic wind component
      if (rebalance) then

        do i=1,nlat-1
          do k=1,nz1
            zx_2d(k,i) = (zgrid_2d(k,i+1)-zgrid_2d(k,i))/(dlat*r_earth)
          end do
        end do

        call init_atm_recompute_geostrophic_wind(u_2d, rho_2d, pp_2d, qv_2d, lat_2d, zz_2d, zx_2d,     &
                                        cf1, cf2, cf3, fzm, fzp, rdzw, nz1, nlat, dlat, sphere_radius)

      end if

!******************************************************************      

!
!---- baroclinc wave initialization ---------------------------------
!
!     reference sounding based on dry isothermal atmosphere
!
      do i=1, nCells
        do k=1,nz1
          ztemp    = .5*(zgrid(k+1,i)+zgrid(k,i))
          ppb(k,i) = p0*exp(-gravity*ztemp/(rgas*t0b)) 
          pb (k,i) = (ppb(k,i)/p0)**(rgas/cp)
          rb (k,i) = ppb(k,i)/(rgas*t0b*zz(k,i))
          tb (k,i) = t0b/pb(k,i)
          rtb(k,i) = rb(k,i)*tb(k,i)
          p  (k,i) = pb(k,i)
          pp (k,i) = 0.
          rr (k,i) = 0.
        end do

!       if(i == 1) then
!         do k=1,nz1
!           write(0,*) ' k, ppb, pb, rb, tb (k,1) ',k,ppb(k,1),pb(k,1),rb(k,1)*zz(k,1),tb(k,1)
!         end do
!       end if

      200 format(4i6,8(1x,e15.8))
      201 format(3i6,8(1x,e15.8))
      202 format(2i6,10(1x,e15.8))
      203 format(i6,10(1x,e15.8))

!     iterations to converge temperature as a function of pressure
!
        do itr = 1,10

          do k=1,nz1
            eta (k) = (ppb(k,i)+pp(k,i))/p0
            etav(k) = (eta(k)-.252)*pii/2.
            if(eta(k).ge.znut)  then
              teta(k) = t0*eta(k)**(rgas*dtdz/gravity)
            else
              teta(k) = t0*eta(k)**(rgas*dtdz/gravity) + delta_t*(znut-eta(k))**5
            end if
          end do
          phi = latCell(i)
          do k=1,nz1
            temperature_1d(k) = teta(k)+.75*eta(k)*pii*u0/rgas*sin(etav(k))      &
                            *sqrt(cos(etav(k)))*                   &
                              ((-2.*sin(phi)**6                    &
                                   *(cos(phi)**2+1./3.)+10./63.)   &
                                   *2.*u0*cos(etav(k))**1.5        &
                              +(1.6*cos(phi)**3                    &
                                *(sin(phi)**2+2./3.)-pii/4.)*r_earth*omega_e)/(1.+0.61*scalars(index_qv,k,i))

            ztemp   = .5*(zgrid(k,i)+zgrid(k+1,i))
            ptemp   = ppb(k,i) + pp(k,i)

            !get moisture 
            if (moisture) then
 
                !scalars(index_qv,k,i) = env_qv( ztemp, temperature_1d(k), ptemp, rh_max )

               if(ptemp < 50000.) then
                  relhum(k,i) = 0.0
               elseif(ptemp > p0) then
                  relhum(k,i) = 1.0
               else
                  relhum(k,i) = (1.-((p0-ptemp)/50000.)**1.25)
               end if
               relhum(k,i) = min(rh_max,relhum(k,i))

               !.. calculation of water vapor mixing ratio:
               if (temperature_1d(k) > 273.15) then
                   es  = 1000.*0.6112*exp(17.67*(temperature_1d(k)-273.15)/(temperature_1d(k)-29.65))
               else
                   es  = 1000.*0.6112*exp(21.8745584*(temperature_1d(k)-273.15)/(temperature_1d(k)-7.66))
               end if
               qsat(k,i) = (287.04/461.6)*es/(ptemp-es)
               if(relhum(k,i) .eq. 0.0) qsat(k,i) = 0.0
               scalars(index_qv,k,i) = relhum(k,i)*qsat(k,i)
            end if

            tt(k) = temperature_1d(k)*(1.+1.61*scalars(index_qv,k,i))

          end do

          do itrp = 1,25
            do k=1,nz1
              rr(k,i)  = (pp(k,i)/(rgas*zz(k,i)) - rb(k,i)*(tt(k)-t0b))/tt(k)
            end do

            ppi(1) = p0-.5*dzw(1)*gravity                         &
                          *(1.25*(rr(1,i)+rb(1,i))*(1.+scalars(index_qv,1,i))   &
                            -.25*(rr(2,i)+rb(2,i))*(1.+scalars(index_qv,2,i)))

            ppi(1) = ppi(1)-ppb(1,i)
            do k=1,nz1-1

!              ppi(k+1) = ppi(k)-.5*dzu(k+1)*gravity*                     &
!                            (rr(k  ,i)+(rr(k  ,i)+rb(k  ,i))*scalars(index_qv,k  ,i)   &
!                            +rr(k+1,i)+(rr(k+1,i)+rb(k+1,i))*scalars(index_qv,k+1,i))

               ppi(k+1) = ppi(k)-dzu(k+1)*gravity*                                                  &
                             ( (rr(k  ,i)+(rr(k  ,i)+rb(k  ,i))*scalars(index_qv,k  ,i))*fzp(k+1)   &
                             + (rr(k+1,i)+(rr(k+1,i)+rb(k+1,i))*scalars(index_qv,k+1,i))*fzm(k+1) )

            end do

            do k=1,nz1
              pp(k,i) = .2*ppi(k)+.8*pp(k,i)
            end do

          end do  ! end inner iteration loop itrp

        end do  ! end outer iteration loop itr

        do k=1,nz1
          p (k,i) = ((ppb(k,i)+pp(k,i))/p0)**(rgas/cp)
          t (k,i) = tt(k)/p(k,i)
          rt (k,i) = t(k,i)*rr(k,i)+rb(k,i)*(t(k,i)-tb(k,i))
          rho_zz (k,i) = rb(k,i) + rr(k,i)
        end do

        !calculation of surface pressure:
        surface_pressure(i) = 0.5*dzw(1)*gravity                                    &
                        * (1.25*(rr(1,i) + rb(1,i)) * (1. + scalars(index_qv,1,i))  &
                        -  0.25*(rr(2,i) + rb(2,i)) * (1. + scalars(index_qv,2,i)))
        surface_pressure(i) = surface_pressure(i) + pp(1,i) + ppb(1,i)

      end do  ! end loop over cells

      !write(0,*)
      !write(0,*) '--- initialization of water vapor:'
      !do iCell = 1, nCells
      !   if(iCell == 1 .or. iCell == nCells) then
      !      do k = nz1, 1, -1
      !         write(0,202) iCell,k,t(k,iCell),relhum(k,iCell),qsat(k,iCell),scalars(index_qv,k,iCell)
      !      end do
      !      write(0,*)
      !   end if
      !end do

      lat_pert = latitude_pert*pii/180.
      lon_pert = longitude_pert*pii/180.

      do iEdge=1,nEdges

         vtx1 = verticesOnEdge(1,iEdge)
         vtx2 = verticesOnEdge(2,iEdge)
         lat1 = latVertex(vtx1)
         lat2 = latVertex(vtx2)
         iCell1 = cellsOnEdge(1,iEdge)
         iCell2 = cellsOnEdge(2,iEdge)
         flux = (0.5*(lat2-lat1) - 0.125*(sin(4.*lat2) - sin(4.*lat1))) * sphere_radius / dvEdge(iEdge)

         if (config_init_case == 2) then
            r_pert = sphere_distance( latEdge(iEdge), lonEdge(iEdge), &
                                      lat_pert, lon_pert, 1.0_RKIND)/(pert_radius)
            u_pert = u_perturbation*exp(-r_pert**2)*(lat2-lat1) * sphere_radius / dvEdge(iEdge)

         else if (config_init_case == 3) then
            lon_Edge = lonEdge(iEdge)
            u_pert = u_perturbation*cos(k_x*(lon_Edge - lon_pert)) &
                         *(0.5*(lat2-lat1) - 0.125*(sin(4.*lat2) - sin(4.*lat1))) * sphere_radius / dvEdge(iEdge)
         else
            u_pert = 0.0
         end if

         if (rebalance) then

           call init_atm_calc_flux_zonal(u_2d,etavs_2d,lat_2d,flux_zonal,lat1,lat2,dvEdge(iEdge),sphere_radius,u0,nz1,nlat)
           do k=1,nVertLevels
             fluxk = u0*flux_zonal(k)/(0.5*(rb(k,iCell1)+rb(k,iCell2)+rr(k,iCell1)+rr(k,iCell2)))
             u(k,iEdge) = fluxk + u_pert
           end do

         else 

           do k=1,nVertLevels
             etavs = (0.5*(ppb(k,iCell1)+ppb(k,iCell2)+pp(k,iCell1)+pp(k,iCell2))/p0 - 0.252)*pii/2.
             fluxk = u0*flux*(cos(etavs)**1.5)
             u(k,iEdge) = fluxk + u_pert
           end do

         end if

         cell1 = cellsOnEdge(1,iEdge)
         cell2 = cellsOnEdge(2,iEdge)
         do k=1,nz1
            ru(k,iEdge)  = 0.5*(rho_zz(k,cell1)+rho_zz(k,cell2))*u(k,iEdge)
         end do

      !
      ! Generate rotated Coriolis field
      !

         fEdge(iEdge) = 2.0 * omega_e * &
                                       ( -cos(lonEdge(iEdge)) * cos(latEdge(iEdge)) * sin(alpha_grid) + &
                                         sin(latEdge(iEdge)) * cos(alpha_grid) &
                                       )
      end do

      do iVtx=1,nVertices
         fVertex(iVtx) = 2.0 * omega_e * &
                                         (-cos(lonVertex(iVtx)) * cos(latVertex(iVtx)) * sin(alpha_grid) + &
                                          sin(latVertex(iVtx)) * cos(alpha_grid) &
                                         )
      end do

      !
      !  CALCULATION OF OMEGA, RW = ZX * RU + ZZ * RW
      !

      !
      !     pre-calculation z-metric terms in omega eqn.
      !
      do iEdge = 1,nEdges
         cell1 = cellsOnEdge(1,iEdge)
         cell2 = cellsOnEdge(2,iEdge)

         do k = 1, nVertLevels

            if (config_theta_adv_order == 2) then

               z_edge = (zgrid(k,cell1)+zgrid(k,cell2))/2.

            else if (config_theta_adv_order == 3 .or. config_theta_adv_order ==4) then !theta_adv_order == 3 or 4 

               d2fdx2_cell1 = deriv_two(1,1,iEdge) * zgrid(k,cell1)
               d2fdx2_cell2 = deriv_two(1,2,iEdge) * zgrid(k,cell2)

!  WCS fix 20120711

                  do i=1, nEdgesOnCell(cell1)
                     if ( cellsOnCell(i,cell1) > 0)       &
                     d2fdx2_cell1 = d2fdx2_cell1 + deriv_two(i+1,1,iEdge) * zgrid(k,cellsOnCell(i,cell1))
                  end do
                  do i=1, nEdgesOnCell(cell2)
                     if ( cellsOnCell(i,cell2) > 0)       &
                     d2fdx2_cell2 = d2fdx2_cell2 + deriv_two(i+1,2,iEdge) * zgrid(k,cellsOnCell(i,cell2))
                  end do             

               z_edge =  0.5*(zgrid(k,cell1) + zgrid(k,cell2))         &
                             - (dcEdge(iEdge) **2) * (d2fdx2_cell1 + d2fdx2_cell2) / 12.

               if (config_theta_adv_order == 3) then
                  z_edge3 =  - (dcEdge(iEdge) **2) * (d2fdx2_cell1 - d2fdx2_cell2) / 12.
               else
                  z_edge3 = 0.
               end if

            end if

               zb(k,1,iEdge) = (z_edge-zgrid(k,cell1))*dvEdge(iEdge)/areaCell(cell1)
               zb(k,2,iEdge) = (z_edge-zgrid(k,cell2))*dvEdge(iEdge)/areaCell(cell2)
               zb3(k,1,iEdge)=  z_edge3*dvEdge(iEdge)/areaCell(cell1)
               zb3(k,2,iEdge)=  z_edge3*dvEdge(iEdge)/areaCell(cell2)

         end do

      end do

      ! for including terrain
      rw = 0.0
      w = 0.0
      do iEdge = 1,nEdges

         cell1 = cellsOnEdge(1,iEdge)
         cell2 = cellsOnEdge(2,iEdge)

         do k = 2, nVertLevels
            flux =  (fzm(k)*ru(k,iEdge)+fzp(k)*ru(k-1,iEdge))
            rw(k,cell2) = rw(k,cell2) + (fzm(k)*zz(k,cell2)+fzp(k)*zz(k-1,cell2))*zb(k,2,iEdge)*flux
            rw(k,cell1) = rw(k,cell1) - (fzm(k)*zz(k,cell1)+fzp(k)*zz(k-1,cell1))*zb(k,1,iEdge)*flux

            if (config_theta_adv_order ==3) then 
               rw(k,cell2) = rw(k,cell2)    &
                                            - sign(1.0_RKIND,ru(k,iEdge))*config_coef_3rd_order* &
                                              (fzm(k)*zz(k,cell2)+fzp(k)*zz(k-1,cell2))*zb3(k,2,iEdge)*flux
               rw(k,cell1) = rw(k,cell1)    &
                                            + sign(1.0_RKIND,ru(k,iEdge))*config_coef_3rd_order* &
                                              (fzm(k)*zz(k,cell1)+fzp(k)*zz(k-1,cell1))*zb3(k,1,iEdge)*flux
            end if

         end do

      end do

      ! Compute w from rho_zz and rw
      do iCell=1,nCells
         do k=2,nVertLevels
            w(k,iCell) = rw(k,iCell) / (fzp(k) * rho_zz(k-1,iCell) + fzm(k) * rho_zz(k,iCell))
         end do
      end do


      !
      ! Compute mass fluxes tangential to each edge (i.e., through the faces of dual grid cells)
      !
      v(:,:) = 0.0
      do iEdge = 1, nEdges
         do i=1,nEdgesOnEdge(iEdge)
            eoe = edgesOnEdge(i,iEdge)
            do k = 1, nVertLevels
               v(k,iEdge) = v(k,iEdge) + weightsOnEdge(i,iEdge) * u(k, eoe)
           end do
         end do
      end do

      do i=1,10
        psurf = (cf1*(ppb(1,i)+pp(1,i)) + cf2*(ppb(2,i)+pp(2,i)) + cf3*(ppb(3,i)+pp(3,i)))/100.

            psurf = (ppb(1,i)+pp(1,i)) + .5*dzw(1)*gravity        &
                          *(1.25*(rr(1,i)+rb(1,i))*(1.+scalars(index_qv,1,i))   &
                            -.25*(rr(2,i)+rb(2,i))*(1.+scalars(index_qv,2,i)))

        write(0,*) ' i, psurf, lat ',i,psurf,latCell(i)*180./3.1415828
      end do

      ! Compute rho and theta from rho_zz and theta_m
      do iCell=1,nCells
         do k=1,nVertLevels
            rho(k,iCell) = rho_zz(k,iCell) * zz(k,iCell)
            theta(k,iCell) = t(k,iCell) / (1.0 + 1.61 * scalars(index_qv,k,iCell))
         end do
      end do

   end subroutine init_atm_case_jw


   subroutine init_atm_calc_flux_zonal(u_2d,etavs_2d,lat_2d,flux_zonal,lat1_in,lat2_in,dvEdge,a,u0,nz1,nlat)

      implicit none
   
      integer, intent(in) :: nz1,nlat
      real (kind=RKIND), dimension(nz1,nlat), intent(in) :: u_2d,etavs_2d
      real (kind=RKIND), dimension(nlat), intent(in) :: lat_2d
      real (kind=RKIND), dimension(nz1), intent(out) :: flux_zonal
      real (kind=RKIND), intent(in) :: lat1_in, lat2_in, dvEdge, a, u0
   
      integer :: k,i
      real (kind=RKIND) :: lat1, lat2, w1, w2
      real (kind=RKIND) :: dlat,da,db
   
      lat1 = abs(lat1_in)
      lat2 = abs(lat2_in)
      if(lat2 <= lat1) then
        lat1 = abs(lat2_in)
        lat2 = abs(lat1_in)
      end if
   
      do k=1,nz1
        flux_zonal(k) = 0.
      end do
   
      do i=1,nlat-1
        if( (lat1 <= lat_2d(i+1)) .and. (lat2 >= lat_2d(i)) ) then
   
        dlat = lat_2d(i+1)-lat_2d(i)
        da = (max(lat1,lat_2d(i))-lat_2d(i))/dlat
        db = (min(lat2,lat_2d(i+1))-lat_2d(i))/dlat
        w1 = (db-da) -0.5*(db-da)**2
        w2 = 0.5*(db-da)**2
   
        do k=1,nz1
          flux_zonal(k) = flux_zonal(k) + w1*u_2d(k,i) + w2*u_2d(k,i+1)
        end do
   
        end if
   
      end do
   
   !  renormalize for setting cell-face fluxes
   
      do k=1,nz1
        flux_zonal(k) = sign(1.0_RKIND,lat2_in-lat1_in)*flux_zonal(k)*dlat*a/dvEdge/u0
      end do
        
   end subroutine init_atm_calc_flux_zonal


   !SHP-balance
   subroutine init_atm_recompute_geostrophic_wind(u_2d,rho_2d,pp_2d,qv_2d,lat_2d,zz_2d,zx_2d,     &
                                         cf1,cf2,cf3,fzm,fzp,rdzw,nz1,nlat,dlat,rad)

      implicit none
   
      integer, intent(in) :: nz1,nlat
      real (kind=RKIND), dimension(nz1,nlat), intent(inout) :: u_2d
      real (kind=RKIND), dimension(nz1,nlat), intent(in) :: rho_2d, pp_2d, qv_2d, zz_2d
      real (kind=RKIND), dimension(nz1,nlat-1), intent(in) :: zx_2d
      real (kind=RKIND), dimension(nlat), intent(in) :: lat_2d
      real (kind=RKIND), dimension(nz1), intent(in) :: fzm, fzp, rdzw
      real (kind=RKIND), intent(in) :: cf1, cf2, cf3, dlat, rad
   
      !local variable
      real (kind=RKIND), dimension(nz1,nlat-1) :: pgrad, ru, u
      real (kind=RKIND), dimension(nlat-1) :: f
      real (kind=RKIND), dimension(nz1+1)  :: dpzx
   
   !   real (kind=RKIND), parameter :: omega_e = 7.29212e-05
      real (kind=RKIND) :: omega_e
   
      real (kind=RKIND) :: rdx, qtot, r_earth, phi
      integer :: k,i, itr
   
      r_earth  = rad
      omega_e = omega
      rdx = 1./(dlat*r_earth)
   
      do i=1,nlat-1
        do k=1,nz1
          pgrad(k,i) = rdx*(pp_2d(k,i+1)/zz_2d(k,i+1)-pp_2d(k,i)/zz_2d(k,i))
        end do
   
        dpzx(:) = 0.
   
        k=1
        dpzx(k) = .5*zx_2d(k,i)*(cf1*(pp_2d(k  ,i+1)+pp_2d(k  ,i))        &
                                +cf2*(pp_2d(k+1,i+1)+pp_2d(k+1,i))        &
                                +cf3*(pp_2d(k+2,i+1)+pp_2d(k+2,i)))
        do k=2,nz1
           dpzx(k) = .5*zx_2d(k,i)*(fzm(k)*(pp_2d(k  ,i+1)+pp_2d(k  ,i))   &
                                   +fzp(k)*(pp_2d(k-1,i+1)+pp_2d(k-1,i)))
        end do
   
        do k=1,nz1
           pgrad(k,i) = pgrad(k,i) - rdzw(k)*(dpzx(k+1)-dpzx(k))
        end do
      end do
   
   
      !initial value of v and rv -> that is from analytic sln. 
      do i=1,nlat-1
         do k=1,nz1
            u(k,i) = .5*(u_2d(k,i)+u_2d(k,i+1))
            ru(k,i) = u(k,i)*(rho_2d(k,i)+rho_2d(k,i+1))*.5
         end do
      end do
   
      write(0,*) "MAX U wind before REBALANCING ---->", maxval(abs(u))
   
      !re-calculate geostrophic wind using iteration 
      do itr=1,50
      do i=1,nlat-1
         phi = (lat_2d(i)+lat_2d(i+1))/2.
         f(i) = 2.*omega_e*sin(phi)
         do k=1,nz1
            if (f(i).eq.0.) then
              ru(k,i) = 0.
            else
              qtot = .5*(qv_2d(k,i)+qv_2d(k,i+1))
              ru(k,i) = - ( 1./(1.+qtot)*pgrad(k,i) + tan(phi)/r_earth*u(k,i)*ru(k,i) )/f(i)
            end if
              u(k,i) = ru(k,i)*2./(rho_2d(k,i)+rho_2d(k,i+1))
         end do
      end do
      end do
   
      write(0,*) "MAX U wind after REBALANCING ---->", maxval(abs(u))
   
      !update 2d ru
      do i=2,nlat-1
        do k=1,nz1
          u_2d(k,i) = (ru(k,i-1)+ru(k,i))*.5
        end do
      end do
   
      i=1
      do k=1,nz1
         u_2d(k,i) = (3.*u_2d(k,i+1)-u_2d(k,i+2))*.5
      end do
      i=nlat
      do k=1,nz1
         u_2d(k,i) = (3.*u_2d(k,i-1)-u_2d(k,i-2))*.5
      end do

   end subroutine init_atm_recompute_geostrophic_wind


   subroutine init_atm_case_squall_line(dminfo, mesh, nCells, nVertLevels, state, diag, test_case)
   !!!!!!!!!!!!!!!!!!!!!!!!!!!!!!!!!!!!!!!!!!!!!!!!!!!!!!!!!!!!!!!!!!!!!!!!!!!!!!!!
   ! Setup squall line and supercell test case
   !!!!!!!!!!!!!!!!!!!!!!!!!!!!!!!!!!!!!!!!!!!!!!!!!!!!!!!!!!!!!!!!!!!!!!!!!!!!!!!!

      implicit none

      type (dm_info), intent(in) :: dminfo
      type (mpas_pool_type), intent(inout) :: mesh
      integer, intent(in) :: nCells
      integer, intent(in) :: nVertLevels
      type (mpas_pool_type), intent(inout) :: state
      type (mpas_pool_type), intent(inout) :: diag
      integer, intent(in) :: test_case

      real (kind=RKIND), dimension(:), pointer :: rdzw, dzu, rdzu, fzm, fzp
      real (kind=RKIND), dimension(:,:), pointer :: zgrid, zx, zz, hx, cqw
      real (kind=RKIND), dimension(:,:), pointer :: ppb, pb, rho_zz, rb, rr, tb, rtb, p, pp, dss, t, rt, u, ru
      real (kind=RKIND), dimension(:,:,:), pointer :: scalars
      real (kind=RKIND), dimension(:,:,:), pointer :: zb, zb3

      !This is temporary variable here. It just need when calculate tangential velocity v.
      integer :: eoe, j
      integer, dimension(:), pointer :: nEdgesOnEdge 
      integer, dimension(:,:), pointer :: edgesOnEdge, cellsOnEdge
      real (kind=RKIND), dimension(:,:), pointer :: weightsOnEdge

      integer :: iCell, iCell1, iCell2 , iEdge, vtx1, vtx2, ivtx, i, k, nz, nz1, itr, cell1, cell2
      integer, pointer :: nEdges, nVertices, maxEdges, nCellsSolve
      integer, pointer :: index_qv

      real (kind=RKIND), dimension(nVertLevels + 1 ) :: znu, znw, znwc, znwv
      real (kind=RKIND), dimension(nVertLevels + 1 ) :: znuc, znuv

      real (kind=RKIND), dimension(nVertLevels + 1 ) :: zc, zw, ah
      real (kind=RKIND), dimension(nVertLevels ) :: zu, dzw, rdzwp, rdzwm

      real (kind=RKIND), dimension(nVertLevels, nCells) :: relhum, thi, tbi, cqwb

      real (kind=RKIND) ::  r, xnutr
      real (kind=RKIND) ::  ztemp, zd, zt, dz, str

      real (kind=RKIND), dimension(nVertLevels ) :: qvb
      real (kind=RKIND), dimension(nVertLevels ) :: t_init_1d

      real (kind=RKIND) :: d1, d2, d3, cof1, cof2
      real (kind=RKIND), pointer :: cf1, cf2, cf3
      real (kind=RKIND) :: ztr, thetar, ttr, thetas, um, us, zts, pitop, pibtop, ptopb, ptop, rcp, rcv, p0
      real (kind=RKIND) :: radx, radz, zcent, xmid, delt, xloc, rad, yloc, ymid, a_scale
      real (kind=RKIND) :: pres, temp, es, qvs

      real (kind=RKIND), dimension(:), pointer :: xCell, yCell, zCell
      real (kind=RKIND), dimension(:), pointer :: xEdge, yEdge, zEdge
      real (kind=RKIND), dimension(:), pointer :: xVertex, yVertex, zVertex
      real (kind=RKIND), dimension(:), pointer :: dcEdge, dvEdge, areaCell, areaTriangle
      real (kind=RKIND), dimension(:,:), pointer :: kiteAreasOnVertex
      logical, pointer :: on_a_sphere
      real (kind=RKIND), pointer :: sphere_radius

      real (kind=RKIND), dimension(:,:), pointer :: t_init, w, rw, v, rho, theta
      real (kind=RKIND), dimension(:), pointer :: u_init, qv_init, angleEdge, fEdge, fVertex

      call mpas_pool_get_array(mesh, 'xCell', xCell)
      call mpas_pool_get_array(mesh, 'yCell', yCell)
      call mpas_pool_get_array(mesh, 'zCell', zCell)
      call mpas_pool_get_array(mesh, 'xEdge', xEdge)
      call mpas_pool_get_array(mesh, 'yEdge', yEdge)
      call mpas_pool_get_array(mesh, 'zEdge', zEdge)
      call mpas_pool_get_array(mesh, 'xVertex', xVertex)
      call mpas_pool_get_array(mesh, 'yVertex', yVertex)
      call mpas_pool_get_array(mesh, 'zVertex', zVertex)
      call mpas_pool_get_array(mesh, 'dvEdge', dvEdge)
      call mpas_pool_get_array(mesh, 'dcEdge', dcEdge)
      call mpas_pool_get_array(mesh, 'areaCell', areaCell)
      call mpas_pool_get_array(mesh, 'areaTriangle', areaTriangle)
      call mpas_pool_get_array(mesh, 'kiteAreasOnVertex', kiteAreasOnVertex)

      call mpas_pool_get_config(mesh, 'on_a_sphere', on_a_sphere)
      call mpas_pool_get_config(mesh, 'sphere_radius', sphere_radius)

      !
      ! Scale all distances
      !

      a_scale = 1.0

      xCell(:) = xCell(:) * a_scale
      yCell(:) = yCell(:) * a_scale
      zCell(:) = zCell(:) * a_scale
      xVertex(:) = xVertex(:) * a_scale
      yVertex(:) = yVertex(:) * a_scale
      zVertex(:) = zVertex(:) * a_scale
      xEdge(:) = xEdge(:) * a_scale
      yEdge(:) = yEdge(:) * a_scale
      zEdge(:) = zEdge(:) * a_scale
      dvEdge(:) = dvEdge(:) * a_scale
      dcEdge(:) = dcEdge(:) * a_scale
      areaCell(:) = areaCell(:) * a_scale**2.0
      areaTriangle(:) = areaTriangle(:) * a_scale**2.0
      kiteAreasOnVertex(:,:) = kiteAreasOnVertex(:,:) * a_scale**2.0

      call mpas_pool_get_array(mesh, 'weightsOnEdge', weightsOnEdge)
      call mpas_pool_get_array(mesh, 'nEdgesOnEdge', nEdgesOnEdge)
      call mpas_pool_get_array(mesh, 'edgesOnEdge', edgesOnEdge)
      call mpas_pool_get_array(mesh, 'cellsOnEdge', cellsOnEdge)

      call mpas_pool_get_dimension(mesh, 'nEdges', nEdges)
      call mpas_pool_get_dimension(mesh, 'nVertices', nVertices)
      call mpas_pool_get_dimension(mesh, 'nCellsSolve', nCellsSolve)
      call mpas_pool_get_dimension(mesh, 'maxEdges', maxEdges)
      nz1 = nVertLevels
      nz = nz1 + 1

      call mpas_pool_get_array(mesh, 'zgrid', zgrid)
      call mpas_pool_get_array(mesh, 'zb', zb)
      call mpas_pool_get_array(mesh, 'zb3', zb3)
      call mpas_pool_get_array(mesh, 'rdzw', rdzw)
      call mpas_pool_get_array(mesh, 'dzu', dzu)
      call mpas_pool_get_array(mesh, 'rdzu', rdzu)
      call mpas_pool_get_array(mesh, 'fzm', fzm)
      call mpas_pool_get_array(mesh, 'fzp', fzp)
      call mpas_pool_get_array(mesh, 'zx', zx)
      call mpas_pool_get_array(mesh, 'zz', zz)
      call mpas_pool_get_array(mesh, 'hx', hx)
      call mpas_pool_get_array(mesh, 'dss', dss)
      call mpas_pool_get_array(mesh, 't_init', t_init)
      call mpas_pool_get_array(mesh, 'u_init', u_init)
      call mpas_pool_get_array(mesh, 'qv_init', qv_init)
      call mpas_pool_get_array(mesh, 'angleEdge', angleEdge)
      call mpas_pool_get_array(mesh, 'fEdge', fEdge)
      call mpas_pool_get_array(mesh, 'fVertex', fVertex)

      call mpas_pool_get_array(mesh, 'cf1', cf1)
      call mpas_pool_get_array(mesh, 'cf2', cf2)
      call mpas_pool_get_array(mesh, 'cf3', cf3)

      call mpas_pool_get_array(diag, 'pressure_base', ppb)
      call mpas_pool_get_array(diag, 'exner_base', pb)
      call mpas_pool_get_array(diag, 'rho_base', rb)
      call mpas_pool_get_array(diag, 'theta_base', tb)
      call mpas_pool_get_array(diag, 'rtheta_base', rtb)
      call mpas_pool_get_array(diag, 'exner', p)
      call mpas_pool_get_array(diag, 'cqw', cqw)

      call mpas_pool_get_array(diag, 'pressure_p', pp)
      call mpas_pool_get_array(diag, 'rho_p', rr)
      call mpas_pool_get_array(diag, 'rtheta_p', rt)
      call mpas_pool_get_array(diag, 'ru', ru)
      call mpas_pool_get_array(diag, 'rw', rw)
      call mpas_pool_get_array(diag, 'v', v)
      call mpas_pool_get_array(diag, 'rho', rho)
      call mpas_pool_get_array(diag, 'theta', theta)

      call mpas_pool_get_array(state, 'rho_zz', rho_zz)
      call mpas_pool_get_array(state, 'theta_m', t)
      call mpas_pool_get_array(state, 'u', u)
      call mpas_pool_get_array(state, 'w', w)
      call mpas_pool_get_array(state, 'scalars', scalars)

      call mpas_pool_get_dimension(state, 'index_qv', index_qv)

      scalars(:,:,:) = 0.

      call atm_initialize_advection_rk(mesh, nCells, nEdges, maxEdges, on_a_sphere, sphere_radius )
      call atm_initialize_deformation_weights(mesh, nCells, on_a_sphere, sphere_radius)
      
      xnutr = 0.
      zd = 12000.

      p0 = 1.e+05
      rcp = rgas/cp
      rcv = rgas/(cp-rgas)

     write(0,*) ' point 1 in test case setup '

! We may pass in an hx(:,:) that has been precomputed elsewhere.
! For now it is independent of k

      do iCell=1,nCells
        do k=1,nz
          hx(k,iCell) = 0.  ! squall line or supercell on flat plane
        end do
      end do

      !     metrics for hybrid coordinate and vertical stretching

      str = 1.0
      zt = 20000.
      dz = zt/float(nz1)

!      write(0,*) ' dz = ',dz
      write(0,*) ' hx computation complete '

      do k=1,nz

!           sh(k) is the stretching specified for height surfaces

            zc(k) = zt*(real(k-1)*dz/zt)**str 

!           to specify specific heights zc(k) for coordinate surfaces,
!           input zc(k) 
!           zw(k) is the hieght of zeta surfaces
!                zw(k) = (k-1)*dz yields constant dzeta
!                        and nonconstant dzeta/dz
!                zw(k) = sh(k)*zt yields nonconstant dzeta
!                        and nearly constant dzeta/dz 

!            zw(k) = float(k-1)*dz
            zw(k) = zc(k)
!
!           ah(k) governs the transition between terrain-following 
!           and pureheight coordinates
!                ah(k) = 0 is a terrain-following coordinate
!                ah(k) = 1 is a height coordinate
 
!            ah(k) = 1.-cos(.5*pii*(k-1)*dz/zt)**6
            ah(k) = 1.
!            write(0,*) ' k, zc, zw, ah ',k,zc(k),zw(k),ah(k)
      end do
      do k=1,nz1
         dzw (k) = zw(k+1)-zw(k)
         rdzw(k) = 1./dzw(k)
         zu(k  ) = .5*(zw(k)+zw(k+1))
      end do
      do k=2,nz1
         dzu (k)  = .5*(dzw(k)+dzw(k-1))
         rdzu(k)  =  1./dzu(k)
         fzp (k)  = .5* dzw(k  )/dzu(k)
         fzm (k)  = .5* dzw(k-1)/dzu(k)
         rdzwp(k) = dzw(k-1)/(dzw(k  )*(dzw(k)+dzw(k-1)))
         rdzwm(k) = dzw(k  )/(dzw(k-1)*(dzw(k)+dzw(k-1)))
      end do

!**********  how are we storing cf1, cf2 and cf3?

      COF1 = (2.*DZU(2)+DZU(3))/(DZU(2)+DZU(3))*DZW(1)/DZU(2) 
      COF2 =     DZU(2)        /(DZU(2)+DZU(3))*DZW(1)/DZU(3) 
      CF1  = FZP(2) + COF1
      CF2  = FZM(2) - COF1 - COF2
      CF3  = COF2       

!      d1  = .5*dzw(1)
!      d2  = dzw(1)+.5*dzw(2)
!      d3  = dzw(1)+dzw(2)+.5*dzw(3)
!      cf1 = d2*d3*(d3-d2)/(d2*d3*(d3-d2)+d1*d3*(d1-d3)+d1*d2*(d2-d1))
!      cf2 = d1*d3*(d1-d3)/(d2*d3*(d3-d2)+d1*d3*(d1-d3)+d1*d2*(d2-d1))
!      cf3 = d1*d2*(d2-d1)/(d2*d3*(d3-d2)+d1*d3*(d1-d3)+d1*d2*(d2-d1))

      do iCell=1,nCells
        do k=1,nz
            zgrid(k,iCell) = ah(k)*(zc(k)*(1.-hx(k,iCell)/zt)+hx(k,iCell)) &
                           + (1.-ah(k)) * zc(k)
        end do
        do k=1,nz1
          zz (k,iCell) = (zw(k+1)-zw(k))/(zgrid(k+1,iCell)-zgrid(k,iCell))
        end do
      end do

      do i=1, nEdges
        iCell1 = cellsOnEdge(1,i)
        iCell2 = cellsOnEdge(2,i)
        do k=1,nz
          zx (k,i) = (zgrid(k,iCell2)-zgrid(k,iCell1)) / dcEdge(i)
        end do
      end do
      do i=1, nCells
        do k=1,nz1
          ztemp = .5*(zgrid(k+1,i)+zgrid(k,i))
          dss(k,i) = 0.
          ztemp = zgrid(k,i)
          if(ztemp.gt.zd+.1)  then
             dss(k,i) = dss(k,i)+xnutr*sin(.5*pii*(ztemp-zd)/(zt-zd))**2
          end if
        end do
      end do

!
! convective initialization
!
         ztr    = 12000.
         thetar = 343.
         ttr    = 213.
         thetas = 300.5

!         write(0,*) ' rgas, cp, gravity ',rgas,cp, gravity

      if ( test_case == 4) then ! squall line parameters
         um = 12.
         us = 10.
         zts = 2500.
      else if (test_case == 5) then !supercell parameters
         um = 30.
         us = 15.
         zts = 5000.
      end if

         do i=1,nCells
            do k=1,nz1
               ztemp = .5*(zgrid(k,i)+zgrid(k+1,i))
               if(ztemp .gt. ztr) then
                  t (k,i) = thetar*exp(9.8*(ztemp-ztr)/(1003.*ttr))
                  relhum(k,i) = 0.25
               else
                  t (k,i) = 300.+43.*(ztemp/ztr)**1.25
                  relhum(k,i) = (1.-0.75*(ztemp/ztr)**1.25)
                  if(t(k,i).lt.thetas) t(k,i) = thetas
               end if
               tb(k,i) = t(k,i)
               thi(k,i) = t(k,i)
               tbi(k,i) = t(k,i)
               cqw(k,i) = 1.
               cqwb(k,i) = 1.
            end do
         end do

!         relhum(:,:) = 0.

!  set the velocity field - we are on a plane here.

         do i=1, nEdges
            cell1 = cellsOnEdge(1,i)
            cell2 = cellsOnEdge(2,i)
            if(cell1 <= nCellsSolve .or. cell2 <= nCellsSolve) then
            do k=1,nz1
               ztemp = .25*( zgrid(k,cell1 )+zgrid(k+1,cell1 )  &
                            +zgrid(k,cell2)+zgrid(k+1,cell2))
               if(ztemp.lt.zts)  then
                  u(k,i) = um*ztemp/zts
               else
                  u(k,i) = um
               end if
               if(i == 1 ) u_init(k) = u(k,i) - us
               u(k,i) = cos(angleEdge(i)) * (u(k,i) - us)
            end do
            end if
         end do

         call mpas_dmpar_bcast_reals(dminfo, nz1, u_init)

!
!    for reference sounding 
!
     do itr=1,30

      pitop = 1.-.5*dzw(1)*gravity*(1.+scalars(index_qv,1,1))/(cp*t(1,1)*zz(1,1))
      pibtop = 1.-.5*dzw(1)*gravity*(1.+qvb(1))/(cp*tb(1,1)*zz(1,1))
      do k=2,nz1
         pitop = pitop-dzu(k)*gravity/(cp*cqw(k,1)*.5*(t(k,1)+t(k-1,1))   &
                                   *.5*(zz(k,1)+zz(k-1,1)))
         pibtop = pibtop-dzu(k)*gravity/(cp*cqwb(k,1)*.5*(tb(k,1)+tb(k-1,1))   &
                                   *.5*(zz(k,1)+zz(k-1,1)))

         !write(0,*) k,pitop,tb(k,1),dzu(k),tb(k,1)
      end do
      pitop = pitop-.5*dzw(nz1)*gravity*(1.+scalars(index_qv,nz1,1))/(cp*t(nz1,1)*zz(nz1,1))
      pibtop = pibtop-.5*dzw(nz1)*gravity*(1.+qvb(nz1))/(cp*tb(nz1,1)*zz(nz1,1))

      call mpas_dmpar_bcast_real(dminfo, pitop)
      call mpas_dmpar_bcast_real(dminfo, pibtop)

      ptopb = p0*pibtop**(1./rcp)
      write(6,*) 'ptopb = ',.01*ptopb

      do i=1, nCells
         pb(nz1,i) = pibtop+.5*dzw(nz1)*gravity*(1.+qvb(nz1))/(cp*tb(nz1,i)*zz(nz1,i))
         p (nz1,i) = pitop+.5*dzw(nz1)*gravity*(1.+scalars(index_qv,nz1,i))/(cp*t (nz1,i)*zz(nz1,i))
         do k=nz1-1,1,-1
            pb(k,i)  = pb(k+1,i) + dzu(k+1)*gravity/(cp*cqwb(k+1,i)*.5*(tb(k,i)+tb(k+1,i))   &
                                           *.5*(zz(k,i)+zz(k+1,i)))
            p (k,i)  = p (k+1,i) + dzu(k+1)*gravity/(cp*cqw(k+1,i)*.5*(t (k,i)+t (k+1,i))   &
                                           *.5*(zz(k,i)+zz(k+1,i)))
         end do
         do k=1,nz1
            rb (k,i) = pb(k,i)**(1./rcv)/((rgas/p0)*tb(k,i)*zz(k,i))
            rtb(k,i) = rb(k,i)*tb(k,i)
            rr (k,i) = p (k,i)**(1./rcv)/((rgas/p0)*t (k,i)*zz(k,i))-rb(k,i)
            ppb(k,i) = p0*(zz(k,i)*rgas*rtb(k,i)/p0)**(cp/cv)
         end do
      end do

     !
     ! update water vapor mixing ratio from humidity profile
     !
      do i= 1,nCells
         do k=1,nz1
            temp     = p(k,i)*thi(k,i)
            pres     = p0*p(k,i)**(1./rcp)
            qvs      = 380.*exp(17.27*(temp-273.)/(temp-36.))/pres
            scalars(index_qv,k,i) = min(0.014_RKIND,relhum(k,i)*qvs)
         end do
      end do

      do k=1,nz1
!*********************************************************************
!           QVB = QV INCLUDES MOISTURE IN REFERENCE STATE
!            qvb(k) = scalars(index_qv,k,1)
                                        
!           QVB = 0 PRODUCES DRY REFERENCE STATE
            qvb(k) = 0.
!*********************************************************************
      end do

      do i= 1,nCells
         do k=1,nz1
            t (k,i) = thi(k,i)*(1.+1.61*scalars(index_qv,k,i))
            tb(k,i) = tbi(k,i)*(1.+1.61*qvb(k))
         end do
         do k=2,nz1
            cqw (k,i) = 1./(1.+.5*(scalars(index_qv,k,i)+scalars(index_qv,k-1,i)))
            cqwb(k,i) = 1./(1.+.5*(qvb(k)+qvb(k-1)))
         end do
      end do

      end do !end of iteration loop

      write(0,*) ' base state sounding '
      write(0,*) ' k,     pb,     rb,     tb,     rtb,     t,     rr,      p,    qvb'
      do k=1,nVertLevels
         write (0,'(i2,8(2x,f19.15))') k,pb(k,1),rb(k,1),tb(k,1),rtb(k,1),t(k,1),rr(k,1),p(k,1),qvb(k)
      end do

!
!     potential temperature perturbation
!
!      delt = -10.
!      delt = -0.01
      delt = 3.
      radx  = 10000.
      radz  = 1500.
      zcent = 1500.

      if (test_case == 4) then          ! squall line prameters
         call mpas_dmpar_max_real(dminfo, maxval(xCell(:)), xmid)
         xmid = xmid * 0.5
         ymid = 0.0          ! Not used for squall line
      else if (test_case == 5) then     ! supercell parameters
         call mpas_dmpar_max_real(dminfo, maxval(xCell(:)), xmid)
         call mpas_dmpar_max_real(dminfo, maxval(yCell(:)), ymid)
         xmid = xmid * 0.5
         ymid = ymid * 0.5
      end if

      do i=1, nCells
        xloc = xCell(i) - xmid
        if (test_case == 4) then 
           yloc = 0.                            !squall line setting
        else if (test_case == 5) then
           yloc = yCell(i) - ymid !supercell setting
        end if

        do k = 1,nz1
          ztemp     = .5*(zgrid(k+1,i)+zgrid(k,i))
          rad =sqrt((xloc/radx)**2+(yloc/radx)**2+((ztemp-zcent)/radz)**2)
          if(rad.lt.1)  then
            thi(k,i) = thi(k,i) + delt*cos(.5*pii*rad)**2
          end if
           t (k,i) = thi(k,i)*(1.+1.61*scalars(index_qv,k,i))
        end do
      end do

      do itr=1,30

        pitop = 1.-.5*dzw(1)*gravity*(1.+scalars(index_qv,1,1))/(cp*t(1,1)*zz(1,1))
        do k=2,nz1
          pitop = pitop-dzu(k)*gravity/(cp*cqw(k,1)*.5*(t (k,1)+t (k-1,1)) &
                                                  *.5*(zz(k,1)+zz(k-1,1)))
        end do
        pitop = pitop - .5*dzw(nz1)*gravity*(1.+scalars(index_qv,nz1,1))/(cp*t(nz1,1)*zz(nz1,1))
        ptop = p0*pitop**(1./rcp)
        write(0,*) 'ptop  = ',.01*ptop, .01*ptopb

        call mpas_dmpar_bcast_real(dminfo, ptop)

        do i = 1, nCells

          pp(nz1,i) = ptop-ptopb+.5*dzw(nz1)*gravity*   &
                       (rr(nz1,i)+(rr(nz1,i)+rb(nz1,i))*scalars(index_qv,nz1,i))
          do k=nz1-1,1,-1
!             pp(k,i) = pp(k+1,i)+.5*dzu(k+1)*gravity*                   &
!                            (rr(k  ,i)+(rr(k  ,i)+rb(k  ,i))*scalars(index_qv,k  ,i)  &
!                            +rr(k+1,i)+(rr(k+1,i)+rb(k+1,i))*scalars(index_qv,k+1,i))
               pp(k,i) = pp(k+1,i)+dzu(k+1)*gravity*(    &
                            fzm(k+1)*(rb(k+1,i)*(scalars(index_qv,k+1,i)-qvb(k+1))    &
                                     +rr(k+1,i)*(1.+scalars(index_qv,k+1,i)))         &
                           +fzp(k+1)*(rb(k  ,i)*(scalars(index_qv,k  ,i)-qvb(k))      &
                                     +rr(k  ,i)*(1.+scalars(index_qv,k  ,i))))
          end do
          if (itr==1.and.i==1) then
          do k=1,nz1
          write(0,*) "pp-check", pp(k,i) 
          end do
          end if
          do k=1,nz1
             rt(k,i) = (pp(k,i)/(rgas*zz(k,i))                   &
                     -rtb(k,i)*(p(k,i)-pb(k,i)))/p(k,i)       
             p (k,i) = (zz(k,i)*(rgas/p0)*(rtb(k,i)+rt(k,i)))**rcv
             rr(k,i) = (rt(k,i)-rb(k,i)*(t(k,i)-tb(k,i)))/t(k,i)
          end do

        end do ! loop over cells

      end do !  iteration loop
!----------------------------------------------------------------------
!
      do k=1,nz1
         qv_init(k) = scalars(index_qv,k,1)
      end do

      t_init_1d(:) = t(:,1)
      call mpas_dmpar_bcast_reals(dminfo, nz1, t_init_1d)
      call mpas_dmpar_bcast_reals(dminfo, nz1, qv_init)

      do i=1,nCells
         do k=1,nz1
            t_init(k,i) = t_init_1d(k)
            rho_zz(k,i) = rb(k,i)+rr(k,i)
         end do
      end do

      do i=1,nEdges
        cell1 = cellsOnEdge(1,i)
        cell2 = cellsOnEdge(2,i)
        if(cell1 <= nCellsSolve .or. cell2 <= nCellsSolve) then
          do k=1,nz1
            ru (k,i)  = 0.5*(rho_zz(k,cell1)+rho_zz(k,cell2))*u(k,i)    
          end do
        end if
      end do


      !
      !  we are assuming w and rw are zero for this initialization
      !  i.e., no terrain
      !
       rw = 0.0
       w = 0.0

       zb = 0.0
       zb3 = 0.0

      !
      ! Generate rotated Coriolis field
      !
      do iEdge=1,nEdges
         fEdge(iEdge) = 0.0
      end do

      do iVtx=1,nVertices
         fVertex(iVtx) = 0.0
      end do

      !
      ! Compute mass fluxes tangential to each edge (i.e., through the faces of dual grid cells)
      !
      v(:,:) = 0.0
      do iEdge = 1, nEdges
         do i=1,nEdgesOnEdge(iEdge)
            eoe = edgesOnEdge(i,iEdge)
            if (eoe > 0) then
               do k = 1, nVertLevels
                 v(k,iEdge) = v(k,iEdge) + weightsOnEdge(i,iEdge) * u(k, eoe)
              end do
            end if
         end do
      end do

     ! write(0,*) ' k,u_init, t_init, qv_init '
     ! do k=1,nVertLevels
     !   write(0,'(i2,3(2x,f14.10)') k,u_init(k),t_initk),qv_init(k)
     ! end do

      ! Compute rho and theta from rho_zz and theta_m
      do iCell=1,nCells
         do k=1,nVertLevels
            rho(k,iCell) = rho_zz(k,iCell) * zz(k,iCell)
            theta(k,iCell) = t(k,iCell) / (1.0 + 1.61 * scalars(index_qv,k,iCell))
         end do
      end do

   end subroutine init_atm_case_squall_line


!----------------------------------------------------------------------------------------------------------


   subroutine init_atm_case_mtn_wave(dminfo, mesh, nCells, nVertLevels, state, diag, configs, init_case)
   !!!!!!!!!!!!!!!!!!!!!!!!!!!!!!!!!!!!!!!!!!!!!!!!!!!!!!!!!!!!!!!!!!!!!!!!!!!!!!!!
   ! Setup baroclinic wave test case from Jablonowski and Williamson 2008 (QJRMS)
   !!!!!!!!!!!!!!!!!!!!!!!!!!!!!!!!!!!!!!!!!!!!!!!!!!!!!!!!!!!!!!!!!!!!!!!!!!!!!!!!

      implicit none

      type (dm_info), intent(in) :: dminfo
      type (mpas_pool_type), intent(inout) :: mesh
      integer, intent(in) :: nCells
      integer, intent(in) :: nVertLevels
      type (mpas_pool_type), intent(inout) :: state
      type (mpas_pool_type), intent(inout) :: diag
      type (mpas_pool_type), intent(inout) :: configs
      integer, intent(in) :: init_case

      real (kind=RKIND), parameter :: t0=288., hm=250.

      real (kind=RKIND), dimension(:), pointer :: rdzw, dzu, rdzu, fzm, fzp
      real (kind=RKIND), dimension(:,:), pointer :: zgrid, zx, zz, hx, cqw
      real (kind=RKIND), dimension(:,:), pointer :: ppb, pb, rho_zz, rb, rr, tb, rtb, p, pp, dss, t, rt, u, ru 
      real (kind=RKIND), dimension(:,:,:), pointer :: scalars, deriv_two, zb, zb3

      !This is temporary variable here. It just need when calculate tangential velocity v.
      integer :: eoe, j
      integer, dimension(:), pointer :: nEdgesOnEdge, nEdgesOnCell
      integer, dimension(:,:), pointer :: edgesOnEdge, cellsOnEdge, cellsOnCell
      real (kind=RKIND), dimension(:,:), pointer :: weightsOnEdge

      integer :: iCell, iCell1, iCell2 , iEdge, vtx1, vtx2, ivtx, i, k, nz, itr, itrp, cell1, cell2, nz1
      integer, pointer :: nEdges, maxEdges, nCellsSolve, nVertices
      integer, pointer :: index_qv

      real (kind=RKIND) :: ptop, pitop, ptopb, p0, flux, d2fdx2_cell1, d2fdx2_cell2

      real (kind=RKIND) :: ztemp, zd, zt, dz, str

      real (kind=RKIND), dimension(nVertLevels, nCells) :: relhum
      real (kind=RKIND) :: es, qvs, xnutr, ptemp
      integer :: iter

      real (kind=RKIND), dimension(nVertLevels + 1 ) :: zc, zw, ah
      real (kind=RKIND), dimension(nVertLevels ) :: zu, dzw, rdzwp, rdzwm

      real (kind=RKIND) :: d1, d2, d3, cof1, cof2
      real (kind=RKIND) :: um, us,  rcp, rcv
      real (kind=RKIND) :: xmid, temp, pres, a_scale

      real (kind=RKIND) :: xi, xa, xc, xla, zinv, xn2, xn2m, xn2l, sm, dzh, dzht, dzmin, z_edge, z_edge3 

      integer, dimension(nCells, 2) :: next_cell
      real (kind=RKIND),  dimension(nCells) :: hxzt
      logical, parameter :: terrain_smooth = .false.

      real (kind=RKIND), dimension(:), pointer :: xCell, yCell, zCell
      real (kind=RKIND), dimension(:), pointer :: xEdge, yEdge, zEdge
      real (kind=RKIND), dimension(:), pointer :: xVertex, yVertex, zVertex
      real (kind=RKIND), dimension(:), pointer :: dcEdge, dvEdge, areaCell, areaTriangle
      real (kind=RKIND), dimension(:,:), pointer :: kiteAreasOnVertex
      logical, pointer :: on_a_sphere
      real (kind=RKIND), pointer :: sphere_radius
      real (kind=RKIND), pointer :: config_coef_3rd_order
      integer, pointer :: config_theta_adv_order

      real (kind=RKIND), pointer :: cf1, cf2, cf3

      real (kind=RKIND), dimension(:,:), pointer :: t_init, w, rw, v, rho, theta
      real (kind=RKIND), dimension(:), pointer :: u_init, angleEdge, fEdge, fVertex


      call mpas_pool_get_array(mesh, 'xCell', xCell)
      call mpas_pool_get_array(mesh, 'yCell', yCell)
      call mpas_pool_get_array(mesh, 'zCell', zCell)
      call mpas_pool_get_array(mesh, 'xEdge', xEdge)
      call mpas_pool_get_array(mesh, 'yEdge', yEdge)
      call mpas_pool_get_array(mesh, 'zEdge', zEdge)
      call mpas_pool_get_array(mesh, 'xVertex', xVertex)
      call mpas_pool_get_array(mesh, 'yVertex', yVertex)
      call mpas_pool_get_array(mesh, 'zVertex', zVertex)
      call mpas_pool_get_array(mesh, 'dvEdge', dvEdge)
      call mpas_pool_get_array(mesh, 'dcEdge', dcEdge)
      call mpas_pool_get_array(mesh, 'areaCell', areaCell)
      call mpas_pool_get_array(mesh, 'areaTriangle', areaTriangle)
      call mpas_pool_get_array(mesh, 'kiteAreasOnVertex', kiteAreasOnVertex)

      call mpas_pool_get_config(mesh, 'on_a_sphere', on_a_sphere)
      call mpas_pool_get_config(mesh, 'sphere_radius', sphere_radius)

      call mpas_pool_get_config(configs, 'config_coef_3rd_order', config_coef_3rd_order)
      call mpas_pool_get_config(configs, 'config_theta_adv_order', config_theta_adv_order)

      call mpas_pool_get_array(mesh, 'weightsOnEdge', weightsOnEdge)
      call mpas_pool_get_array(mesh, 'nEdgesOnEdge', nEdgesOnEdge)
      call mpas_pool_get_array(mesh, 'edgesOnEdge', edgesOnEdge)
      call mpas_pool_get_array(mesh, 'cellsOnEdge', cellsOnEdge)
      call mpas_pool_get_array(mesh, 'nEdgesOnCell', nEdgesOnCell)
      call mpas_pool_get_array(mesh, 'cellsOnCell', cellsOnCell)
      call mpas_pool_get_array(mesh, 'deriv_two', deriv_two)
      call mpas_pool_get_array(mesh, 't_init', t_init)
      call mpas_pool_get_array(mesh, 'u_init', u_init)
      call mpas_pool_get_array(mesh, 'angleEdge', angleEdge)
      call mpas_pool_get_array(mesh, 'fEdge', fEdge)
      call mpas_pool_get_array(mesh, 'fVertex', fVertex)

      !
      ! Scale all distances
      !
      a_scale = 1.0

      xCell(:) = xCell(:) * a_scale
      yCell(:) = yCell(:) * a_scale
      zCell(:) = zCell(:) * a_scale
      xVertex(:) = xVertex(:) * a_scale
      yVertex(:) = yVertex(:) * a_scale
      zVertex(:) = zVertex(:) * a_scale
      xEdge(:) = xEdge(:) * a_scale
      yEdge(:) = yEdge(:) * a_scale
      zEdge(:) = zEdge(:) * a_scale
      dvEdge(:) = dvEdge(:) * a_scale
      dcEdge(:) = dcEdge(:) * a_scale
      areaCell(:) = areaCell(:) * a_scale**2.0
      areaTriangle(:) = areaTriangle(:) * a_scale**2.0
      kiteAreasOnVertex(:,:) = kiteAreasOnVertex(:,:) * a_scale**2.0

      
      call mpas_pool_get_dimension(mesh, 'nEdges', nEdges)
      call mpas_pool_get_dimension(mesh, 'nVertices', nVertices)
      call mpas_pool_get_dimension(mesh, 'nCellsSolve', nCellsSolve)
      call mpas_pool_get_dimension(mesh, 'maxEdges', maxEdges)
      nz1 = nVertLevels
      nz = nz1 + 1

      call mpas_pool_get_array(mesh, 'zgrid', zgrid)
      call mpas_pool_get_array(mesh, 'zb', zb)
      call mpas_pool_get_array(mesh, 'zb3', zb3)
      call mpas_pool_get_array(mesh, 'rdzw', rdzw)
      call mpas_pool_get_array(mesh, 'dzu', dzu)
      call mpas_pool_get_array(mesh, 'rdzu', rdzu)
      call mpas_pool_get_array(mesh, 'fzm', fzm)
      call mpas_pool_get_array(mesh, 'fzp', fzp)
      call mpas_pool_get_array(mesh, 'zx', zx)
      call mpas_pool_get_array(mesh, 'zz', zz)
      call mpas_pool_get_array(mesh, 'hx', hx)
      call mpas_pool_get_array(mesh, 'dss', dss)

      call mpas_pool_get_array(mesh, 'cf1', cf1)
      call mpas_pool_get_array(mesh, 'cf2', cf2)
      call mpas_pool_get_array(mesh, 'cf3', cf3)

      call mpas_pool_get_array(diag, 'pressure_base', ppb)
      call mpas_pool_get_array(diag, 'exner_base', pb)
      call mpas_pool_get_array(diag, 'rho_base', rb)
      call mpas_pool_get_array(diag, 'theta_base', tb)
      call mpas_pool_get_array(diag, 'rtheta_base', rtb)
      call mpas_pool_get_array(diag, 'exner', p)
      call mpas_pool_get_array(diag, 'cqw', cqw)
      call mpas_pool_get_array(diag, 'pressure_p', pp)
      call mpas_pool_get_array(diag, 'rho_p', rr)
      call mpas_pool_get_array(diag, 'rtheta_p', rt)
      call mpas_pool_get_array(diag, 'ru', ru)
      call mpas_pool_get_array(diag, 'rw', rw)
      call mpas_pool_get_array(diag, 'v', v)
      call mpas_pool_get_array(diag, 'rho', rho)
      call mpas_pool_get_array(diag, 'theta', theta)

      call mpas_pool_get_array(state, 'rho_zz', rho_zz)
      call mpas_pool_get_array(state, 'theta_m', t)
      call mpas_pool_get_array(state, 'u', u)
      call mpas_pool_get_array(state, 'w', w)
      call mpas_pool_get_array(state, 'scalars', scalars)

      call mpas_pool_get_dimension(state, 'index_qv', index_qv)

      scalars(:,:,:) = 0.

      call atm_initialize_advection_rk(mesh, nCells, nEdges, maxEdges, on_a_sphere, sphere_radius )
      call atm_initialize_deformation_weights(mesh, nCells, on_a_sphere, sphere_radius)

      xnutr = 0.1
      zd = 10500.

      p0 = 1.e+05
      rcp = rgas/cp
      rcv = rgas/(cp-rgas)

      ! for hx computation
      xa = 5000. !SHP - should be changed based on grid distance 
      xla = 4000.
      xc = maxval (xCell(:))/2. 

      !     metrics for hybrid coordinate and vertical stretching
      str = 1.0
      zt = 21000.
      dz = zt/float(nz1)
!      write(0,*) ' dz = ',dz

      do k=1,nz

!           sh(k) is the stretching specified for height surfaces

            zc(k) = zt*(real(k-1)*dz/zt)**str 

!           to specify specific heights zc(k) for coordinate surfaces,
!           input zc(k) 
!           zw(k) is the hieght of zeta surfaces
!                zw(k) = (k-1)*dz yields constant dzeta
!                        and nonconstant dzeta/dz
!                zw(k) = sh(k)*zt yields nonconstant dzeta
!                        and nearly constant dzeta/dz 

!            zw(k) = float(k-1)*dz
            zw(k) = zc(k)
!
!           ah(k) governs the transition between terrain-following 
!           and pureheight coordinates
!                ah(k) = 0 is a terrain-following coordinate
!                ah(k) = 1 is a height coordinate
 
!            ah(k) = 1.-cos(.5*pii*(k-1)*dz/zt)**6
            ah(k) = 1.
!            write(0,*) ' k, zc, zw, ah ',k,zc(k),zw(k),ah(k)
      end do
      do k=1,nz1
         dzw (k) = zw(k+1)-zw(k)
         rdzw(k) = 1./dzw(k)
         zu(k  ) = .5*(zw(k)+zw(k+1))
      end do
      do k=2,nz1
         dzu (k)  = .5*(dzw(k)+dzw(k-1))
         rdzu(k)  =  1./dzu(k)
         fzp (k)  = .5* dzw(k  )/dzu(k)
         fzm (k)  = .5* dzw(k-1)/dzu(k)
         rdzwp(k) = dzw(k-1)/(dzw(k  )*(dzw(k)+dzw(k-1)))
         rdzwm(k) = dzw(k  )/(dzw(k-1)*(dzw(k)+dzw(k-1)))
      end do

!**********  how are we storing cf1, cf2 and cf3?

      d1  = .5*dzw(1)
      d2  = dzw(1)+.5*dzw(2)
      d3  = dzw(1)+dzw(2)+.5*dzw(3)
      !cf1 = d2*d3*(d3-d2)/(d2*d3*(d3-d2)+d1*d3*(d1-d3)+d1*d2*(d2-d1))
      !cf2 = d1*d3*(d1-d3)/(d2*d3*(d3-d2)+d1*d3*(d1-d3)+d1*d2*(d2-d1))
      !cf3 = d1*d2*(d2-d1)/(d2*d3*(d3-d2)+d1*d3*(d1-d3)+d1*d2*(d2-d1))

      cof1 = (2.*dzu(2)+dzu(3))/(dzu(2)+dzu(3))*dzw(1)/dzu(2)
      cof2 =     dzu(2)        /(dzu(2)+dzu(3))*dzw(1)/dzu(3)
      cf1  = fzp(2) + cof1
      cf2  = fzm(2) - cof1 - cof2
      cf3  = cof2

! setting for terrain
      do iCell=1,nCells
         xi = xCell(iCell)
         !====1. for pure cosine mountain
         ! if(abs(xi-xc).ge.2.*xa)  then
         !    hx(1,iCell) = 0.
         ! else
         !    hx(1,iCell) = hm*cos(.5*pii*(xi-xc)/(2.*xa))**2.
         ! end if

         !====2. for cosine mountain
         !if(abs(xi-xc).lt.xa)  THEN
         !     hx(1,iCell) = hm*cos(pii*(xi-xc)/xla)**2. *cos(.5*pii*(xi-xc)/xa )**2.
         ! else
         !    hx(1,iCell) = 0.
         ! end if

         !====3. for shock mountain 
         hx(1,iCell) = hm*exp(-((xi-xc)/xa)**2)*cos(pii*(xi-xc)/xla)**2.

         hx(nz,iCell) = zt

!***** SHP -> get the temporary point information for the neighbor cell ->> should be changed!!!!! 
         do i=1,nCells 
            !option 1
            !IF(yCell(i).eq.yCell(iCell).and.xCell(i).eq.xCell(iCell)-sqrt(3.)*dcEdge(1)) next_cell(iCell,1) = i 
            !IF(yCell(i).eq.yCell(iCell).and.xCell(i).eq.xCell(iCell)+sqrt(3.)*dcEdge(1)) next_cell(iCell,2) = i 
            !option 2
            next_cell(iCell,1) = iCell - 8 ! note ny=4
            next_cell(iCell,2) = iCell + 8 ! note ny=4

            if (xCell(iCell).le. 3.*dcEdge(1)) then
                next_cell(iCell,1) = 1
            else if (xCell(iCell).ge. maxval(xCell(:))-3.*dcEdge(1)) then
                next_cell(iCell,2) = 1
            end if

         end do
      end do
      
      write(0,*) ' hx computation complete '

      if (terrain_smooth) then
         write(0,*) '***************************************************************************'
         write(0,*) 'Please contact the MPAS-A developers for up-to-date terrain-smoothing code.'
         write(0,*) 'Otherwise, set terrain_smooth=.false. in the mountain wave test case'
         write(0,*) '   initialization routine and re-compile.'
         write(0,*) '***************************************************************************'
         call mpas_dmpar_abort(dminfo)
      end if

      do iCell=1,nCells
        do k=1,nz
            if (terrain_smooth) then
            zgrid(k,iCell) = ah(k)*(zc(k)*(1.-hx(k,iCell)/zt)+hx(k,iCell)) &
                           + (1.-ah(k)) * zc(k)
            else
            zgrid(k,iCell) = ah(k)*(zc(k)*(1.-hx(1,iCell)/zt)+hx(1,iCell)) &
                           + (1.-ah(k)) * zc(k)
            end if
        end do
        do k=1,nz1
          zz (k,iCell) = (zw(k+1)-zw(k))/(zgrid(k+1,iCell)-zgrid(k,iCell))
        end do
      end do

      do i=1, nEdges
        iCell1 = cellsOnEdge(1,i)
        iCell2 = cellsOnEdge(2,i)
        do k=1,nz
          zx (k,i) = (zgrid(k,iCell2)-zgrid(k,iCell1)) / dcEdge(i)
        end do
      end do
      do i=1, nCells
        do k=1,nz1
          ztemp = .5*(zgrid(k+1,i)+zgrid(k,i))
          dss(k,i) = 0.
          ztemp = zgrid(k,i)
          if(ztemp.gt.zd+.1)  then
             dss(k,i) = dss(k,i)+xnutr*sin(.5*pii*(ztemp-zd)/(zt-zd))**2
          end if
        end do
      end do

      write(0,*) ' grid metrics setup complete '

!
! mountain wave initialization
!
         !SHP-original
         !zinv = 1000.
         !SHP-schar case
         zinv = 3000.

         xn2  = 0.0001
         xn2m = 0.0000
         xn2l = 0.0001

         um = 10.
         us = 0.

         do i=1,nCells
            do k=1,nz1
               ztemp   = .5*(zgrid(k,i)+zgrid(k+1,i))
               tb(k,i) =  t0*(1. + xn2m/gravity*ztemp) 
               if(ztemp .le. zinv) then
                  t (k,i) = t0*(1.+xn2l/gravity*ztemp)
               else
                  t (k,i) = t0*(1.+xn2l/gravity*zinv+xn2/gravity*(ztemp-zinv)) 
               end if
                  relhum(k,i) = 0.
            end do
         end do

!  set the velocity field - we are on a plane here.

         do i=1, nEdges
            cell1 = cellsOnEdge(1,i)
            cell2 = cellsOnEdge(2,i)
            if(cell1 <= nCellsSolve .or. cell2 <= nCellsSolve) then
            do k=1,nz1
               ztemp = .25*( zgrid(k,cell1 )+zgrid(k+1,cell1 )  &
                            +zgrid(k,cell2)+zgrid(k+1,cell2))
               u(k,i) = um
               if(i == 1 ) u_init(k) = u(k,i) - us
#ifdef ROTATED_GRID
               u(k,i) = sin(angleEdge(i)) * (u(k,i) - us)
#else
               u(k,i) = cos(angleEdge(i)) * (u(k,i) - us)
#endif
            end do
            end if
         end do

!
!     reference sounding based on dry atmosphere
!
      pitop = 1.-.5*dzw(1)*gravity/(cp*tb(1,1)*zz(1,1))
      do k=2,nz1
         pitop = pitop-dzu(k)*gravity/(cp*(fzm(k)*tb(k,1)+fzp(k)*tb(k-1,1))   &
                                         *(fzm(k)*zz(k,1)+fzp(k)*zz(k-1,1)))
      end do
      pitop = pitop-.5*dzw(nz1)*gravity/(cp*tb(nz1,1)*zz(nz1,1))
      ptopb = p0*pitop**(1./rcp)
                
      do i=1, nCells
         pb(nz1,i) = pitop+.5*dzw(nz1)*gravity/(cp*tb(nz1,i)*zz(nz1,i))
         p (nz1,i) = pitop+.5*dzw(nz1)*gravity/(cp*t (nz1,i)*zz(nz1,i))
         do k=nz1-1,1,-1
            pb(k,i)  = pb(k+1,i) + dzu(k+1)*gravity/(cp*.5*(tb(k,i)+tb(k+1,i))   &
                                           *.5*(zz(k,i)+zz(k+1,i)))
            p (k,i)  = p (k+1,i) + dzu(k+1)*gravity/(cp*.5*(t (k,i)+t (k+1,i))   &
                                           *.5*(zz(k,i)+zz(k+1,i)))
         end do
         do k=1,nz1
            rb (k,i) = pb(k,i)**(1./rcv)/((rgas/p0)*tb(k,i)*zz(k,i))
            rtb(k,i) = rb(k,i)*tb(k,i)
            rr (k,i) = p (k,i)**(1./rcv)/((rgas/p0)*t (k,i)*zz(k,i))-rb(k,i)
            cqw(k,i) = 1.
         end do
      end do

       write(0,*) ' ***** base state sounding ***** '
       write(0,*) 'k       pb        p         rb         rtb         rr          tb          t'
       do k=1,nVertLevels
          write(0,'(i2,7(2x,f14.9))') k,pb(k,1),p(k,1),rb(k,1),rtb(k,1),rr(k,1),tb(k,1),t(k,1)
       end do
 
       scalars(index_qv,:,:) = 0.

!-------------------------------------------------------------------
!     ITERATIONS TO CONVERGE MOIST SOUNDING
      do itr=1,30
        pitop = 1.-.5*dzw(1)*gravity*(1.+scalars(index_qv,1,1))/(cp*t(1,1)*zz(1,1))

        do k=2,nz1
          pitop = pitop-dzu(k)*gravity/(cp*cqw(k,1)*(fzm(k)*t (k,1)+fzp(k)*t (k-1,1)) &
                                                   *(fzm(k)*zz(k,1)+fzp(k)*zz(k-1,1)))
        end do
        pitop = pitop - .5*dzw(nz1)*gravity*(1.+scalars(index_qv,nz1,1))/(cp*t(nz1,1)*zz(nz1,1))
        ptop = p0*pitop**(1./rcp)

        do i = 1, nCells

           pp(nz1,i) = ptop-ptopb+.5*dzw(nz1)*gravity*   &
                       (rr(nz1,i)+(rr(nz1,i)+rb(nz1,i))*scalars(index_qv,nz1,i))
           do k=nz1-1,1,-1
              pp(k,i) = pp(k+1,i)+dzu(k+1)*gravity*                   &
                            (fzm(k)*(rr(k  ,i)+(rr(k  ,i)+rb(k  ,i))*scalars(index_qv,k  ,i))  &
                            +fzp(k)*(rr(k+1,i)+(rr(k+1,i)+rb(k+1,i))*scalars(index_qv,k+1,i)))
           end do
           do k=1,nz1
              rt(k,i) = (pp(k,i)/(rgas*zz(k,i))                   &
                      -rtb(k,i)*(p(k,i)-pb(k,i)))/p(k,i)
              p (k,i) = (zz(k,i)*(rgas/p0)*(rtb(k,i)+rt(k,i)))**rcv
              rr(k,i) = (rt(k,i)-rb(k,i)*(t(k,i)-tb(k,i)))/t(k,i)
           end do
!
!     update water vapor mixing ratio from humitidty profile
!
           do k=1,nz1
              temp   = p(k,i)*t(k,i)
              pres   = p0*p(k,i)**(1./rcp)
              qvs    = 380.*exp(17.27*(temp-273.)/(temp-36.))/pres
              scalars(index_qv,k,i) = min(0.014_RKIND,relhum(k,i)*qvs)
           end do
                         
           do k=1,nz1
              t (k,i) = t(k,i)*(1.+1.61*scalars(index_qv,k,i))
           end do
           do k=2,nz1
              cqw(k,i) = 1./(1.+.5*( scalars(index_qv,k-1,i)  &
                                    +scalars(index_qv,k  ,i)))
           end do

        end do ! loop over cells

      end do !  iteration loop
!----------------------------------------------------------------------
!
      write(0,*) ' *** sounding for the simulation ***'
      write(0,*) '    z       theta       pres         qv       rho_m        u        rr'
      do k=1,nz1
         write(0,'(8(f14.9,2x))') .5*(zgrid(k,1)+zgrid(k+1,1))/1000.,   &
                       t(k,1)/(1.+1.61*scalars(index_qv,k,1)),        &
                       .01*p0*p(k,1)**(1./rcp),                       &
                       1000.*scalars(index_qv,k,1),                   &
                       (rb(k,1)+rr(k,1))*(1.+scalars(index_qv,k,1)),  &
                       u_init(k), rr(k,1)
      end do

      do i=1,ncells
         do k=1,nz1
            rho_zz(k,i) = rb(k,i)+rr(k,i)
         end do

        do k=1,nz1
            t_init(k,i) = t(k,i)
        end do
      end do

      do i=1,nEdges
        cell1 = cellsOnEdge(1,i)
        cell2 = cellsOnEdge(2,i)
        if(cell1 <= nCellsSolve .or. cell2 <= nCellsSolve) then
          do k=1,nz1
            ru (k,i)  = 0.5*(rho_zz(k,cell1)+rho_zz(k,cell2))*u(k,i)    
          end do
        end if
      end do

!
!     pre-calculation z-metric terms in omega eqn.
!
      do iEdge = 1,nEdges
         cell1 = cellsOnEdge(1,iEdge)
         cell2 = cellsOnEdge(2,iEdge)
         if (cell1 <= nCellsSolve .or. cell2 <= nCellsSolve ) then

            do k = 1, nVertLevels

               if (config_theta_adv_order == 2) then

                  z_edge = (zgrid(k,cell1)+zgrid(k,cell2))/2.

               else !theta_adv_order == 3 or 4 

                  d2fdx2_cell1 = deriv_two(1,1,iEdge) * zgrid(k,cell1)
                  d2fdx2_cell2 = deriv_two(1,2,iEdge) * zgrid(k,cell2)
                  do i=1, nEdgesOnCell(cell1)
                     if ( cellsOnCell(i,cell1) > 0)       &
                     d2fdx2_cell1 = d2fdx2_cell1 + deriv_two(i+1,1,iEdge) * zgrid(k,cellsOnCell(i,cell1))
                  end do
                  do i=1, nEdgesOnCell(cell2)
                     if ( cellsOnCell(i,cell2) > 0)       &
                     d2fdx2_cell2 = d2fdx2_cell2 + deriv_two(i+1,2,iEdge) * zgrid(k,cellsOnCell(i,cell2))
                  end do             
             
                  z_edge =  0.5*(zgrid(k,cell1) + zgrid(k,cell2))         &
                                - (dcEdge(iEdge) **2) * (d2fdx2_cell1 + d2fdx2_cell2) / 12. 

                  if (config_theta_adv_order == 3) then
                     z_edge3 =  - (dcEdge(iEdge) **2) * (d2fdx2_cell1 - d2fdx2_cell2) / 12.   
                  else 
                     z_edge3 = 0.
                  end if

               end if

                  zb(k,1,iEdge) = (z_edge-zgrid(k,cell1))*dvEdge(iEdge)/areaCell(cell1) 
                  zb(k,2,iEdge) = (z_edge-zgrid(k,cell2))*dvEdge(iEdge)/areaCell(cell2) 
                  zb3(k,1,iEdge)=  z_edge3*dvEdge(iEdge)/areaCell(cell1) 
                  zb3(k,2,iEdge)=  z_edge3*dvEdge(iEdge)/areaCell(cell2) 
  
            end do

         end if
       end do

!     for including terrain
      w(:,:) = 0.0
      rw(:,:) = 0.0

!
!     calculation of omega, rw = zx * ru + zz * rw
!

      do iEdge = 1,nEdges

         cell1 = cellsOnEdge(1,iEdge)
         cell2 = cellsOnEdge(2,iEdge)

         if (cell1 <= nCellsSolve .or. cell2 <= nCellsSolve ) then
         do k = 2, nVertLevels
            flux =  (fzm(k)*ru(k,iEdge)+fzp(k)*ru(k-1,iEdge))  
            rw(k,cell2) = rw(k,cell2) + (fzm(k)*zz(k,cell2)+fzp(k)*zz(k-1,cell2))*zb(k,2,iEdge)*flux 
            rw(k,cell1) = rw(k,cell1) - (fzm(k)*zz(k,cell1)+fzp(k)*zz(k-1,cell1))*zb(k,1,iEdge)*flux 

            if (config_theta_adv_order ==3) then
               rw(k,cell2) = rw(k,cell2)    &
                                            - sign(1.0_RKIND,ru(k,iEdge))*config_coef_3rd_order* &
                                              (fzm(k)*zz(k,cell2)+fzp(k)*zz(k-1,cell2))*zb3(k,2,iEdge)*flux
               rw(k,cell1) = rw(k,cell1)    &
                                            + sign(1.0_RKIND,ru(k,iEdge))*config_coef_3rd_order* &
                                              (fzm(k)*zz(k,cell1)+fzp(k)*zz(k-1,cell1))*zb3(k,1,iEdge)*flux
            end if

         end do
         end if

      end do

      ! Compute w from rho_zz and rw
      do iCell=1,nCells
         do k=2,nVertLevels
            w(k,iCell) = rw(k,iCell) / (fzp(k) * rho_zz(k-1,iCell) + fzm(k) * rho_zz(k,iCell))
         end do
      end do


      do iEdge=1,nEdges
         fEdge(iEdge) = 0.
      end do

      do iVtx=1,nVertices
         fVertex(iVtx) = 0.
      end do

      !
      ! Compute mass fluxes tangential to each edge (i.e., through the faces of dual grid cells)
      !
      v(:,:) = 0.0
      do iEdge = 1, nEdges
         do i=1,nEdgesOnEdge(iEdge)
            eoe = edgesOnEdge(i,iEdge)
            if (eoe > 0) then
               do k = 1, nVertLevels
                 v(k,iEdge) = v(k,iEdge) + weightsOnEdge(i,iEdge) * u(k, eoe)
              end do
            end if
         end do
      end do

!      do k=1,nVertLevels
!        write(0,*) ' k,u_init, t_init, qv_init ',k,u_init(k),t_init(k),qv_init(k)
!      end do

      ! Compute rho and theta from rho_zz and theta_m
      do iCell=1,nCells
         do k=1,nVertLevels
            rho(k,iCell) = rho_zz(k,iCell) * zz(k,iCell)
            theta(k,iCell) = t(k,iCell) / (1.0 + 1.61 * scalars(index_qv,k,iCell))
         end do
      end do

   end subroutine init_atm_case_mtn_wave


   subroutine init_atm_case_gfs(block, mesh, nCells, nEdges, nVertLevels, fg, state, diag, diag_physics, init_case, dims, configs)
   !!!!!!!!!!!!!!!!!!!!!!!!!!!!!!!!!!!!!!!!!!!!!!!!!!!!!!!!!!!!!!!!!!!!!!!!!!!!!!!!
   ! Real-data test case using GFS data
   !!!!!!!!!!!!!!!!!!!!!!!!!!!!!!!!!!!!!!!!!!!!!!!!!!!!!!!!!!!!!!!!!!!!!!!!!!!!!!!!

      use mpas_dmpar
      use init_atm_read_met
      use init_atm_llxy
      use init_atm_hinterp
<<<<<<< HEAD
      use mpas_hash
=======
      use mpas_atmphys_constants, only : svpt0, svp1, svp2, svp3
>>>>>>> ba403b09

      implicit none

      type (block_type), intent(inout), target :: block
      type (mpas_pool_type), intent(inout) :: mesh
      integer, intent(in) :: nCells
      integer, intent(in) :: nEdges
      integer, intent(in) :: nVertLevels
      type (mpas_pool_type), intent(inout) :: fg
      type (mpas_pool_type), intent(inout) :: state
      type (mpas_pool_type), intent(inout) :: diag
      type (mpas_pool_type), intent(inout):: diag_physics
      integer, intent(in) :: init_case
      type (mpas_pool_type), intent(inout):: dims
      type (mpas_pool_type), intent(inout):: configs

      type (parallel_info), pointer :: parinfo
      type (dm_info), pointer :: dminfo

      real (kind=RKIND), parameter :: u0 = 35.0
      real (kind=RKIND), parameter :: alpha_grid = 0.  ! no grid rotation

!      real (kind=RKIND), parameter :: omega_e = 7.29212e-05
      real (kind=RKIND) :: omega_e

      real (kind=RKIND), parameter :: t0b = 250., t0 = 288., delta_t = 4.8e+05, dtdz = 0.005, eta_t = 0.2
      real (kind=RKIND), parameter :: u_perturbation = 1., pert_radius = 0.1, latitude_pert = 40., longitude_pert = 20.
      real (kind=RKIND), parameter :: theta_c = pii/4.0
      real (kind=RKIND), parameter :: lambda_c = 3.0*pii/2.0
      real (kind=RKIND), parameter :: rh_max = 0.4       ! Maximum relative humidity
      real (kind=RKIND), parameter :: k_x = 9.           ! Normal mode wave number

      type (met_data) :: field
      type (proj_info) :: proj

      real (kind=RKIND), dimension(:), pointer :: rdzw, dzu, rdzu, fzm, fzp
      real (kind=RKIND), dimension(:), pointer :: vert_level, latPoints, lonPoints, ter
      real (kind=RKIND), dimension(:,:), pointer :: zgrid, zx, zz, hx
      real (kind=RKIND), dimension(:,:), pointer :: pressure, ppb, pb, rho_zz, rb, rr, tb, rtb, p, pp, dss, t, rt
      real (kind=RKIND), dimension(:), pointer :: surface_pressure
      real (kind=RKIND), dimension(:), pointer :: destField1d
      real (kind=RKIND), dimension(:,:), pointer :: destField2d
      real (kind=RKIND), dimension(:,:,:), pointer :: zb, zb3
      real (kind=RKIND), dimension(:,:,:), pointer :: scalars
      real (kind=RKIND), dimension(:,:,:), pointer :: deriv_two

      real (kind=RKIND) :: target_z
      integer :: iCell, iCell1, iCell2 , iEdge, vtx1, vtx2, ivtx, i, k, nz, itr, itrp, cell1, cell2
      integer, pointer :: nCellsSolve, nz1
      integer :: nInterpPoints, ndims

      integer :: nfglevels_actual
      integer, pointer :: index_qv

      integer, dimension(5) :: interp_list
      real (kind=RKIND) :: maskval
      real (kind=RKIND) :: msgval
      real (kind=RKIND) :: fillval
      integer :: masked

      !This is temporary variable here. It just need when calculate tangential velocity v.
      integer :: eoe, j
      integer, dimension(:), pointer :: nEdgesOnCell
      integer, dimension(:,:), pointer :: edgesOnEdge, cellsOnEdge, edgesOnCell, cellsOnCell
      real (kind=RKIND), dimension(:), pointer :: dvEdge, dcEdge, areaCell 
      real (kind=RKIND), dimension(:,:), pointer :: v
      real (kind=RKIND), dimension(:,:), pointer :: sorted_arr

      type (field1DReal), pointer :: tempField
      type (field1DReal), pointer :: ter_field
      type (field1DReal), target :: tempFieldTarget

      real(kind=RKIND), dimension(:), pointer :: hs, hs1, sm0
      real(kind=RKIND) :: hm, hm_global, zh, dzmin, dzmina, dzmina_global, dzminf, dzminf_global, sm
      real(kind=RKIND) :: dcsum
      integer :: nsmterrain, kz, sfc_k
      logical :: hybrid, smooth

      integer :: it
      real (kind=RKIND) :: p_check

      ! For interpolating terrain and land use
      integer :: nx, ny
      integer :: istatus

      real (kind=RKIND), allocatable, dimension(:,:) :: rslab, maskslab
      integer, dimension(:), pointer :: mask_array
      integer, dimension(nEdges), target :: edge_mask
      character (len=StrKIND) :: fname

      real (kind=RKIND) :: flux, fluxk, lat1, lat2, eta_v, r_pert, u_pert, lat_pert, lon_pert, r
      real (kind=RKIND) :: lat, lon, x, y

      real (kind=RKIND) :: ptop, p0, phi
      real (kind=RKIND) :: lon_Edge

      real (kind=RKIND) :: r_earth, etavs, ztemp, zd, zt, dz, gam, delt, str

      real (kind=RKIND), dimension(nVertLevels, nCells) :: rel_hum, temperature, qv
      real (kind=RKIND) :: ptmp, es, rs, rgas_moist, qvs, xnutr, znut, ptemp, rcv
      integer :: iter

      real (kind=RKIND), dimension(nVertLevels + 1) :: hyai, hybi, znu, znw, znwc, znwv, hyam, hybm
      real (kind=RKIND), dimension(nVertLevels + 1) :: znuc, znuv, bn, divh, dpn

      real (kind=RKIND), dimension(nVertLevels + 1) :: sh, zw, ah
      real (kind=RKIND), dimension(nVertLevels) :: zu, dzw, rdzwp, rdzwm
      real (kind=RKIND), dimension(nVertLevels) :: eta, etav, teta, ppi, tt

      real (kind=RKIND) :: d1, d2, d3, cof1, cof2, psurf

      !  storage for (lat,z) arrays for zonal velocity calculation

      integer, parameter :: nlat=361
      real (kind=RKIND), dimension(nVertLevels + 1) :: zz_1d, zgrid_1d, hx_1d
      real (kind=RKIND), dimension(nVertLevels) :: flux_zonal
      real (kind=RKIND), dimension(nlat, nVertLevels) :: u_2d, etavs_2d
      real (kind=RKIND), dimension(nVertLevels + 1) :: fsum
      real (kind=RKIND), dimension(nlat) :: lat_2d
      real (kind=RKIND) :: dlat
      real (kind=RKIND) :: z_edge, z_edge3, d2fdx2_cell1, d2fdx2_cell2

      !  calculation of the water vapor mixing ratio:
      real (kind=RKIND) :: sh_max,sh_min,global_sh_max,global_sh_min

      character (len=StrKIND), pointer :: config_met_prefix
      character (len=StrKIND), pointer :: config_start_time
      logical, pointer :: config_met_interp
      logical, pointer :: config_vertical_grid
      integer, pointer :: config_nsmterrain
      integer, pointer :: config_nsm
      real (kind=RKIND), pointer :: config_dzmin
      real (kind=RKIND), pointer :: config_ztop
      logical, pointer :: config_use_spechumd
      integer, pointer :: config_nfglevels
      integer, pointer :: config_nfgsoillevels
      logical, pointer :: config_smooth_surfaces
      integer, pointer :: config_theta_adv_order
      real (kind=RKIND), pointer :: config_coef_3rd_order

      real (kind=RKIND), dimension(:), pointer :: latCell, lonCell
      real (kind=RKIND), dimension(:), pointer :: latEdge, lonEdge
      real (kind=RKIND), dimension(:), pointer :: angleEdge
      real (kind=RKIND), pointer :: cf1, cf2, cf3
      integer, dimension(:), pointer :: landmask

      real (kind=RKIND), dimension(:,:), pointer :: dzs_fg
      real (kind=RKIND), dimension(:,:), pointer :: zs_fg

      real (kind=RKIND), dimension(:), pointer :: sst
      real (kind=RKIND), dimension(:), pointer :: seaice
      real (kind=RKIND), dimension(:), pointer :: xice
      real (kind=RKIND), dimension(:,:), pointer :: u
      real (kind=RKIND), dimension(:,:), pointer :: w
      real (kind=RKIND), dimension(:,:), pointer :: theta
      real (kind=RKIND), dimension(:,:), pointer :: rho
      real (kind=RKIND), dimension(:,:), pointer :: relhum
      real (kind=RKIND), dimension(:,:), pointer :: spechum
      real (kind=RKIND), dimension(:,:), pointer :: ru
      real (kind=RKIND), dimension(:,:), pointer :: rw
      real (kind=RKIND), dimension(:), pointer :: precipw
      real (kind=RKIND), dimension(:,:), pointer :: uReconstructX
      real (kind=RKIND), dimension(:,:), pointer :: uReconstructY
      real (kind=RKIND), dimension(:,:), pointer :: uReconstructZ
      real (kind=RKIND), dimension(:,:), pointer :: uReconstructZonal
      real (kind=RKIND), dimension(:,:), pointer :: uReconstructMeridional

      real (kind=RKIND), dimension(:), pointer :: psfc
      real (kind=RKIND), dimension(:), pointer :: skintemp
      real (kind=RKIND), dimension(:), pointer :: snow
      real (kind=RKIND), dimension(:), pointer :: snowc
      real (kind=RKIND), dimension(:,:), pointer :: u_fg
      real (kind=RKIND), dimension(:,:), pointer :: v_fg
      real (kind=RKIND), dimension(:,:), pointer :: z_fg
      real (kind=RKIND), dimension(:,:), pointer :: t_fg
      real (kind=RKIND), dimension(:,:), pointer :: rh_fg
      real (kind=RKIND), dimension(:,:), pointer :: sh_fg
      real (kind=RKIND), dimension(:,:), pointer :: gfs_z
      real (kind=RKIND), dimension(:,:), pointer :: p_fg
      real (kind=RKIND), dimension(:,:), pointer :: st_fg
      real (kind=RKIND), dimension(:,:), pointer :: sm_fg
      real (kind=RKIND), dimension(:), pointer :: soilz

<<<<<<< HEAD
      type (hashtable) :: level_hash
      logical :: too_many_fg_levs
      integer :: level_value
=======
      ! For outputting surface fields u10, v10, q2, rh2, and t2m from first-guess data
      real (kind=RKIND), dimension(:), pointer :: u10
      real (kind=RKIND), dimension(:), pointer :: v10
      real (kind=RKIND), dimension(:), pointer :: q2
      real (kind=RKIND), dimension(:), pointer :: rh2
      real (kind=RKIND), dimension(:), pointer :: t2m
>>>>>>> ba403b09

      call mpas_pool_get_config(configs, 'config_met_prefix', config_met_prefix)
      call mpas_pool_get_config(configs, 'config_start_time', config_start_time)
      call mpas_pool_get_config(configs, 'config_met_interp', config_met_interp)
      call mpas_pool_get_config(configs, 'config_vertical_grid', config_vertical_grid)
      call mpas_pool_get_config(configs, 'config_nsmterrain', config_nsmterrain)
      call mpas_pool_get_config(configs, 'config_nsm', config_nsm)
      call mpas_pool_get_config(configs, 'config_dzmin', config_dzmin)
      call mpas_pool_get_config(configs, 'config_ztop', config_ztop)
      call mpas_pool_get_config(configs, 'config_use_spechumd', config_use_spechumd)
      call mpas_pool_get_config(configs, 'config_nfglevels', config_nfglevels)
      call mpas_pool_get_config(configs, 'config_nfgsoillevels', config_nfgsoillevels)
      call mpas_pool_get_config(configs, 'config_smooth_surfaces', config_smooth_surfaces)
      call mpas_pool_get_config(configs, 'config_theta_adv_order', config_theta_adv_order)
      call mpas_pool_get_config(configs, 'config_coef_3rd_order', config_coef_3rd_order)

      parinfo => block % parinfo
      dminfo => block % domain % dminfo

      call mpas_pool_get_field(mesh, 'ter', ter_field)

      call mpas_pool_get_array(mesh, 'nEdgesOnCell', nEdgesOnCell)
      call mpas_pool_get_array(mesh, 'edgesOnEdge', edgesOnEdge)
      call mpas_pool_get_array(mesh, 'edgesOnCell', edgesOnCell)
      call mpas_pool_get_array(mesh, 'dvEdge', dvEdge)
      call mpas_pool_get_array(mesh, 'dcEdge', dcEdge)
      call mpas_pool_get_array(mesh, 'areaCell', areaCell)
      call mpas_pool_get_array(mesh, 'cellsOnEdge', cellsOnEdge)
      call mpas_pool_get_array(mesh, 'cellsOnCell', cellsOnCell)
      call mpas_pool_get_array(mesh, 'angleEdge', angleEdge)

      call mpas_pool_get_array(mesh, 'deriv_two', deriv_two)
      call mpas_pool_get_array(mesh, 'zb', zb)
      call mpas_pool_get_array(mesh, 'zb3', zb3)

      call mpas_pool_get_array(mesh, 'zgrid', zgrid)
      call mpas_pool_get_array(mesh, 'rdzw', rdzw)
      call mpas_pool_get_array(mesh, 'dzu', dzu)
      call mpas_pool_get_array(mesh, 'rdzu', rdzu)
      call mpas_pool_get_array(mesh, 'fzm', fzm)
      call mpas_pool_get_array(mesh, 'fzp', fzp)
      call mpas_pool_get_array(mesh, 'zx', zx)
      call mpas_pool_get_array(mesh, 'zz', zz)
      call mpas_pool_get_array(mesh, 'hx', hx)
      call mpas_pool_get_array(mesh, 'ter', ter)
      call mpas_pool_get_array(mesh, 'dss', dss)

      call mpas_pool_get_array(diag, 'exner_base', pb)
      call mpas_pool_get_array(diag, 'rho_base', rb)
      call mpas_pool_get_array(diag, 'theta_base', tb)
      call mpas_pool_get_array(diag, 'rtheta_base', rtb)
      call mpas_pool_get_array(diag, 'exner', p)
      call mpas_pool_get_array(diag, 'pressure_base', ppb)
      call mpas_pool_get_array(diag, 'pressure_p', pp)
      call mpas_pool_get_array(diag, 'pressure', pressure)
      call mpas_pool_get_array(diag, 'surface_pressure', surface_pressure)
      call mpas_pool_get_array(diag, 'relhum', relhum)
      call mpas_pool_get_array(diag, 'spechum', spechum)
      call mpas_pool_get_array(diag, 'ru', ru)
      call mpas_pool_get_array(diag, 'rw', rw)

      call mpas_pool_get_array(state, 'rho_zz', rho_zz)
      call mpas_pool_get_array(diag, 'rho_p', rr)
      call mpas_pool_get_array(state, 'theta_m', t)
      call mpas_pool_get_array(diag, 'rtheta_p', rt)
      call mpas_pool_get_array(state, 'scalars', scalars)
      call mpas_pool_get_array(state, 'u', u)
      call mpas_pool_get_array(state, 'w', w)
      call mpas_pool_get_array(diag, 'theta', theta)
      call mpas_pool_get_array(diag, 'rho', rho)
      call mpas_pool_get_array(diag_physics, 'precipw', precipw)
      call mpas_pool_get_array(diag, 'uReconstructX', uReconstructX)
      call mpas_pool_get_array(diag, 'uReconstructY', uReconstructY)
      call mpas_pool_get_array(diag, 'uReconstructZ', uReconstructZ)
      call mpas_pool_get_array(diag, 'uReconstructZonal', uReconstructZonal)
      call mpas_pool_get_array(diag, 'uReconstructMeridional', uReconstructMeridional)

      call mpas_pool_get_array(mesh, 'latCell', latCell)
      call mpas_pool_get_array(mesh, 'lonCell', lonCell)
      call mpas_pool_get_array(mesh, 'latEdge', latEdge)
      call mpas_pool_get_array(mesh, 'lonEdge', lonEdge)
      call mpas_pool_get_array(mesh, 'cf1', cf1)
      call mpas_pool_get_array(mesh, 'cf2', cf2)
      call mpas_pool_get_array(mesh, 'cf3', cf3)
      call mpas_pool_get_array(mesh, 'landmask', landmask)

      call mpas_pool_get_array(fg, 'dzs_fg', dzs_fg)
      call mpas_pool_get_array(fg, 'zs_fg', zs_fg)
      call mpas_pool_get_array(fg, 'sst', sst)
      call mpas_pool_get_array(fg, 'xice', xice)
      call mpas_pool_get_array(fg, 'seaice', seaice)
      call mpas_pool_get_array(fg, 'st_fg', st_fg)
      call mpas_pool_get_array(fg, 'sm_fg', sm_fg)
      call mpas_pool_get_array(fg, 'psfc', psfc)
      call mpas_pool_get_array(fg, 'skintemp', skintemp)
      call mpas_pool_get_array(fg, 'snow', snow)
      call mpas_pool_get_array(fg, 'snowc', snowc)
      call mpas_pool_get_array(fg, 'u', u_fg)
      call mpas_pool_get_array(fg, 'v', v_fg)
      call mpas_pool_get_array(fg, 'z', z_fg)
      call mpas_pool_get_array(fg, 't', t_fg)
      call mpas_pool_get_array(fg, 'rh', rh_fg)
      call mpas_pool_get_array(fg, 'sh', sh_fg)
      call mpas_pool_get_array(fg, 'gfs_z', gfs_z)
      call mpas_pool_get_array(fg, 'p', p_fg)

      call mpas_pool_get_dimension(dims, 'nVertLevels', nz1)
      call mpas_pool_get_dimension(dims, 'nCellsSolve', nCellsSolve)
      nz = nz1 + 1

      call mpas_pool_get_dimension(state, 'index_qv', index_qv)

      xnutr = 0.
      zd = 12000.
      znut = eta_t

      etavs = (1.-0.252)*pii/2.
      rcv = rgas/(cp-rgas)
      omega_e = omega
      p0 = 1.e+05

      scalars(:,:,:) = 0.

!!!!!!!!!!!!!!!!!!!!!!!!!!!!!!!!!!!!!!!!!!!!!!!!!!!!!!!!!!!!!!!!!!!!!!!!!!!!!!!!
! BEGIN ADOPT GFS TERRAIN HEIGHT
!!!!!!!!!!!!!!!!!!!!!!!!!!!!!!!!!!!!!!!!!!!!!!!!!!!!!!!!!!!!!!!!!!!!!!!!!!!!!!!!

#if 0
      call read_met_init(trim(config_met_prefix), .false., config_start_time(1:13), istatus)

      if (istatus /= 0) then
         write(0,*) '********************************************************************************'
         write(0,*) 'Error opening initial meteorological data file '//   &
                     trim(config_met_prefix)//':'//config_start_time(1:13)
         write(0,*) '********************************************************************************'
         call mpas_dmpar_abort(dminfo)
      end if

      call read_next_met_field(field, istatus)
      do while (istatus == 0)
         if (trim(field % field) == 'SOILHGT') then

            !
            ! Set up projection
            !
            call map_init(proj)
          
            if (field % iproj == PROJ_LATLON) then
               call map_set(PROJ_LATLON, proj, &
                            latinc = real(field % deltalat,RKIND), &
                            loninc = real(field % deltalon,RKIND), &
                            knowni = 1.0_RKIND, &
                            knownj = 1.0_RKIND, &
                            lat1 = real(field % startlat,RKIND), &
                            lon1 = real(field % startlon,RKIND))
            end if


            if (trim(field % field) == 'SOILHGT') then
               nInterpPoints = nCells
               latPoints => latCell
               lonPoints => lonCell
               destField1d => ter
               ndims = 1
            end if

            do i=1,nInterpPoints
               lat = latPoints(i)*DEG_PER_RAD
               lon = lonPoints(i)*DEG_PER_RAD
               call latlon_to_ij(proj, lat, lon, x, y)
               if (x < 0.5) then
                  lon = lon + 360.0
                  call latlon_to_ij(proj, lat, lon, x, y)
               end if
               if (ndims == 1) then
                  destField1d(i) = interp_sequence(x, y, 1, field % slab, 1, field % nx, 1, field % ny, 1, 1, -1.e30_RKIND, interp_list, 1)
               else if (ndims == 2) then
                  destField2d(k,i) = interp_sequence(x, y, 1, field % slab, 1, field % nx, 1, field % ny, 1, 1, -1.e30_RKIND, interp_list, 1)
               end if
            end do
         end if
   
         deallocate(field % slab)
         call read_next_met_field(field, istatus)
      end do

      call read_met_close()
#endif

!!!!!!!!!!!!!!!!!!!!!!!!!!!!!!!!!!!!!!!!!!!!!!!!!!!!!!!!!!!!!!!!!!!!!!!!!!!!!!!!
! END ADOPT GFS TERRAIN HEIGHT
!!!!!!!!!!!!!!!!!!!!!!!!!!!!!!!!!!!!!!!!!!!!!!!!!!!!!!!!!!!!!!!!!!!!!!!!!!!!!!!!


      if (config_vertical_grid) then

      !
      ! Vertical grid setup
      !
      allocate(hs (nCells+1))
      allocate(hs1(nCells+1))

!     Fourth order smoother for terrain

      nsmterrain = config_nsmterrain

      do i=1,nsmterrain

         do iCell=1,nCells
            hs(iCell) = 0.
            if(ter(iCell) .ne. 0.) then
               do j = 1,nEdgesOnCell(iCell)
                  hs(iCell) = hs(iCell) + dvEdge(edgesOnCell(j,iCell))    &
                                        / dcEdge(edgesOnCell(j,iCell))    &
                                        * (ter(cellsOnCell(j,iCell))-ter(iCell))
               end do
            end if
            hs(iCell) = ter(iCell) + 0.125*hs(iCell)
         end do

         do iCell=1,nCells
            ter(iCell) = 0.
            if(hs(iCell) .ne. 0.) then
               do j = 1,nEdgesOnCell(iCell)
                  ter(iCell) = ter(iCell) + dvEdge(edgesOnCell(j,iCell))    &
                                          / dcEdge(edgesOnCell(j,iCell))    &
                                          * (hs(cellsOnCell(j,iCell))-hs(iCell))
               end do
            end if
!           ter(iCell) = hs(iCell) - 0.25*ter(iCell)
            ter(iCell) = hs(iCell) - 0.125*ter(iCell)
         end do

         ! note that ther variable ter used throughout this section is a pointer to grid % ter % array, here we are passing ter's parent field
         call mpas_dmpar_exch_halo_field(ter_field)

      end do

      do iCell=1,nCells
         hx(:,iCell) = ter(iCell)
      end do

      hm = maxval(ter(1:nCellsSolve))
      call mpas_dmpar_max_real(dminfo, hm, hm_global)
      hm = hm_global
      write(0,*) "max ter = ", hm

!     Metrics for hybrid coordinate and vertical stretching

      str = 1.5
!      str = 1.
      zt = config_ztop
      dz = zt/float(nz1)

      do k=1,nz
         zw(k) = (real(k-1)/real(nz1))**str*zt
         if (k > 1) dzw(k-1) = zw(k)-zw(k-1)
      end do

!     ah(k) governs the transition between terrain-following 
!        and pure height coordinates
!           ah(k) = 1           is a smoothed terrain-following coordinate
!           ah(k) = 1.-zw(k)/zt is the basic terrain-following coordinate
!           ah(k) = 0           is a height coordinate
 
      hybrid = .true.
!      hybrid = .false.

      kz = nz
      if (hybrid) then
      
         zh = 30000.0
!         zh = 0.5*zt

         do k=1,nz
            if (zw(k) < zh) then
               ah(k) = cos(.5*pii*zw(k)/zh)**6

!!!               ah(k) = ah(k)*(1.-zw(k)/zt)

            else
               ah(k) = 0.
               kz = min(kz,k)
            end if
         end do

      else

         do k=1,nz
            ah(k) = 1.-zw(k)/zt
         end do

      end if

      do k=1,nz
         write(0,*) k,zw(k), ah(k)
      end do

      do k=1,nz1
         dzw (k) = zw(k+1)-zw(k)
         rdzw(k) = 1./dzw(k)
         zu(k  ) = .5*(zw(k)+zw(k+1))
      end do
      do k=2,nz1
         dzu (k)  = .5*(dzw(k)+dzw(k-1))
         rdzu(k)  =  1./dzu(k)
         fzp (k)  = .5* dzw(k  )/dzu(k)
         fzm (k)  = .5* dzw(k-1)/dzu(k)
         rdzwp(k) = dzw(k-1)/(dzw(k  )*(dzw(k)+dzw(k-1)))
         rdzwm(k) = dzw(k  )/(dzw(k-1)*(dzw(k)+dzw(k-1)))
      end do

!**********  how are we storing cf1, cf2 and cf3?

      COF1 = (2.*DZU(2)+DZU(3))/(DZU(2)+DZU(3))*DZW(1)/DZU(2) 
      COF2 =     DZU(2)        /(DZU(2)+DZU(3))*DZW(1)/DZU(3) 
      CF1  = FZP(2) + COF1
      CF2  = FZM(2) - COF1 - COF2
      CF3  = COF2       

!      d1  = .5*dzw(1)
!      d2  = dzw(1)+.5*dzw(2)
!      d3  = dzw(1)+dzw(2)+.5*dzw(3)
!      cf1 = d2*d3*(d3-d2)/(d2*d3*(d3-d2)+d1*d3*(d1-d3)+d1*d2*(d2-d1))
!      cf2 = d1*d3*(d1-d3)/(d2*d3*(d3-d2)+d1*d3*(d1-d3)+d1*d2*(d2-d1))
!      cf3 = d1*d2*(d2-d1)/(d2*d3*(d3-d2)+d1*d3*(d1-d3)+d1*d2*(d2-d1))

      write(0,*) ' cf1, cf2, cf3 = ',cf1,cf2,cf3

!     Smoothing algorithm for coordinate surfaces 

      smooth = config_smooth_surfaces

      if (smooth) then

         dzmin = config_dzmin

         allocate(sm0(nCells+1))

         do iCell=1,nCells
            dcsum = 0.0
            do j=1,nEdgesOnCell(iCell)
               dcsum = dcsum + dcEdge(edgesOnCell(j,iCell))
            end do
            dcsum = dcsum / real(nEdgesOnCell(iCell))
            sm0(iCell) = max(0.01_RKIND, 0.125 * min(1.0_RKIND, 3000.0_RKIND/dcsum))
         end do

         do k=2,kz-1
            hx(k,:) = hx(k-1,:)
            dzminf = zw(k)-zw(k-1)

            do i=1,config_nsm + k
               do iCell=1,nCells

                  sm = sm0(iCell) * min((3.0*zw(k)/zt)**2.0, 1.0_RKIND)

                  hs1(iCell) = 0.
                  do j = 1,nEdgesOnCell(iCell)

                     hs1(iCell) = hs1(iCell) + dvEdge(edgesOnCell(j,iCell))    &
                                           / dcEdge(edgesOnCell(j,iCell))    &
                                           *  (hx(k,cellsOnCell(j,iCell))-hx(k,iCell))
                  end do
                  hs1(iCell) = hx(k,iCell) + sm*hs1(iCell)

                  hs(iCell) = 0.
              !    do j = 1,nEdgesOnCell(iCell)
              !       hs(iCell) = hs(iCell) + dvEdge(edgesOnCell(j,iCell))    &
              !                             / dcEdge(edgesOnCell(j,iCell))    &
              !                             *  (hs1(cellsOnCell(j,iCell))-hs1(iCell))
              !    end do
                  hs(iCell) = hs1(iCell) - 0.*hs(iCell)

               end do

               tempField => tempFieldTarget
               tempField % block => block
               tempField % dimSizes(1) = nCells
               tempField % sendList => parinfo % cellsToSend
               tempField % recvList => parinfo % cellsToRecv
               tempField % copyList => parinfo % cellsToCopy
               tempField % array => hs
               tempField % isActive = .true.
               tempField % prev => null()
               tempField % next => null()

               call mpas_dmpar_exch_halo_field(tempField)

               do iCell=1,nCells
                  dzmina = (zw(k) + ah(k)*hs(iCell)) - (zw(k-1) + ah(k-1)*hx(k-1,iCell))
                  if (dzmina > dzmin*(zw(k)-zw(k-1))) then
                     hx(k,iCell) = hs(iCell)
                     if (dzmina < dzminf) dzminf = dzmina
                  end if 
               end do

            end do
            call mpas_dmpar_min_real(dminfo, dzminf, dzminf_global)
            write(0,*) k,i,sm,dzminf_global/(zw(k)-zw(k-1))
         end do

         deallocate(sm0)

         do k=kz,nz
               hx(k,:) = 0.
         end do

      else

         do k=2,nz1
            dzmina = minval(zw(k)+ah(k)*hx(k,:)-zw(k-1)-ah(k-1)*hx(k-1,:))
            write(0,*) k,dzmina/(zw(k)-zw(k-1))
         end do

      end if

      deallocate(hs )
      deallocate(hs1)

!     Height of coordinate levels (calculation of zgrid)

      do iCell=1,nCells
         do k=1,nz
            zgrid(k,iCell) = zw(k) + ah(k)*hx(k,iCell)
         end do
         do k=1,nz1
            zz (k,iCell) = (zw(k+1)-zw(k))/(zgrid(k+1,iCell)-zgrid(k,iCell))
         end do
      end do

      do i=1, nEdges
         iCell1 = cellsOnEdge(1,i)
         iCell2 = cellsOnEdge(2,i)
         do k=1,nz
            zx (k,i) = (zgrid(k,iCell2)-zgrid(k,iCell1)) / dcEdge(i)
         end do
      end do
      do i=1, nCells
         do k=1,nz1
           ztemp = .5*(zgrid(k+1,i)+zgrid(k,i))
           dss(k,i) = 0.
           ztemp = zgrid(k,i)
           if (ztemp.gt.zd+.1)  then
               dss(k,i) = dss(k,i)+xnutr*sin(.5*pii*(ztemp-zd)/(zt-zd))**2
           end if
         end do
      end do


      ! For z-metric term in omega equation
      do iEdge = 1,nEdges
         cell1 = cellsOnEdge(1,iEdge)
         cell2 = cellsOnEdge(2,iEdge)
         if (cell1 <= nCellsSolve .or. cell2 <= nCellsSolve ) then

            do k = 1, nVertLevels

               if (config_theta_adv_order == 2) then

                  z_edge = (zgrid(k,cell1)+zgrid(k,cell2))/2.

               else !theta_adv_order == 3 or 4 

                  d2fdx2_cell1 = deriv_two(1,1,iEdge) * zgrid(k,cell1)
                  d2fdx2_cell2 = deriv_two(1,2,iEdge) * zgrid(k,cell2)
                  do i=1, nEdgesOnCell(cell1)
                     if ( cellsOnCell(i,cell1) > 0)       &
                        d2fdx2_cell1 = d2fdx2_cell1 + deriv_two(i+1,1,iEdge) * zgrid(k,cellsOnCell(i,cell1))
                  end do
                  do i=1, nEdgesOnCell(cell2)
                     if ( cellsOnCell(i,cell2) > 0)       &
                        d2fdx2_cell2 = d2fdx2_cell2 + deriv_two(i+1,2,iEdge) * zgrid(k,cellsOnCell(i,cell2))
                  end do             
             
                  z_edge =  0.5*(zgrid(k,cell1) + zgrid(k,cell2))         &
                                - (dcEdge(iEdge) **2) * (d2fdx2_cell1 + d2fdx2_cell2) / 12. 

                  if (config_theta_adv_order == 3) then
                     z_edge3 =  - (dcEdge(iEdge) **2) * (d2fdx2_cell1 - d2fdx2_cell2) / 12.   
                  else 
                     z_edge3 = 0.
                  end if

               end if

                  zb(k,1,iEdge) = (z_edge-zgrid(k,cell1))*dvEdge(iEdge)/areaCell(cell1) 
                  zb(k,2,iEdge) = (z_edge-zgrid(k,cell2))*dvEdge(iEdge)/areaCell(cell2) 
                  zb3(k,1,iEdge)=  z_edge3*dvEdge(iEdge)/areaCell(cell1) 
                  zb3(k,2,iEdge)=  z_edge3*dvEdge(iEdge)/areaCell(cell2) 
  
            end do

         end if
      end do

      write(0,*) ' grid metrics setup complete '

      end if    ! config_vertical_grid


      if (config_met_interp) then

      !ldf (2011-11-19): added initialization of the sea-surface temperature, seaice fraction, and
      !seaice flag:
       sst = 0.0
       xice = 0.0
       seaice = 0.0
      !ldf end.

      !
      ! First, try to locate the LANDSEA field for use as an interpolation mask
      !
      call read_met_init(trim(config_met_prefix), .false., config_start_time(1:13), istatus)

      if (istatus /= 0) then
         write(0,*) '********************************************************************************'
         write(0,*) 'Error opening initial meteorological data file '//   &
                     trim(config_met_prefix)//':'//config_start_time(1:13)
         write(0,*) '********************************************************************************'
         call mpas_dmpar_abort(dminfo)
      end if

      call read_next_met_field(field, istatus)

      do while (istatus == 0)
         if (trim(field % field) == 'LANDSEA') then

            allocate(maskslab(-2:field % nx+3, field % ny))
            maskslab(1:field % nx, 1:field % ny) = field % slab(1:field % nx, 1:field % ny)
            maskslab(0, 1:field % ny)  = field % slab(field % nx, 1:field % ny)
            maskslab(-1, 1:field % ny) = field % slab(field % nx-1, 1:field % ny)
            maskslab(-2, 1:field % ny) = field % slab(field % nx-2, 1:field % ny)
            maskslab(field % nx+1, 1:field % ny) = field % slab(1, 1:field % ny)
            maskslab(field % nx+2, 1:field % ny) = field % slab(2, 1:field % ny)
            maskslab(field % nx+3, 1:field % ny) = field % slab(3, 1:field % ny)
write(0,*) 'minval, maxval of LANDSEA = ', minval(maskslab), maxval(maskslab)

         end if
   
         deallocate(field % slab)
         call read_next_met_field(field, istatus)
      end do

      call read_met_close()

      if (.not. allocated(maskslab)) then
         write(0,*) '********************************************************************************'
         write(0,*) 'LANDSEA field not found in  meteorological data file '//   &
                     trim(config_met_prefix)//':'//config_start_time(1:13)
         write(0,*) '********************************************************************************'
         call mpas_dmpar_abort(dminfo)
      end if

      edge_mask(:) = 1


      !
      ! Horizontally interpolate meteorological data
      !
      allocate(vert_level(config_nfglevels))
      vert_level(:) = -1.0

      call read_met_init(trim(config_met_prefix), .false., config_start_time(1:13), istatus)

      if (istatus /= 0) then
         write(0,*) '********************************************************************************'
         write(0,*) 'Error opening initial meteorological data file '//   &
                     trim(config_met_prefix)//':'//config_start_time(1:13)
         write(0,*) '********************************************************************************'
         call mpas_dmpar_abort(dminfo)
      end if

      call mpas_hash_init(level_hash)
      too_many_fg_levs = .false.

      call read_next_met_field(field, istatus)

      do while (istatus == 0)

         interp_list(1) = FOUR_POINT
         interp_list(2) = SEARCH
         interp_list(3) = 0

         maskval = -1.0
         masked = -1
         fillval = 0.0
         msgval = -1.e30

         mask_array => landmask

         if (trim(field % field) == 'UU' .or. &
             trim(field % field) == 'VV' .or. &
             trim(field % field) == 'TT' .or. &
             trim(field % field) == 'RH' .or. &
             trim(field % field) == 'SPECHUMD' .or. &
             trim(field % field) == 'GHT' .or. &
             trim(field % field) == 'PMSL' .or. &
             trim(field % field) == 'PSFC' .or. &
             trim(field % field) == 'SOILHGT' .or. &
             trim(field % field) == 'SM000010' .or. &
             trim(field % field) == 'SM010040' .or. &
             trim(field % field) == 'SM040100' .or. &
             trim(field % field) == 'SM100200' .or. &
             trim(field % field) == 'SM010200' .or. &
             trim(field % field) == 'SM000007' .or. &
             trim(field % field) == 'SM007028' .or. &
             trim(field % field) == 'SM028100' .or. &
             trim(field % field) == 'SM100255' .or. &
             trim(field % field) == 'ST000010' .or. &
             trim(field % field) == 'ST010040' .or. &
             trim(field % field) == 'ST040100' .or. &
             trim(field % field) == 'ST100200' .or. &
             trim(field % field) == 'ST010200' .or. &
             trim(field % field) == 'ST000007' .or. &
             trim(field % field) == 'ST007028' .or. &
             trim(field % field) == 'ST028100' .or. &
             trim(field % field) == 'ST100255' .or. &
             trim(field % field) == 'PRES' .or. &
             trim(field % field) == 'SNOW' .or. &
             trim(field % field) == 'SEAICE' .or. &
             trim(field % field) == 'SKINTEMP') then

            if (trim(field % field) == 'SM000010' .or. &
                trim(field % field) == 'SM010040' .or. &
                trim(field % field) == 'SM040100' .or. &
                trim(field % field) == 'SM100200' .or. &
                trim(field % field) == 'SM010200' .or. &
                trim(field % field) == 'SM000007' .or. &
                trim(field % field) == 'SM007028' .or. &
                trim(field % field) == 'SM028100' .or. &
                trim(field % field) == 'SM100255' .or. &
                trim(field % field) == 'ST000010' .or. &
                trim(field % field) == 'ST010040' .or. &
                trim(field % field) == 'ST040100' .or. &
                trim(field % field) == 'ST100200' .or. &
                trim(field % field) == 'ST010200' .or. &
                trim(field % field) == 'ST000007' .or. &
                trim(field % field) == 'ST007028' .or. &
                trim(field % field) == 'ST028100' .or. &
                trim(field % field) == 'ST100255' .or. &
                trim(field % field) == 'SNOW' .or. &
                trim(field % field) == 'SEAICE' .or. &
                trim(field % field) == 'SKINTEMP') then
               k = 1
            else if (trim(field % field) /= 'PMSL' .and. &
                     trim(field % field) /='PSFC' .and. &
                     trim(field % field) /= 'SOILHGT')  then

               ! Since the hash table can only store integers, transfer the bit pattern from 
               ! the real-valued xlvl into an integer; that the result is not an integer version
               ! of the level is not important, since we only want to test uniqueness of levels
               level_value = transfer(field % xlvl, level_value)
               if (.not. mpas_hash_search(level_hash, level_value)) then
                  call mpas_hash_insert(level_hash, level_value)
                  if (mpas_hash_size(level_hash) > config_nfglevels) then
                     too_many_fg_levs = .true.
                  end if
               end if

               !
               ! In case we have more than config_nfglevels levels, just keep cycling through
               ! the remaining fields in the intermediate file for the purpose of counting how
               ! many unique levels are found using the code above
               !
               if (too_many_fg_levs) then
                  call read_next_met_field(field, istatus)
                  cycle
               end if

               do k=1,config_nfglevels
                  if (vert_level(k) == field % xlvl .or. vert_level(k) == -1.0) exit
               end do
               if (vert_level(k) == -1.0) vert_level(k) = field % xlvl
            else
               k = 1
            end if

            !
            ! Set up projection
            !
            call map_init(proj)
          
            if (field % iproj == PROJ_LATLON) then
               call map_set(PROJ_LATLON, proj, &
                            latinc = real(field % deltalat,RKIND), &
                            loninc = real(field % deltalon,RKIND), &
                            knowni = 1.0_RKIND, &
                            knownj = 1.0_RKIND, &
                            lat1 = real(field % startlat,RKIND), &
                            lon1 = real(field % startlon,RKIND))
            else if (field % iproj == PROJ_GAUSS) then
               call map_set(PROJ_GAUSS, proj, &
                            nlat = nint(field % deltalat), &
                            loninc = 360.0_RKIND / real(field % nx,RKIND), &
                            lat1 = real(field % startlat,RKIND), &
                            lon1 = real(field % startlon,RKIND))
!                            nxmax = nint(360.0 / field % deltalon), &
            end if


            !
            ! Horizontally interpolate the field at level k
            !
            if (trim(field % field) == 'UU') then
write(0,*) 'Interpolating U at ', k, vert_level(k)

               ! For U10, interpolate to cell centers
               if (vert_level(k) == 200100.0) then
                  nInterpPoints = nCells
                  latPoints => latCell
                  lonPoints => lonCell
                  call mpas_pool_get_array(fg, 'u10', destField1d)
                  ndims = 1

               ! otherwise to edges
               else
                  mask_array => edge_mask

                  nInterpPoints = nEdges
                  latPoints => latEdge
                  lonPoints => lonEdge
                  call mpas_pool_get_array(fg, 'u', destField2d)
                  ndims = 2
               end if

<<<<<<< HEAD
               nInterpPoints = nEdges
               latPoints => latEdge
               lonPoints => lonEdge
               call mpas_pool_get_array(fg, 'u', destField2d)
               ndims = 2
            else if (trim(field % field) == 'VV') then
=======
            else if (index(field % field, 'VV') /= 0) then
>>>>>>> ba403b09
write(0,*) 'Interpolating V at ', k, vert_level(k)

               ! For V10, interpolate to cell centers
               if (vert_level(k) == 200100.0) then
                  nInterpPoints = nCells
                  latPoints => latCell
                  lonPoints => lonCell
                  call mpas_pool_get_array(fg, 'v10', destField1d)
                  ndims = 1

               ! otherwise to edges
               else
                  mask_array => edge_mask

                  nInterpPoints = nEdges
                  latPoints => latEdge
                  lonPoints => lonEdge
                  call mpas_pool_get_array(fg, 'v', destField2d)
                  ndims = 2
               end if

<<<<<<< HEAD
               nInterpPoints = nEdges
               latPoints => latEdge
               lonPoints => lonEdge
               call mpas_pool_get_array(fg, 'v', destField2d)
               ndims = 2
            else if (trim(field % field) == 'TT') then
=======
            else if (index(field % field, 'TT') /= 0) then
>>>>>>> ba403b09
write(0,*) 'Interpolating T at ', k, vert_level(k)
               nInterpPoints = nCells
               latPoints => latCell
               lonPoints => lonCell
               call mpas_pool_get_array(fg, 't', destField2d)
               ndims = 2
            else if (trim(field % field) == 'RH') then
write(0,*) 'Interpolating RH at ', k, vert_level(k)
               nInterpPoints = nCells
               latPoints => latCell
               lonPoints => lonCell
               call mpas_pool_get_array(fg, 'rh', destField2d)
               ndims = 2
            else if (trim(field % field) == 'SPECHUMD') then
write(0,*) 'Interpolating SPECHUMD at ', k, vert_level(k)
               nInterpPoints = nCells
               latPoints => latCell
               lonPoints => lonCell
               call mpas_pool_get_array(fg, 'sh', destField2d)
               ndims = 2
            else if (trim(field % field) == 'GHT') then
write(0,*) 'Interpolating GHT at ', k, vert_level(k)
               nInterpPoints = nCells
               latPoints => latCell
               lonPoints => lonCell
               call mpas_pool_get_array(fg, 'z', destField2d)
               ndims = 2
            else if (trim(field % field) == 'PRES') then
write(0,*) 'Interpolating PRES at ', k, vert_level(k)
               nInterpPoints = nCells
               latPoints => latCell
               lonPoints => lonCell
               call mpas_pool_get_array(fg, 'p', destField2d)
               ndims = 2
            else if (trim(field % field) == 'PMSL') then
write(0,*) 'Interpolating PMSL'
               nInterpPoints = nCells
               latPoints => latCell
               lonPoints => lonCell
               call mpas_pool_get_array(fg, 'pmsl', destField1d)
               ndims = 1
            else if (trim(field % field) == 'PSFC') then
write(0,*) 'Interpolating PSFC'
               nInterpPoints = nCells
               latPoints => latCell
               lonPoints => lonCell
               call mpas_pool_get_array(fg, 'psfc', destField1d)
               ndims = 1
            else if (trim(field % field) == 'SOILHGT') then
write(0,*) 'Interpolating SOILHGT'
               nInterpPoints = nCells
               latPoints => latCell
               lonPoints => lonCell
               call mpas_pool_get_array(fg, 'soilz', destField1d)
               ndims = 1
            else if (trim(field % field) == 'SM000010') then
write(0,*) 'Interpolating SM000010'

               interp_list(1) = FOUR_POINT
               interp_list(2) = W_AVERAGE4
               interp_list(3) = SEARCH
               interp_list(4) = 0

               maskval = 0.0
               masked = 0
               fillval = 1.0

               nInterpPoints = nCells
               latPoints => latCell
               lonPoints => lonCell
               call mpas_pool_get_array(fg, 'sm_fg', destField2d)
               k = 1
               ndims = 2
               dzs_fg(k,:) = 10.
               zs_fg(k,:) = 10.
            else if (trim(field % field) == 'SM010200') then
write(0,*) 'Interpolating SM010200'

               interp_list(1) = FOUR_POINT
               interp_list(2) = W_AVERAGE4
               interp_list(3) = SEARCH
               interp_list(4) = 0

               maskval = 0.0
               masked = 0
               fillval = 1.0

               nInterpPoints = nCells
               latPoints => latCell
               lonPoints => lonCell
               call mpas_pool_get_array(fg, 'sm_fg', destField2d)
               k = 2
               ndims = 2
               dzs_fg(k,:) = 200.-10.
               zs_fg(k,:) = 200.
            else if (trim(field % field) == 'SM010040') then
write(0,*) 'Interpolating SM010040'

               interp_list(1) = FOUR_POINT
               interp_list(2) = W_AVERAGE4
               interp_list(3) = SEARCH
               interp_list(4) = 0

               maskval = 0.0
               masked = 0
               fillval = 1.0

               nInterpPoints = nCells
               latPoints => latCell
               lonPoints => lonCell
               call mpas_pool_get_array(fg, 'sm_fg', destField2d)
               k = 2
               ndims = 2
               dzs_fg(k,:) = 40.-10.
               zs_fg(k,:) = 40.
            else if (trim(field % field) == 'SM040100') then
write(0,*) 'Interpolating SM040100'

               interp_list(1) = FOUR_POINT
               interp_list(2) = W_AVERAGE4
               interp_list(3) = SEARCH
               interp_list(4) = 0

               maskval = 0.0
               masked = 0
               fillval = 1.0

               nInterpPoints = nCells
               latPoints => latCell
               lonPoints => lonCell
               call mpas_pool_get_array(fg, 'sm_fg', destField2d)
               k = 3
               ndims = 2
               dzs_fg(k,:) = 100.-40.
               zs_fg(k,:) = 100.
            else if (trim(field % field) == 'SM100200') then
write(0,*) 'Interpolating SM100200'

               interp_list(1) = FOUR_POINT
               interp_list(2) = W_AVERAGE4
               interp_list(3) = SEARCH
               interp_list(4) = 0

               maskval = 0.0
               masked = 0
               fillval = 1.0

               nInterpPoints = nCells
               latPoints => latCell
               lonPoints => lonCell
               call mpas_pool_get_array(fg, 'sm_fg', destField2d)
               k = 4
               ndims = 2
               dzs_fg(k,:) = 200.-100.
               zs_fg(k,:) = 200.
            else if (trim(field % field) == 'SM000007') then
write(0,*) 'Interpolating SM000007'

               interp_list(1) = FOUR_POINT
               interp_list(2) = W_AVERAGE4
               interp_list(3) = SEARCH
               interp_list(4) = 0

               maskval = 0.0
               masked = 0
               fillval = 1.0

               nInterpPoints = nCells
               latPoints => latCell
               lonPoints => lonCell
               call mpas_pool_get_array(fg, 'sm_fg', destField2d)
               k = 1
               ndims = 2
               dzs_fg(k,:) = 7.
               zs_fg(k,:) = 7.
            else if (trim(field % field) == 'SM007028') then
write(0,*) 'Interpolating SM007028'

               interp_list(1) = FOUR_POINT
               interp_list(2) = W_AVERAGE4
               interp_list(3) = SEARCH
               interp_list(4) = 0

               maskval = 0.0
               masked = 0
               fillval = 1.0

               nInterpPoints = nCells
               latPoints => latCell
               lonPoints => lonCell
               call mpas_pool_get_array(fg, 'sm_fg', destField2d)
               k = 2
               ndims = 2
               dzs_fg(k,:) = 28.-7.
               zs_fg(k,:) = 28.
            else if (trim(field % field) == 'SM028100') then
write(0,*) 'Interpolating SM028100'

               interp_list(1) = FOUR_POINT
               interp_list(2) = W_AVERAGE4
               interp_list(3) = SEARCH
               interp_list(4) = 0

               maskval = 0.0
               masked = 0
               fillval = 1.0

               nInterpPoints = nCells
               latPoints => latCell
               lonPoints => lonCell
               call mpas_pool_get_array(fg, 'sm_fg', destField2d)
               k = 3
               ndims = 2
               dzs_fg(k,:) = 100.-28.
               zs_fg(k,:) = 100.
            else if (trim(field % field) == 'SM100255') then
write(0,*) 'Interpolating SM100255'

               interp_list(1) = FOUR_POINT
               interp_list(2) = W_AVERAGE4
               interp_list(3) = SEARCH
               interp_list(4) = 0

               maskval = 0.0
               masked = 0
               fillval = 1.0

               nInterpPoints = nCells
               latPoints => latCell
               lonPoints => lonCell
               call mpas_pool_get_array(fg, 'sm_fg', destField2d)
               k = 4
               ndims = 2
               dzs_fg(k,:) = 255.-100.
               zs_fg(k,:) = 255.
            else if (trim(field % field) == 'ST000010') then
write(0,*) 'Interpolating ST000010'

               interp_list(1) = SIXTEEN_POINT
               interp_list(2) = FOUR_POINT
               interp_list(3) = W_AVERAGE4
               interp_list(4) = SEARCH
               interp_list(5) = 0

               maskval = 0.0
               masked = 0
               fillval = 285.0

               nInterpPoints = nCells
               latPoints => latCell
               lonPoints => lonCell
               call mpas_pool_get_array(fg, 'st_fg', destField2d)
               k = 1
               ndims = 2
               dzs_fg(k,:) = 10.
               zs_fg(k,:) = 10.
            else if (trim(field % field) == 'ST010200') then
write(0,*) 'Interpolating ST010200'

               interp_list(1) = SIXTEEN_POINT
               interp_list(2) = FOUR_POINT
               interp_list(3) = W_AVERAGE4
               interp_list(4) = SEARCH
               interp_list(5) = 0

               maskval = 0.0
               masked = 0
               fillval = 285.0

               nInterpPoints = nCells
               latPoints => latCell
               lonPoints => lonCell
               call mpas_pool_get_array(fg, 'st_fg', destField2d)
               k = 2
               ndims = 2
               dzs_fg(k,:) = 200.-10.
               zs_fg(k,:) = 200.
            else if (trim(field % field) == 'ST010040') then
write(0,*) 'Interpolating ST010040'

               interp_list(1) = SIXTEEN_POINT
               interp_list(2) = FOUR_POINT
               interp_list(3) = W_AVERAGE4
               interp_list(4) = SEARCH
               interp_list(5) = 0

               maskval = 0.0
               masked = 0
               fillval = 285.0

               nInterpPoints = nCells
               latPoints => latCell
               lonPoints => lonCell
               call mpas_pool_get_array(fg, 'st_fg', destField2d)
               k = 2
               ndims = 2
               dzs_fg(k,:) = 40.-10.               
               zs_fg(k,:) = 40.
            else if (trim(field % field) == 'ST040100') then
write(0,*) 'Interpolating ST040100'

               interp_list(1) = SIXTEEN_POINT
               interp_list(2) = FOUR_POINT
               interp_list(3) = W_AVERAGE4
               interp_list(4) = SEARCH
               interp_list(5) = 0

               maskval = 0.0
               masked = 0
               fillval = 285.0

               nInterpPoints = nCells
               latPoints => latCell
               lonPoints => lonCell
               call mpas_pool_get_array(fg, 'st_fg', destField2d)
               k = 3
               ndims = 2
               dzs_fg(k,:) = 100.-40.             
               zs_fg(k,:) = 100.
            else if (trim(field % field) == 'ST100200') then
write(0,*) 'Interpolating ST100200'

               interp_list(1) = SIXTEEN_POINT
               interp_list(2) = FOUR_POINT
               interp_list(3) = W_AVERAGE4
               interp_list(4) = SEARCH
               interp_list(5) = 0

               maskval = 0.0
               masked = 0
               fillval = 285.0

               nInterpPoints = nCells
               latPoints => latCell
               lonPoints => lonCell
               call mpas_pool_get_array(fg, 'st_fg', destField2d)
               k = 4
               ndims = 2
               dzs_fg(k,:) = 200.-100.
               zs_fg(k,:) = 200.
            else if (trim(field % field) == 'ST000007') then
write(0,*) 'Interpolating ST000007'

               interp_list(1) = SIXTEEN_POINT
               interp_list(2) = FOUR_POINT
               interp_list(3) = W_AVERAGE4
               interp_list(4) = SEARCH
               interp_list(5) = 0

               maskval = 0.0
               masked = 0
               fillval = 285.0

               nInterpPoints = nCells
               latPoints => latCell
               lonPoints => lonCell
               call mpas_pool_get_array(fg, 'st_fg', destField2d)
               k = 1
               ndims = 2
               dzs_fg(k,:) = 7.
               zs_fg(k,:) = 7.
            else if (trim(field % field) == 'ST007028') then
write(0,*) 'Interpolating ST007028'

               interp_list(1) = SIXTEEN_POINT
               interp_list(2) = FOUR_POINT
               interp_list(3) = W_AVERAGE4
               interp_list(4) = SEARCH
               interp_list(5) = 0

               maskval = 0.0
               masked = 0
               fillval = 285.0

               nInterpPoints = nCells
               latPoints => latCell
               lonPoints => lonCell
               call mpas_pool_get_array(fg, 'st_fg', destField2d)
               k = 2
               ndims = 2
               dzs_fg(k,:) = 28.-7.
               zs_fg(k,:) = 28.
            else if (trim(field % field) == 'ST028100') then
write(0,*) 'Interpolating ST028100'

               interp_list(1) = SIXTEEN_POINT
               interp_list(2) = FOUR_POINT
               interp_list(3) = W_AVERAGE4
               interp_list(4) = SEARCH
               interp_list(5) = 0

               maskval = 0.0
               masked = 0
               fillval = 285.0

               nInterpPoints = nCells
               latPoints => latCell
               lonPoints => lonCell
               call mpas_pool_get_array(fg, 'st_fg', destField2d)
               k = 3
               ndims = 2
               dzs_fg(k,:) = 100.-28.
               zs_fg(k,:) = 100.
            else if (trim(field % field) == 'ST100255') then
write(0,*) 'Interpolating ST100255'

               interp_list(1) = SIXTEEN_POINT
               interp_list(2) = FOUR_POINT
               interp_list(3) = W_AVERAGE4
               interp_list(4) = SEARCH
               interp_list(5) = 0

               maskval = 0.0
               masked = 0
               fillval = 285.0

               nInterpPoints = nCells
               latPoints => latCell
               lonPoints => lonCell
               call mpas_pool_get_array(fg, 'st_fg', destField2d)
               k = 4
               ndims = 2
               dzs_fg(k,:) = 255.-100.
               zs_fg(k,:) = 255.
            else if (trim(field % field) == 'SNOW') then
write(0,*) 'Interpolating SNOW'

               interp_list(1) = FOUR_POINT
               interp_list(2) = W_AVERAGE4
               interp_list(3) = 0

               masked = 0
               fillval = 0.0

               nInterpPoints = nCells
               latPoints => latCell
               lonPoints => lonCell
               call mpas_pool_get_array(fg, 'snow', destField1d)
               ndims = 1
            else if (trim(field % field) == 'SEAICE') then
write(0,*) 'Interpolating SEAICE'

               interp_list(1) = FOUR_POINT
               interp_list(2) = W_AVERAGE4
               interp_list(3) = SEARCH
               interp_list(4) = 0

               maskval = 1.0
               masked = 1
               fillval = 0.0

               nInterpPoints = nCells
               latPoints => latCell
               lonPoints => lonCell
               call mpas_pool_get_array(fg, 'xice', destField1d)
               ndims = 1
            else if (trim(field % field) == 'SKINTEMP') then
write(0,*) 'Interpolating SKINTEMP'
               nInterpPoints = nCells
               latPoints => latCell
               lonPoints => lonCell
               call mpas_pool_get_array(fg, 'skintemp', destField1d)
               ndims = 1
            end if

            allocate(rslab(-2:field % nx+3, field % ny))
            rslab(1:field % nx, 1:field % ny) = field % slab(1:field % nx, 1:field % ny)
            rslab(0, 1:field % ny)  = field % slab(field % nx, 1:field % ny)
            rslab(-1, 1:field % ny) = field % slab(field % nx-1, 1:field % ny)
            rslab(-2, 1:field % ny) = field % slab(field % nx-2, 1:field % ny)
            rslab(field % nx+1, 1:field % ny) = field % slab(1, 1:field % ny)
            rslab(field % nx+2, 1:field % ny) = field % slab(2, 1:field % ny)
            rslab(field % nx+3, 1:field % ny) = field % slab(3, 1:field % ny)

            do i=1,nInterpPoints
               if (mask_array(i) /= masked) then
                  lat = latPoints(i)*DEG_PER_RAD
                  lon = lonPoints(i)*DEG_PER_RAD
                  call latlon_to_ij(proj, lat, lon, x, y)
                  if (x < 0.5) then
                     lon = lon + 360.0
                     call latlon_to_ij(proj, lat, lon, x, y)
                  end if
                  if (ndims == 1) then
                     if (maskval /= -1.0) then
                        destField1d(i) = interp_sequence(x, y, 1, rslab, -2, field % nx + 3, 1, field % ny, 1, 1, msgval, interp_list, 1, maskval=maskval, mask_array=maskslab)
                     else
                        destField1d(i) = interp_sequence(x, y, 1, rslab, -2, field % nx + 3, 1, field % ny, 1, 1, msgval, interp_list, 1)
                     end if
                  else if (ndims == 2) then
                     if (maskval /= -1.0) then
                        destField2d(k,i) = interp_sequence(x, y, 1, rslab, -2, field % nx + 3, 1, field % ny, 1, 1, msgval, interp_list, 1, maskval=maskval, mask_array=maskslab)
                     else
                        destField2d(k,i) = interp_sequence(x, y, 1, rslab, -2, field % nx + 3, 1, field % ny, 1, 1, msgval, interp_list, 1)
                     end if
                  end if
               else
                  if (ndims == 1) then
                     destField1d(i) = fillval
                  else if (ndims == 2) then
                     destField2d(k,i) = fillval
                  end if
               end if
            end do

            deallocate(rslab)
     
         end if
   
         deallocate(field % slab)
         call read_next_met_field(field, istatus)
      end do

      call read_met_close()
      level_value = mpas_hash_size(level_hash)
      call mpas_hash_destroy(level_hash)

      if (too_many_fg_levs) then
         write(0,*) '*******************************************************************'
         write(0,*) 'Error: The meteorological data file has more than config_nfglevels.'
         write(0,*) '       Please increase config_nfglevels to at least ', level_value
         write(0,*) '       in the namelist and re-run.'
         write(0,*) '*******************************************************************'
         call mpas_dmpar_abort(dminfo)
      end if


      !
      ! Check how many distinct levels we actually found in the meteorological data
      !
      do k=1,config_nfglevels
         if (vert_level(k) == -1.0) exit 
      end do
      nfglevels_actual = k-1
      write(0,*) '*************************************************'
      write(0,*) 'Found ', nfglevels_actual, ' levels in the first-guess data'
      write(0,*) '*************************************************'

   
      !
      ! Extract surface fields from first-guess
      !
!      call mpas_pool_get_array(fg, 'u10', u10)
!      call mpas_pool_get_array(fg, 'v10', v10)
      call mpas_pool_get_array(fg, 'q2', q2)
      call mpas_pool_get_array(fg, 'rh2', rh2)
      call mpas_pool_get_array(fg, 't2m', t2m)
      call mpas_pool_get_array(fg, 'u', u_fg)
      call mpas_pool_get_array(fg, 'v', v_fg)
      call mpas_pool_get_array(fg, 't', t_fg)
      call mpas_pool_get_array(fg, 'rh', rh_fg)
!      u10(:) = 0.0
!      v10(:) = 0.0
      q2(:) = 0.0
      rh2(:) = 0.0
      t2m(:) = 0.0

      do k=1,config_nfglevels
         if (vert_level(k) == 200100.0) then
!            u10(:) = u_fg(k,:)
!            v10(:) = v_fg(k,:)
            t2m(:) = t_fg(k,:)
            rh2(:) = rh_fg(k,:)
            do iCell = 1, nCells
               es = svp1 * 10.0_RKIND * exp(svp2 * (t2m(iCell)-svpt0) / (t2m(iCell)-svp3))
               es = min(es, 0.99_RKIND * 0.01_RKIND * psfc(iCell))
               rs = 0.622_RKIND * es * 100.0_RKIND / (psfc(iCell) - es * 100.0_RKIND)
               q2(iCell) = 0.01_RKIND * rs * rh2(iCell)
             end do
         end if
      end do



      ! 
      ! For isobaric data, fill in the 3-d pressure field; otherwise, ensure
      ! that the surface pressure and height fields are filled in
      ! 
      if (minval(p_fg(1:nfglevels_actual,1:nCellsSolve)) == 0.0 .and. &
          maxval(p_fg(1:nfglevels_actual,1:nCellsSolve)) == 0.0) then
         write(0,*) 'Setting pressure field for isobaric data'
         do k=1,config_nfglevels
            if (vert_level(k) /= 200100.0) then
               p_fg(k,:) = vert_level(k)
            else
               p_fg(k,:) = psfc(:)
            end if
         end do
      else
         call mpas_pool_get_array(fg, 'z', z_fg)
         call mpas_pool_get_array(fg, 'soilz', soilz)
         write(0,*) 'Assuming model-level input data'
         do k=1,config_nfglevels
            if (vert_level(k) == 200100.0) then
               p_fg(k,:) = psfc(:)
               z_fg(k,:) = soilz(:)
            end if
         end do
      end if

      ! Set SST based on SKINTEMP field if it wasn't found in input data
      if (minval(sst) == 0.0 .and. maxval(sst) == 0.0) then
         write(0,*) 'Setting SST from SKINTEMP'
         !where (landmask == 0) sst = skintemp
         sst = skintemp
      end if

      ! Set SNOWC (snow-cover flag) based on SNOW
      snowc(:) = 0.0
      where (snow > 0.0) snowc = 1.0

!!!!!!!!!!!!!!!!!!!!!!!!!!!!!!!!!!!!!!!!!!!!!!!!!!!!!!!!!!!!!!!!!!!!!!!!!!!!!!!!
!MGD CHECK
!!!!!!!!!!!!!!!!!!!!!!!!!!!!!!!!!!!!!!!!!!!!!!!!!!!!!!!!!!!!!!!!!!!!!!!!!!!!!!!!
do iCell=1,nCells
   if (landmask(iCell) == 1) then

      do k = 1, config_nfgsoillevels
         if (st_fg(k,iCell) <= 0.0) write(0,*) 'Bad st_fg ', k, iCell
      end do

      do k = 1, config_nfgsoillevels
         if (sm_fg(k,iCell) <= 0.0) then
            write(0,*) 'Bad sm_fg ', sm_fg(k,iCell), k, iCell
            sm_fg(k,iCell) = 0.001
         end if
      end do
      !LDF end.

   end if
end do
write(0,*) 'Done with soil consistency check'


      !
      ! Get SEAICE from a separate file
      !
      call read_met_init('SEAICE_FRACTIONAL', .true., config_start_time(1:13), istatus)

      if (istatus /= 0) then
         write(0,*) 'SEAICE_FRACTIONAL file not found...'
      end if

      if (istatus == 0) then
         call read_next_met_field(field, istatus)
         do while (istatus == 0)
            if (trim(field % field) == 'SEAICE') then

write(0,*) 'PROCESSING SEAICE'

               !
               ! Set up projection
               !
               call map_init(proj)
          
               if (field % iproj == PROJ_PS) then
                  call map_set(PROJ_PS, proj, &
                               dx = real(field % dx,RKIND), &
                               truelat1 = real(field % truelat1,RKIND), &
                               stdlon = real(field % xlonc,RKIND), &
                               knowni = real(field % nx / 2.0,RKIND), &
                               knownj = real(field % ny / 2.0,RKIND), &
                               lat1 = real(field % startlat,RKIND), &
                               lon1 = real(field % startlon,RKIND))
               end if

               if (trim(field % field) == 'SEAICE') then
                  nInterpPoints = nCells
                  latPoints => latCell
                  lonPoints => lonCell
                  call mpas_pool_get_array(fg, 'xice', destField1d)
                  ndims = 1
               end if
   
               interp_list(1) = FOUR_POINT
               interp_list(2) = W_AVERAGE4
               interp_list(3) = 0
   
               masked = 1
               fillval = 0.0
               msgval = 1.01
               mask_array => landmask


               allocate(rslab(field % nx, field % ny))
               rslab(:,:) = field % slab(:,:)
               do i=1,nInterpPoints
                  if (mask_array(i) /= masked) then
                     lat = latPoints(i)*DEG_PER_RAD
                     lon = lonPoints(i)*DEG_PER_RAD
                     call latlon_to_ij(proj, lat, lon, x, y)
                     if (x < 0.5) then
                        lon = lon + 360.0
                        call latlon_to_ij(proj, lat, lon, x, y)
                     end if
                     if (ndims == 1) then
                        destField1d(i) = interp_sequence(x, y, 1, rslab, 1, field % nx, 1, field % ny, 1, 1, msgval, interp_list, 1)
                        if (destField1d(i) == msgval) destField1d(i) = fillval
                     else if (ndims == 2) then
                        destField2d(k,i) = interp_sequence(x, y, 1, rslab, 1, field % nx, 1, field % ny, 1, 1, msgval, interp_list, 1)
                        if (destField2d(k,i) == msgval) destField2d(k,i) = fillval
                     end if
                  else
                     if (ndims == 1) then
                        destField1d(i) = fillval
                     else if (ndims == 2) then
                        destField2d(k,i) = fillval
                     end if
                  end if
               end do
               deallocate(rslab)

            end if
      
            deallocate(field % slab)
            call read_next_met_field(field, istatus)
         end do
      end if

      call read_met_close()

      if (allocated(maskslab)) deallocate(maskslab)

      ! Freeze really cold ocean
      where (sst < 271.0 .and. landmask == 0) xice = 1.0

      ! Limit XICE to values between 0 and 1. Although the input meteorological field is between 0.
      ! and 1., interpolation to the MPAS grid can yield values of XiCE less than 0. and greater
      ! than 1.:
      where (xice < 0._RKIND) xice = 0._RKIND
      where (xice > 1._RKIND) xice = 1._RKIND

      ! Set SEAICE (0/1 flag) based on XICE (fractional ice coverage)
      seaice(:) = 0.0
      where (xice >= 0.5) seaice = 1.0


      !  
      ! Compute normal wind component and store in fg % u
      !  
      do iEdge=1,nEdges
         do k=1,nfglevels_actual
            u_fg(k,iEdge) = cos(angleEdge(iEdge)) * u_fg(k,iEdge) &
                          + sin(angleEdge(iEdge)) * v_fg(k,iEdge)
         end do
      end do

      !  
      ! Vertically interpolate meteorological data
      !  
      allocate(sorted_arr(2,nfglevels_actual))

      do iCell=1,nCells

         ! T
         sorted_arr(:,:) = -999.0
         do k = 1, nfglevels_actual
            sorted_arr(1,k) = z_fg(k,iCell)
            if (vert_level(k) == 200100.0) sorted_arr(1,k) = 99999.0
            sorted_arr(2,k) = t_fg(k,iCell)
         end do
         call mpas_quicksort(nfglevels_actual, sorted_arr)
         do k = 1, nVertLevels
            target_z = 0.5 * (zgrid(k,iCell) + zgrid(k+1,iCell))
            t(k,iCell) = vertical_interp(target_z, nfglevels_actual-1, &
                                  sorted_arr(:,1:nfglevels_actual-1), order=1, extrap=1)
         end do


         ! RH
         sorted_arr(:,:) = -999.0
         relhum(:,iCell) = 0._RKIND
         do k = 1, nfglevels_actual
            sorted_arr(1,k) = z_fg(k,iCell)
            if (vert_level(k) == 200100.0) sorted_arr(1,k) = 99999.0
            sorted_arr(2,k) = rh_fg(k,iCell)
         end do
         call mpas_quicksort(nfglevels_actual, sorted_arr)
         do k = nVertLevels, 1, -1
            target_z = 0.5 * (zgrid(k,iCell) + zgrid(k+1,iCell))
            relhum(k,iCell) = vertical_interp(target_z, nfglevels_actual-1, &
                                       sorted_arr(:,1:nfglevels_actual-1), order=1, extrap=0)
            if (target_z < z_fg(1,iCell) .and. k < nVertLevels) relhum(k,iCell) = relhum(k+1,iCell)
         end do


         ! SPECHUM: if first-guess values are negative, set those values to zero before
         ! vertical interpolation.
         sorted_arr(:,:) = -999.0
         spechum(:,iCell) = 0._RKIND
         do k = 1, nfglevels_actual
            sorted_arr(1,k) = z_fg(k,iCell)
            if (vert_level(k) == 200100.0) sorted_arr(1,k) = 99999.0
            sorted_arr(2,k) = max(0._RKIND,sh_fg(k,iCell))
         end do
         call mpas_quicksort(nfglevels_actual, sorted_arr)
         do k = nVertLevels, 1, -1
            target_z = 0.5 * (zgrid(k,iCell) + zgrid(k+1,iCell))
            spechum(k,iCell) = vertical_interp(target_z, nfglevels_actual-1, &
                                        sorted_arr(:,1:nfglevels_actual-1), order=1, extrap=0)
            if (target_z < z_fg(1,iCell) .and. k < nVertLevels) spechum(k,iCell) = spechum(k+1,iCell)
         end do


         ! GHT
         sorted_arr(:,:) = -999.0
         do k = 1, nfglevels_actual
            sorted_arr(1,k) = z_fg(k,iCell)
            if (vert_level(k) == 200100.0) sorted_arr(1,k) = 99999.0
            sorted_arr(2,k) = z_fg(k,iCell)
         end do
         call mpas_quicksort(nfglevels_actual, sorted_arr)
         do k = 1, nVertLevels
            target_z = 0.5 * (zgrid(k,iCell) + zgrid(k+1,iCell))
            gfs_z(k,iCell) = vertical_interp(target_z, nfglevels_actual-1, &
                                      sorted_arr(:,1:nfglevels_actual-1), order=1, extrap=1)
         end do


         ! PRESSURE
         sorted_arr(:,:) = -999.0
         do k = 1, nfglevels_actual
            sorted_arr(1,k) = z_fg(k,iCell)
            if (vert_level(k) == 200100.0) then 
               sorted_arr(1,k) = 99999.0
               sfc_k = k
            end if
            sorted_arr(2,k) = log(p_fg(k,iCell))
         end do
         call mpas_quicksort(nfglevels_actual, sorted_arr)
         do k = 1, nVertLevels
            target_z = 0.5 * (zgrid(k,iCell) + zgrid(k+1,iCell))
            pressure(k,iCell) = exp(vertical_interp(target_z, nfglevels_actual-1, &
                                    sorted_arr(:,1:nfglevels_actual-1), order=1, extrap=1))
         end do

      end do


      do iEdge=1,nEdges

         ! U
         sorted_arr(:,:) = -999.0
         do k=1,nfglevels_actual
            sorted_arr(1,k) = 0.5 * (z_fg(k,cellsOnEdge(1,iEdge)) + z_fg(k,cellsOnEdge(2,iEdge)))
!NOSFC            if (vert_level(k) == 200100.0) sorted_arr(1,k) = 0.5 * (fg % soilz % array(cellsOnEdge(1,iEdge)) + fg % soilz % array(cellsOnEdge(2,iEdge)))
            if (vert_level(k) == 200100.0) sorted_arr(1,k) = 99999.0
            sorted_arr(2,k) = u_fg(k,iEdge)
         end do
         call mpas_quicksort(nfglevels_actual, sorted_arr)
         do k=1,nVertLevels
            target_z = 0.25 * (zgrid(k,cellsOnEdge(1,iEdge)) + zgrid(k+1,cellsOnEdge(1,iEdge)) + zgrid(k,cellsOnEdge(2,iEdge)) + zgrid(k+1,cellsOnEdge(2,iEdge)))
!           u(k,iEdge) = vertical_interp(target_z, nfglevels_actual, sorted_arr, order=1, extrap=0)
            u(k,iEdge) = vertical_interp(target_z, nfglevels_actual-1, sorted_arr(:,1:nfglevels_actual-1), order=1, extrap=1)
         end do

      end do


      !
      ! Reconstruct zonal and meridional winds for diagnostic puposes:
      !
      call mpas_rbf_interp_initialize(mesh)
      call mpas_init_reconstruct(mesh)
      call mpas_reconstruct(mesh, u,                 &
                            uReconstructX,           &
                            uReconstructY,           &
                            uReconstructZ,           &
                            uReconstructZonal,       &
                            uReconstructMeridional   &
                           )
   

      !
      ! Adjust surface pressure for difference in topography
      !
      do sfc_k=1,nfglevels_actual
         if (vert_level(sfc_k) == 200100.) exit
      end do 
      do iCell=1,nCells

         ! We need to extrapolate
            sorted_arr(:,:) = -999.0
            do k=1,nfglevels_actual
               sorted_arr(1,k) = z_fg(k,iCell)
               if (vert_level(k) == 200100.0) then 
!NOSFC                  sorted_arr(1,k) = fg % soilz % array(iCell)
                  sorted_arr(1,k) = 99999.0
               end if
               sorted_arr(2,k) = log(p_fg(k,iCell))
            end do
            call mpas_quicksort(nfglevels_actual, sorted_arr)
            target_z = zgrid(1,iCell)
            psfc(iCell) = exp(vertical_interp(target_z, nfglevels_actual, sorted_arr, order=1, extrap=1))

      end do

      deallocate(sorted_arr)


      ! Diagnose the water vapor mixing ratios:
      global_sh_min = 0._RKIND
      global_sh_max = 0._RKIND
      if(config_use_spechumd) then
         sh_min = minval(spechum(:,1:nCellsSolve))
         sh_max = maxval(spechum(:,1:nCellsSolve))
         call mpas_dmpar_min_real(dminfo,sh_min,global_sh_min)
         call mpas_dmpar_max_real(dminfo,sh_max,global_sh_max)
      endif
      write(0,*)
      write(0,*) '--- global_sh_min = ', global_sh_min
      write(0,*) '--- global_sh_max = ', global_sh_max
      write(0,*)

      write(0,*) '--- config_use_spechumd = ', config_use_spechumd 
      if(.not. config_use_spechumd .or. (global_sh_min==0._RKIND .and. global_sh_max==0._RKIND)) then
         !--- calculate the saturation mixing ratio and interpolated first-guess relative humidity:
         if (config_use_spechumd) then
            write(0,*) 'WARNING: config_use_spechumd=T, but specific humidity was not found in '//trim(config_met_prefix)//':'//config_start_time(1:13)
         end if
         write(0,*) ' *** initializing water vapor mixing ratio using first-guess relative humidity' 
         write(0,*)

         do k = 1, nVertLevels
            do iCell = 1, nCells
               es = svp1*10.*exp(svp2*(t(k,iCell)-svpt0)/(t(k,iCell)-svp3))
               es = min(es,0.99*0.01*pressure(k,iCell))
               rs = 0.622*es*100. / (pressure(k,iCell)-es*100.)
               scalars(index_qv,k,iCell) = 0.01_RKIND*rs*relhum(k,iCell)
             enddo
         enddo
      else
         !--- use the interpolated first-guess specific humidity:
         write(0,*) ' *** initializing water vapor mixing ratio using first-guess specific humidity' 
         write(0,*)
         do k = 1, nVertLevels
            do iCell = 1, nCells
               scalars(index_qv,k,iCell) = spechum(k,iCell)/(1._RKIND-spechum(k,iCell))
            enddo
         enddo
      endif

      !
      ! Diagnose fields needed in initial conditions file (u, w, rho, theta)
      ! NB: At this point, "rho_zz" is simple dry density, and "theta_m" is regular potential temperature
      !
      do iCell=1,nCells
         do k=1,nVertLevels
            ! PI
            p(k,iCell) = (pressure(k,iCell) / p0) ** (rgas / cp)

            ! THETA - can compute this using PI instead
!            t(k,iCell) = t(k,iCell) / p(k,iCell)
            t(k,iCell) = t(k,iCell) * (p0 / pressure(k,iCell)) ** (rgas / cp)

            ! RHO_ZZ
            rho_zz(k,iCell) = pressure(k,iCell) / rgas / (p(k,iCell) * t(k,iCell))
            rho_zz(k,iCell) = rho_zz(k,iCell) / (1.0 + scalars(index_qv,k,iCell))
         end do
      end do


      !
      ! Calculation of the initial precipitable water:
      ! 
      do iCell = 1,nCells
         precipw(iCell) = 0.0
         do k = 1,nVertLevels
            precipw(iCell) = precipw(iCell) + rho_zz(k,iCell)*scalars(index_qv,k,iCell)*(zgrid(k+1,iCell)-zgrid(k,iCell))
         end do
      end do

      !
      ! Reference state based on a dry isothermal atmosphere
      !
      do iCell=1,nCells
         do k=1,nz1
            ztemp    = 0.5*(zgrid(k+1,iCell)+zgrid(k,iCell))
            ppb(k,iCell) = p0*exp(-gravity*ztemp/(rgas*t0b))      ! pressure_base
            pb (k,iCell) = (ppb(k,iCell)/p0)**(rgas/cp)           ! exner_base
!            rb (k,iCell) = ppb(k,iCell)/(rgas*t0b*zz(k,iCell))    ! rho_base
            rb (k,iCell) = ppb(k,iCell)/(rgas*t0b)                ! rho_base
            tb (k,iCell) = t0b/pb(k,iCell)                        ! theta_base
            rtb(k,iCell) = rb(k,iCell)*tb(k,iCell)                ! rtheta_base
            p  (k,iCell) = pb(k,iCell)                            ! exner
            pp (k,iCell) = 0.                                     ! pressure_p
            rr (k,iCell) = 0.                                     ! rho_p
         end do
      end do

      do iCell=1,nCells
         do k=1,nVertLevels

!  WCS 20130821 - couple with vertical metric

            rb(k,iCell) = rb(k,iCell) / zz(k,iCell)
            rho_zz(k,iCell) = rho_zz(k,iCell) / zz(k,iCell)

            pp(k,iCell) = pressure(k,iCell) - ppb(k,iCell) 
            rr(k,iCell) = rho_zz(k,iCell) - rb(k,iCell)

         end do
      end do

      do iCell=1,nCells
         k = 1
!  WCS 20130821 - couple with vertical metric, note: rr is coupled here
         rho_zz(k,iCell) = ((pressure(k,iCell) / p0)**(cv / cp)) * (p0 / rgas) &
                            / (t(k,iCell)*(1.0 + 1.61*scalars(index_qv,k,iCell))) / zz(k,iCell)
         rr(k,iCell) = rho_zz(k,iCell) - rb(k,iCell)

         do k=2,nVertLevels
            it = 0
            p_check = 2.0 * 0.0001
            do while ( (it < 30) .and. (p_check > 0.0001) )

               p_check = pp(k,iCell)
!  WCS 20130821 - MPAS hydrostatic relation
               pp(k,iCell) = pp(k-1,iCell) - (fzm(k)*rr(k,iCell) + fzp(k)*rr(k-1,iCell))*gravity*dzu(k) &
                                           - (fzm(k)*rho_zz(k,iCell)*scalars(index_qv,k,iCell) &
                                                  + fzp(k)*rho_zz(k-1,iCell)*scalars(index_qv,k-1,iCell))*gravity*dzu(k)
               pressure(k,iCell) = pp(k,iCell) + ppb(k,iCell)
               p(k,iCell) = (pressure(k,iCell) / p0) ** (rgas / cp)
!  WCS 20130821 - couple with vertical metric
               rho_zz(k,iCell) = pressure(k,iCell) / rgas &
                     / (p(k,iCell)*t(k,iCell)*(1.0 + 1.61*scalars(index_qv,k,iCell)))/zz(k,iCell)
               rr(k,iCell) = rho_zz(k,iCell) - rb(k,iCell)

               p_check = abs(p_check - pp(k,iCell))
                
               it = it + 1
            end do
         end do
      end do

      ! Compute theta_m and rho-tilde
      do iCell=1,nCells
         do k=1,nVertLevels
            t(k,iCell) = t(k,iCell) * (1.0 + 1.61*scalars(index_qv,k,iCell))
!!  WCS 20130821 - coupling with vertical metric already accomplished...
!!            rho_zz(k,iCell) = rho_zz(k,iCell) / zz(k,iCell)
!!            rb(k,iCell) = rb(k,iCell) / zz(k,iCell)
!  WCS 20130821 - decouple rr from vertical metric
            rr(k,iCell) = rr(k,iCell)*zz(k,iCell)
         end do
      end do

      do iEdge=1,nEdges
         do k=1,nVertLevels
            ru(k,iEdge) = u(k,iEdge) * 0.5*(rho_zz(k,cellsOnEdge(1,iEdge)) + rho_zz(k,cellsOnEdge(2,iEdge)))
         end do
      end do


      rw= 0.0
      w = 0.0
      do iEdge = 1,nEdges

         cell1 = cellsOnEdge(1,iEdge)
         cell2 = cellsOnEdge(2,iEdge)

         if (cell1 <= nCellsSolve .or. cell2 <= nCellsSolve ) then
         do k = 2, nVertLevels
            flux =  (fzm(k)*ru(k,iEdge)+fzp(k)*ru(k-1,iEdge))
            rw(k,cell2) = rw(k,cell2) + (fzm(k)*zz(k,cell2)+fzp(k)*zz(k-1,cell2))*zb(k,2,iEdge)*flux
            rw(k,cell1) = rw(k,cell1) - (fzm(k)*zz(k,cell1)+fzp(k)*zz(k-1,cell1))*zb(k,1,iEdge)*flux

            if (config_theta_adv_order ==3) then 
               rw(k,cell2) = rw(k,cell2)    &
                            - sign(1.0_RKIND,ru(k,iEdge))*config_coef_3rd_order* &
                              (fzm(k)*zz(k,cell2)+fzp(k)*zz(k-1,cell2))*zb3(k,2,iEdge)*flux
               rw(k,cell1) = rw(k,cell1)    &
                            + sign(1.0_RKIND,ru(k,iEdge))*config_coef_3rd_order* &
                              (fzm(k)*zz(k,cell1)+fzp(k)*zz(k-1,cell1))*zb3(k,1,iEdge)*flux
            end if

         end do
         end if

      end do

      ! Compute w from rho_zz and rw
      do iCell=1,nCells
         do k=2,nVertLevels
            w(k,iCell) = rw(k,iCell) / (fzp(k) * rho_zz(k-1,iCell) + fzm(k) * rho_zz(k,iCell))
         end do
      end do
   
      deallocate(vert_level)

     
      ! Calculate surface pressure (This is an ad-hoc calculation. The actual surface pressure is actually re-calculated at
      !the top of the subroutine MPAS_to_physics in ../core_atmos_physics/mpas_atmphys_interface_nhyd.F
      do iCell=1,nCells
         surface_pressure(iCell) = 0.5*gravity/rdzw(1)                                              &
                                 * (1.25* rho_zz(1,iCell) * (1. + scalars(index_qv, 1, iCell))  &
                                 -  0.25* rho_zz(2,iCell) * (1. + scalars(index_qv, 2, iCell)))
         surface_pressure(iCell) = surface_pressure(iCell) + pp(1,iCell) + ppb(1,iCell)
      end do

      ! Compute rho and theta from rho_zz and theta_m
      do iCell=1,nCells
         do k=1,nVertLevels
            rho(k,iCell) = rho_zz(k,iCell) * zz(k,iCell)
            theta(k,iCell) = t(k,iCell) / (1.0 + 1.61 * scalars(index_qv,k,iCell))
         end do
      end do


      end if    ! config_met_interp

   end subroutine init_atm_case_gfs


   integer function nearest_edge(target_lat, target_lon, &
                                 start_edge, &
                                 nCells, nEdges, maxEdges, nEdgesOnCell, edgesOnCell, cellsOnEdge, latCell, lonCell, latEdge, lonEdge)

      implicit none

      real (kind=RKIND), intent(in) :: target_lat, target_lon
      integer, intent(in) :: start_edge
      integer, intent(in) :: nCells, nEdges, maxEdges
      integer, dimension(nCells), intent(in) :: nEdgesOnCell
      integer, dimension(maxEdges,nCells), intent(in) :: edgesOnCell
      integer, dimension(2,nEdges), intent(in) :: cellsOnEdge
      real (kind=RKIND), dimension(nCells), intent(in) :: latCell, lonCell
      real (kind=RKIND), dimension(nEdges), intent(in) :: latEdge, lonEdge

      integer :: i, cell1, cell2, iCell
      integer :: iEdge
      integer :: current_edge
      real (kind=RKIND) :: cell1_dist, cell2_dist
      real (kind=RKIND) :: current_distance, d
      real (kind=RKIND) :: nearest_distance

      nearest_edge = start_edge
      current_edge = -1

      do while (nearest_edge /= current_edge)
         current_edge = nearest_edge
         current_distance = sphere_distance(latEdge(current_edge), lonEdge(current_edge), target_lat, target_lon, 1.0_RKIND)
         nearest_edge = current_edge
         nearest_distance = current_distance
         cell1 = cellsOnEdge(1,current_edge)
         cell2 = cellsOnEdge(2,current_edge)
         cell1_dist = sphere_distance(latCell(cell1), lonCell(cell1), target_lat, target_lon, 1.0_RKIND)
         cell2_dist = sphere_distance(latCell(cell2), lonCell(cell2), target_lat, target_lon, 1.0_RKIND)
         if (cell1_dist < cell2_dist) then
            iCell = cell1
         else
            iCell = cell2
         end if
         do i = 1, nEdgesOnCell(iCell)
            iEdge = edgesOnCell(i,iCell)
            if (iEdge <= nEdges) then
               d = sphere_distance(latEdge(iEdge), lonEdge(iEdge), target_lat, target_lon, 1.0_RKIND)
               if (d < nearest_distance) then
                  nearest_edge = iEdge
                  nearest_distance = d
               end if
            end if
         end do
      end do

   end function nearest_edge


   real (kind=RKIND) function vertical_interp(target_z, nz, zf, order, extrap, surface_val, sealev_val)

      implicit none

      real (kind=RKIND), intent(in) :: target_z
      integer, intent(in) :: nz 
      real (kind=RKIND), dimension(2,nz), intent(in) :: zf      ! zf(1,:) is column of vertical coordinate values, zf(2,:) is column of field values
      integer, intent(in), optional :: order
      integer, intent(in), optional :: extrap
      real (kind=RKIND), intent(in), optional :: surface_val
      real (kind=RKIND), intent(in), optional :: sealev_val

      integer :: k, lm, lp
      real (kind=RKIND) :: wm, wp
      real (kind=RKIND) :: slope

      integer :: interp_order, extrap_type
      real (kind=RKIND) :: surface, sealevel


      if (present(order)) then
         interp_order = order
      else
         interp_order = 2
      end if

      if (present(extrap)) then
         extrap_type = extrap
      else
         extrap_type = 1
      end if

      if (present(surface_val)) then
         surface = surface_val
      else
         surface = 200100.0
      end if

      if (present(sealev_val)) then
         sealevel = sealev_val
      else
         sealevel = 201300.0
      end if

      !
      ! Extrapolation required
      !
      if (target_z < zf(1,1)) then
         if (extrap_type == 0) then
            vertical_interp = zf(2,1)
         else if (extrap_type == 1) then
            slope = (zf(2,2) - zf(2,1)) / (zf(1,2) - zf(1,1))
            vertical_interp = zf(2,1) + slope * (target_z - zf(1,1))
         end if
         return
      end if
      if (target_z >= zf(1,nz)) then
         if (extrap_type == 0) then
            vertical_interp = zf(2,nz)
         else if (extrap_type == 1) then
            slope = (zf(2,nz) - zf(2,nz-1)) / (zf(1,nz) - zf(1,nz-1))
            vertical_interp = zf(2,nz) + slope * (target_z - zf(1,nz))
         end if
         return
      end if


      !
      ! No extrapolation required
      !
      do k=1,nz-1
         if (target_z >= zf(1,k) .and. target_z < zf(1,k+1)) then
            lm = k
            lp = k+1
            wm = (zf(1,k+1) - target_z) / (zf(1,k+1) - zf(1,k))
            wp = (target_z - zf(1,k)) / (zf(1,k+1) - zf(1,k))
            exit
         end if
      end do

      vertical_interp = wm*zf(2,lm) + wp*zf(2,lp)

      return

   end function vertical_interp


!----------------------------------------------------------------------------------------------------------

   real (kind=RKIND) function env_qv( z, temperature, pressure, rh_max )

      implicit none
      real (kind=RKIND) :: z, temperature, pressure, ztr, es, qvs, p0, rh_max

      p0 = 100000.

!      ztr = 5000.
!
!      if(z .gt. ztr) then
!         env_qv = 0.
!      else
!         if(z.lt.2000.) then
!            env_qv = .5
!         else
!            env_qv = .5*(1.-(z-2000.)/(ztr-2000.))
!         end if
!      end if

       if (pressure .lt. 50000. ) then
           env_qv = 0.0
       else
           env_qv = (1.-((p0-pressure)/50000.)**1.25)
       end if

       env_qv = min(rh_max,env_qv)

! env_qv is the relative humidity, turn it into mixing ratio
       if (temperature .gt. 273.15) then
           es  = 1000.*0.6112*exp(17.67*(temperature-273.15)/(temperature-29.65))
       else
           es  = 1000.*0.6112*exp(21.8745584*(temperature-273.16)/(temperature-7.66))
       end if
       qvs = (287.04/461.6)*es/(pressure-es)

       ! qvs =  380.*exp(17.27*(temperature-273.)/(temperature-36.))/pressure

        env_qv = env_qv*qvs

   end function env_qv


   subroutine physics_idealized_init(mesh, fg)
   
      implicit none
      
      type (mpas_pool_type), intent(inout) :: mesh
      type (mpas_pool_type), intent(inout) :: fg
      
      !local variables:
      integer :: iCell, iMonth, iSoil
      integer, pointer :: nCells, nSoilLevels, nMonths
      integer, dimension(:), pointer :: landmask, lu_index, soilcat_top
      real (kind=RKIND), dimension(:), pointer :: ter, xice, shdmin, shdmax, vegfra, sfc_albbck, xland, seaice
      real (kind=RKIND), dimension(:), pointer :: snow, snowc, snoalb, snowh, skintemp, sst, tmn
      real (kind=RKIND), dimension(:,:), pointer :: tslb, smcrel, sh2o, smois, dzs, albedo12m, greenfrac
      
      !---------------------------------------------------------------------------------------------

      call mpas_pool_get_dimension(mesh, 'nCells', nCells)
      call mpas_pool_get_dimension(mesh, 'nSoilLevels', nSoilLevels)
      call mpas_pool_get_dimension(mesh, 'nMonths', nMonths)

      call mpas_pool_get_array(mesh, 'ter', ter)
      call mpas_pool_get_array(mesh, 'landmask', landmask)
      call mpas_pool_get_array(mesh, 'lu_index', lu_index)
      call mpas_pool_get_array(mesh, 'soilcat_top', soilcat_top)
      call mpas_pool_get_array(mesh, 'shdmin', shdmin)
      call mpas_pool_get_array(mesh, 'shdmax', shdmax)
      call mpas_pool_get_array(mesh, 'snoalb', snoalb)
      call mpas_pool_get_array(mesh, 'albedo12m', albedo12m)
      call mpas_pool_get_array(mesh, 'greenfrac', greenfrac)

      call mpas_pool_get_array(fg, 'xice', xice)
      call mpas_pool_get_array(fg, 'vegfra', vegfra)
      call mpas_pool_get_array(fg, 'sfc_albbck', sfc_albbck)
      call mpas_pool_get_array(fg, 'xland', xland)
      call mpas_pool_get_array(fg, 'seaice', seaice)
      call mpas_pool_get_array(fg, 'snow', snow)
      call mpas_pool_get_array(fg, 'snowc', snowc)
      call mpas_pool_get_array(fg, 'snowh', snowh)
      call mpas_pool_get_array(fg, 'skintemp', skintemp)
      call mpas_pool_get_array(fg, 'sst', sst)
      call mpas_pool_get_array(fg, 'tmn', tmn)
      call mpas_pool_get_array(fg, 'tslb', tslb)
      call mpas_pool_get_array(fg, 'smcrel', smcrel)
      call mpas_pool_get_array(fg, 'sh2o', sh2o)
      call mpas_pool_get_array(fg, 'smois', smois)
      call mpas_pool_get_array(fg, 'dzs', dzs)
      
      !initialization of surface input variables that are not needed if we run the current set of
      !idealized test cases:
      
      
      do iCell = 1, nCells
      
         !terrain,soil type, and vegetation:
         ter(iCell) = 0.0
         xice(iCell) = 0.0
         landmask(iCell) = 0
         lu_index(iCell) = 0
         soilcat_top(iCell) = 0
         shdmin(iCell) = 0.0
         shdmax(iCell) = 0.0
         vegfra(iCell) = 0.0
         sfc_albbck(iCell) = 0.0
         xland(iCell) = 0.0
         seaice(iCell) = 0.0
      
         !snow coverage:
         snow(iCell) = 0.0
         snowc(iCell) = 0.0
         snoalb(iCell) = 0.08
         snowh(iCell) = 0.0
      
         !surface and sea-surface temperatures:
         skintemp(iCell) = 288.0
         sst(iCell) = 288.0
      
         !soil layers:
         tmn(iCell) = 288.0
         do iSoil = 1, nSoilLevels
            tslb(iSoil,iCell)   = 288.0
            smcrel(iSoil,iCell) =   0.0
            sh2o(iSoil,iCell) =   0.0
            smois(iSoil,iCell) =   0.0
            dzs(iSoil,iCell) =   0.0
         end do
      
         !monthly climatological surface albedo and greeness fraction:
         do iMonth = 1, nMonths
            albedo12m(iMonth,iCell) = 0.08
            greenfrac(iMonth,iCell) = 0.0
         end do
      
      end do
   
   end subroutine physics_idealized_init
   
   
   subroutine decouple_variables(mesh, nCells, nVertLevels, state, diag)

      implicit none

      type (mpas_pool_type), intent(in) :: mesh
      integer, intent(in) :: nCells
      integer, intent(in) :: nVertLevels
      type (mpas_pool_type), intent(inout) :: state
      type (mpas_pool_type), intent(inout) :: diag

      integer :: iCell, iEdge, k

      integer, dimension(:,:), pointer :: cellsOnEdge
      real (kind=RKIND), dimension(:), pointer :: rdzw
      real (kind=RKIND), dimension(:,:), pointer :: zz, pp, ppb, rho, rho_zz, theta, theta_m
      real (kind=RKIND), dimension(:), pointer :: surface_pressure
      real (kind=RKIND), dimension(:,:,:), pointer :: scalars

      integer, pointer :: index_qv

      call mpas_pool_get_array(mesh, 'cellsOnEdge', cellsOnEdge)
      call mpas_pool_get_array(mesh, 'rdzw', rdzw)
      call mpas_pool_get_array(mesh, 'zz', zz)
      call mpas_pool_get_array(diag, 'pressure_p', pp)
      call mpas_pool_get_array(diag, 'pressure_base', ppb)
      call mpas_pool_get_array(diag, 'surface_pressure', surface_pressure)
      call mpas_pool_get_array(diag, 'rho', rho)
      call mpas_pool_get_array(diag, 'theta', theta)
      call mpas_pool_get_array(state, 'rho_zz', rho_zz)
      call mpas_pool_get_array(state, 'theta_m', theta_m)
      call mpas_pool_get_array(state, 'scalars', scalars)

      call mpas_pool_get_dimension(state, 'index_qv', index_qv)
     
      ! Compute surface pressure
      do iCell=1,nCells
         surface_pressure(iCell) = 0.5*gravity/rdzw(1)                                        &
                                   * (1.25* rho_zz(1,iCell) * (1. + scalars(index_qv, 1, iCell))  &
                                      -  0.25* rho_zz(2,iCell) * (1. + scalars(index_qv, 2, iCell)))
         surface_pressure(iCell) = surface_pressure(iCell) + pp(1,iCell) + ppb(1,iCell)
      end do


      ! Compute rho and theta from rho_zz and theta_m
      do iCell=1,nCells
         do k=1,nVertLevels
            rho(k,iCell) = rho_zz(k,iCell) * zz(k,iCell)
            theta(k,iCell) = theta_m(k,iCell) / (1.0 + 1.61 * scalars(index_qv,k,iCell))
         end do
      end do

   end subroutine decouple_variables


end module init_atm_cases<|MERGE_RESOLUTION|>--- conflicted
+++ resolved
@@ -2441,11 +2441,8 @@
       use init_atm_read_met
       use init_atm_llxy
       use init_atm_hinterp
-<<<<<<< HEAD
       use mpas_hash
-=======
       use mpas_atmphys_constants, only : svpt0, svp1, svp2, svp3
->>>>>>> ba403b09
 
       implicit none
 
@@ -2629,18 +2626,16 @@
       real (kind=RKIND), dimension(:,:), pointer :: sm_fg
       real (kind=RKIND), dimension(:), pointer :: soilz
 
-<<<<<<< HEAD
       type (hashtable) :: level_hash
       logical :: too_many_fg_levs
       integer :: level_value
-=======
+
       ! For outputting surface fields u10, v10, q2, rh2, and t2m from first-guess data
       real (kind=RKIND), dimension(:), pointer :: u10
       real (kind=RKIND), dimension(:), pointer :: v10
       real (kind=RKIND), dimension(:), pointer :: q2
       real (kind=RKIND), dimension(:), pointer :: rh2
       real (kind=RKIND), dimension(:), pointer :: t2m
->>>>>>> ba403b09
 
       call mpas_pool_get_config(configs, 'config_met_prefix', config_met_prefix)
       call mpas_pool_get_config(configs, 'config_start_time', config_start_time)
@@ -3367,16 +3362,7 @@
                   ndims = 2
                end if
 
-<<<<<<< HEAD
-               nInterpPoints = nEdges
-               latPoints => latEdge
-               lonPoints => lonEdge
-               call mpas_pool_get_array(fg, 'u', destField2d)
-               ndims = 2
             else if (trim(field % field) == 'VV') then
-=======
-            else if (index(field % field, 'VV') /= 0) then
->>>>>>> ba403b09
 write(0,*) 'Interpolating V at ', k, vert_level(k)
 
                ! For V10, interpolate to cell centers
@@ -3398,16 +3384,7 @@
                   ndims = 2
                end if
 
-<<<<<<< HEAD
-               nInterpPoints = nEdges
-               latPoints => latEdge
-               lonPoints => lonEdge
-               call mpas_pool_get_array(fg, 'v', destField2d)
-               ndims = 2
             else if (trim(field % field) == 'TT') then
-=======
-            else if (index(field % field, 'TT') /= 0) then
->>>>>>> ba403b09
 write(0,*) 'Interpolating T at ', k, vert_level(k)
                nInterpPoints = nCells
                latPoints => latCell
