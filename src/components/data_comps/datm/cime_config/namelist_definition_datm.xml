--- conflicted
+++ resolved
@@ -1843,11 +1843,7 @@
            steps, which is undesirable unless we truly want linear interpolation
            between multiple input values -->
       <value stream="topo.observed">lower</value>
-<<<<<<< HEAD
-      <value stream="CORE2_IAF.GISS.SWDN">coszen</value>
-=======
       <value stream="CORE2_IAF.GISS.SWDN" cime_model="acme">coszen</value>
->>>>>>> eb59169e
     </values>
   </entry>
 
