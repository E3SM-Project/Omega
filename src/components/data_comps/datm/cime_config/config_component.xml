--- conflicted
+++ resolved
@@ -7,50 +7,6 @@
        '?' 0 or 1 modifiers
        '+' 1 or more modifiers
 
-<<<<<<< HEAD
-<entry_id>
-
-  <!-- NOTE that the description block determines what DATM% values can appear in the compset name 
-       For DATM this is determined by the DATM_MODE values in combination with the TIME prefix -->
-<<<<<<< HEAD
-
-  <description mustmatch="DATM%">
-    <desc compset="DATM%QIA">QIAN atm input data</desc>
-    <desc compset="DATM%WISOQIA">QIAN atm input data with water isotopes</desc>
-    <desc compset="DATM%CRU">CRUNCEP atm input data</desc>
-    <desc compset="DATM%GSW">GSWP3 atm input data</desc>
-    <desc compset="DATM%PCLHIST">CPL history input data</desc>
-    <desc compset="DATM%1PT">single point tower site atm input data</desc>
-    <desc compset="DATM%NYF">COREv2 datm normal year forcing: (requires additional user-supplied data)</desc>
-    <desc compset="DATM%IAF">COREv2 datm interannual year forcing (requires additional user-supplied data)</desc>
-=======
-  <description>
-    <desc compset="^1850_DATM%QIA">QIAN atm input data for 1948-1972:</desc>
-    <desc compset="^2000_DATM%WISOQIA">QIAN atm input data with water isotopes for 2000-2004:</desc>
-    <desc compset="^2000_DATM%QIA">QIAN atm input data for 1972-2004:</desc>
-    <desc compset="^2003_DATM%QIA">QIAN atm input data for 2002-2003:</desc>
-    <desc compset="^HIST_DATM%QIA">QIAN atm input data for 1948-1972:</desc>
-    <desc compset="^20TR_DATM%QIA">QIAN atm input data for 1948-1972:</desc>
-    <desc compset="^4804_DATM%QIA">QIAN atm input data for 1948-2004:</desc>
-    <desc compset="^RCP[2468]_DATM%QIA">QIAN atm input data for 1972-2004:</desc>
-    <desc compset="^1850_DATM%CRU">CRUNCEP atm input data for 1901-1920:</desc>
-    <desc compset="^2000_DATM%CRU">CRUNCEP atm input data for 1991-2010:</desc>
-    <desc compset="^2003_DATM%CRU">CRUNCEP atm input data for 2002-2003:</desc>
-    <desc compset="^HIST_DATM%CRU">CRUNCEP atm input data for 1901-1920:</desc>
-    <desc compset="^20TR_DATM%CRU">CRUNCEP atm input data for 1901-1920:</desc>
-    <desc compset="^RCP[2468]_DATM%CRU">CRUNCEP atm input data for 1991-2010:</desc>
-    <desc compset="^1850_DATM%GSW">GSWP3 atm input data for 1901-1920:</desc>
-    <desc compset="^2000_DATM%GSW">GSWP3 atm input data for 1991-2010:</desc>
-    <desc compset="^2003_DATM%GSW">GSWP3 atm input data for 2002-2003:</desc>
-    <desc compset="^HIST_DATM%GSW">GSWP3 atm input data for 1901-1920:</desc>
-    <desc compset="^20TR_DATM%GSW">GSWP3 atm input data for 1901-1920:</desc>
-    <desc compset="^RCP[2468]_DATM%GSW">GSWP3 atm input data for 1991-2010:</desc>
-    <desc compset="^1850_DATM%CPLHIST">CPL history input data:</desc>
-    <desc compset="^2000_DATM%1PT">single point tower site atm input data:</desc>
-    <desc compset="_DATM%NYF">COREv2 datm normal year forcing: (requires additional user-supplied data)</desc>
-    <desc compset="_DATM%IAF">COREv2 datm interannual year forcing: (requires additional user-supplied data)</desc>
->>>>>>> master
-=======
        This file may have atm desc entries.
   -->
   <description modifier_mode="1">
@@ -63,7 +19,6 @@
     <desc option="1PT">single point tower site data set </desc>
     <desc option="NYF">COREv2 normal year forcing</desc>
     <desc option="IAF">COREv2 interannual forcing</desc>
->>>>>>> 808774d9
   </description>
 
   <entry id="COMP_ATM">
@@ -82,33 +37,8 @@
     <group>run_component_datm</group>
     <file>env_run.xml</file>
     <desc>Mode for data atmosphere component.
-<<<<<<< HEAD
-      CORE2_NYF (CORE2 normal year forcing) is the DATM mode used in C and G compsets. 
-      CLM_QIAN, CLMCRUNCEP, CLMGSWP3 and CLM1PT are modes using observational data for I compsets.
-      If 2000_DATM%WISOQIA: QIAN atm input data with water isotopes for 2000-2004
-      If 1850_DATM%QIA: QIAN: atm input data for 1948-1972
-      If 2000_DATM%QIA: QIAN: atm input data for 1972-2004
-      If 2003_DATM%QIA: QIAN: atm input data for 2002-2003
-      If HIST_DATM%QIA: QIAN: atm input data for 1948-1972
-      If 20TR_DATM%QIA: QIAN: atm input data for 1948-1972
-      If RCP[2468]_DATM%QIA: QIAN atm input data for 1972-2004
-      If 1850_DATM%CRU: CRUNCEP atm input data for 1901-1920
-      If 2000_DATM%CRU: CRUNCEP atm input data for 1991-2010
-      If 2003_DATM%CRU: CRUNCEP atm input data for 2002-2003
-      If HIST_DATM%CRU: CRUNCEP atm input data for 1901-1920
-      If 20TR_DATM%CRU: CRUNCEP atm input data for 1901-1920
-      If RCP[2468]_DATM%CRU: CRUNCEP atm input data for 1991-2010
-      If 1850_DATM%GSW: GSWP3 atm input data for 1901-1920
-      If 2000_DATM%GSW: GSWP3 atm input data for 1991-2010
-      If 2003_DATM%GSW: GSWP3 atm input data for 2002-2003
-      If HIST_DATM%GSW: GSWP3 atm input data for 1901-1920
-      If 20TR_DATM%GSW: GSWP3 atm input data for 1901-1920
-      If RCP[2468]_DATM%GSW: GSWP3 atm input data for 1991-2010
-    </desc>
-=======
       CORE2_NYF (CORE2 normal year forcing) are modes used in forcing prognostic ocean/sea-ice components.
       CLM_QIAN, CLMCRUNCEP, CLMCRUNCEPv7, CLMGSWP3v1 and CLM1PT are modes using observational data for forcing prognostic land components.</desc>
->>>>>>> 808774d9
     <values match="last">
       <value compset="%NYF">CORE2_NYF</value>
       <value compset="%IAF">CORE2_IAF</value>
