--- conflicted
+++ resolved
@@ -46,7 +46,6 @@
 !> \brief Add a forcing group to the forcing group list
 !> \author Adrian K. Turner, LANL
 !> \date September 25th 2014
-<<<<<<< HEAD
 !> \details 
 !>  Adds a forcing group to the forcing group list. Each forcing group 
 !>  contains a forcing clock that can be cycled and a list of associated 
@@ -61,24 +60,6 @@
 !>  timestamp of duration of the forcing clock. 'restart' is true if the 
 !>  model is restarting. 'forcingCycleStartInclusive' (default: true) is
 !>  true if the start time of the forcing cycle is included in the cycle.
-=======
-!> \details
-!>  Adds a forcing group to the forcing group list. Each forcing group
-!>  contains a forcing clock that can be cycled and a list of associated
-!>  forcing fields that use the forcing group clock. 'forcingGroupHead'
-!>  is a pointer to the forcing group object. 'forcingGroupName' is the
-!>  name of the forcing group to add to the forcing group list. 'domain'
-!>  is the domain type instance that contains the fields that will be read
-!>  into. 'startTimeStr' is the timestamp of the starting time of the
-!>  forcing group clock. 'forcingCycleStart' is the timestamp of starting
-!>  time of the forcing group clock. Specify 'none' for this if no forcing
-!>  is desired. 'forcingCycleDuration' is the
-!>  timestamp of duration of the forcing clock. 'restart' is true if the
-!>  model is restarting. 'forcingRestartFile' is the filename of the file
-!>  from which forcing clock time will be read when restarting.
-!>  'forcingCycleStartInclusive' (default: true) is true if the start time
-!>  of the forcing cycle is included in the cycle.
->>>>>>> 619f391b
 !
 !-----------------------------------------------------------------------
 
@@ -1147,9 +1128,6 @@
 
     enddo ! iTime
 
-<<<<<<< HEAD
-    FORCING_DEBUG_WRITE('-------------------------------------------')
-
     if (interpolateAtInit .and. .not. restart) then
 
        ! interpolate data
@@ -1162,8 +1140,6 @@
 
     endif
 
-=======
->>>>>>> 619f391b
   end subroutine get_initial_forcing_data!}}}
 
 !|||||||||||||||||||||||||||||||||||||||||||||||||||||||||||||||||||||||
@@ -2444,13 +2420,9 @@
        fieldnameInput = trim(forcingField % fieldname)//"_forcing_input"
 
        FORCING_DEBUG_WRITE('-- Forcing: forcing_shift_data pool: '//trim(poolnameInput)//" field: "//trim(fieldnameInput))
-<<<<<<< HEAD
        
        ! No need to loop over blocks since mpas_shift_time_levs does this
-=======
-
-       ! loop over blocks
->>>>>>> 619f391b
+
        block => domain % blocklist
 
        call MPAS_pool_get_subpool(block % structs, trim(poolnameInput), forcingPoolInput)
@@ -2465,14 +2437,9 @@
 
        if (forcingFieldInput % contentsType == MPAS_POOL_REAL) then
 
-<<<<<<< HEAD
           select case (forcingFieldInput % contentsDims)
           case (0)
-             FORCING_DEBUG_WRITE('-- Forcing: forcing_shift_data: v1: ' COMMA forcingFieldInput % r0a(1) % scalar)
-             FORCING_DEBUG_WRITE('-- Forcing: forcing_shift_data: v2: ' COMMA forcingFieldInput % r0a(2) % scalar)
              call mpas_shift_time_levs(forcingFieldInput % r0a)
-             FORCING_DEBUG_WRITE('-- Forcing: forcing_shift_data: v1: ' COMMA forcingFieldInput % r0a(1) % scalar)
-             FORCING_DEBUG_WRITE('-- Forcing: forcing_shift_data: v2: ' COMMA forcingFieldInput % r0a(2) % scalar)
           case (1)
              call mpas_shift_time_levs(forcingFieldInput % r1a)
           case (2)
@@ -2484,22 +2451,6 @@
           case (5)
              call mpas_shift_time_levs(forcingFieldInput % r5a)
           end select
-=======
-             select case (forcingFieldInput % contentsDims)
-             case (0)
-                call mpas_shift_time_levs(forcingFieldInput % r0a)
-             case (1)
-                call mpas_shift_time_levs(forcingFieldInput % r1a)
-             case (2)
-                call mpas_shift_time_levs(forcingFieldInput % r2a)
-             case (3)
-                call mpas_shift_time_levs(forcingFieldInput % r3a)
-             case (4)
-                call mpas_shift_time_levs(forcingFieldInput % r4a)
-             case (5)
-                call mpas_shift_time_levs(forcingFieldInput % r5a)
-             end select
->>>>>>> 619f391b
 
        else if (forcingFieldInput % contentsType == MPAS_POOL_INTEGER) then
 
@@ -2713,12 +2664,7 @@
          forcingGroupNames, &
          forcingGroupRestartTimes
 
-<<<<<<< HEAD
     call mpas_pool_get_subpool(forcingGroup % domain_ptr % blocklist % structs, "forcing", forcingPool)
-=======
-    ! loop over entries in restart file
-    do
->>>>>>> 619f391b
 
     call MPAS_pool_get_array(forcingPool, "forcingGroupNames",        forcingGroupNames)
     call MPAS_pool_get_array(forcingPool, "forcingGroupRestartTimes", forcingGroupRestartTimes)
@@ -2730,21 +2676,10 @@
        if (trim(forcingGroup % forcingGroupName) == trim(forcingGroupNames(iForcingGroup)(1:ShortStrKind))) then
 
           ! set the forcing group time
-<<<<<<< HEAD
           call MPAS_set_time(forcingClockTime, dateTimeString=trim(forcingGroupRestartTimes(iForcingGroup)(1:ShortStrKind)))
-=======
-          FORCING_DEBUG_WRITE('-- Forcing: read_restart_times: set time'//trim(forcingClockTimeStr))
-          call MPAS_set_time(forcingClockTime, dateTimeString=trim(forcingClockTimeStr))
-          FORCING_DEBUG_WRITE('-- Forcing: read_restart_times: create clock')
           call mpas_create_clock(forcingGroup % forcingClock, startTime=forcingClockTime, timeStep=timeStep, stopTime=stopTime)
 
-          exit
        endif
->>>>>>> 619f391b
-
-          call mpas_create_clock(forcingGroup % forcingClock, startTime=forcingClockTime, timeStep=timeStep, stopTime=stopTime)
-
-       endif
 
     enddo ! iForcingGroup
 
