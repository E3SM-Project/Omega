! Copyright (c) 2013,  Los Alamos National Security, LLC (LANS)
! and the University Corporation for Atmospheric Research (UCAR).
!
! Unless noted otherwise source code is licensed under the BSD license.
! Additional copyright and license information can be found in the LICENSE file
! distributed with this code, or at http://mpas-dev.github.com/license.html
!
!|||||||||||||||||||||||||||||||||||||||||||||||||||||||||||||||||||||||
!
!  ocn_analysis_driver
!
!> \brief Driver for MPAS ocean analysis core
!> \author Mark Petersen
!> \date   November 2013
!> \details
!>  This is the driver for the MPAS ocean core.
!
!-----------------------------------------------------------------------

module ocn_analysis_driver

   use mpas_derived_types
   use mpas_pool_routines
   use mpas_timekeeping
   use mpas_timer
   use mpas_stream_manager

   use ocn_constants
   use ocn_global_stats
   use ocn_surface_area_weighted_averages
   use ocn_layer_volume_weighted_averages
   use ocn_zonal_mean
   use ocn_okubo_weiss
   use ocn_water_mass_census
   use ocn_meridional_heat_transport
   use ocn_test_compute_interval
   use ocn_high_frequency_output
   use ocn_time_filters
   use ocn_lagrangian_particle_tracking
   use ocn_eliassen_palm
   use ocn_mixed_layer_depths
   use ocn_time_series_stats
   use ocn_pointwise_stats
   use ocn_debug_diagnostics
   use ocn_regional_stats
   use ocn_rpn_calculator
   use ocn_transect_transport
!   use ocn_TEM_PLATE

   implicit none
   private
   save

   !--------------------------------------------------------------------
   !
   ! Public parameters
   !
   !--------------------------------------------------------------------

   !--------------------------------------------------------------------
   !
   ! Public member functions
   !
   !--------------------------------------------------------------------

   public :: ocn_analysis_setup_packages, &
             ocn_analysis_bootstrap, &
             ocn_analysis_init, &
             ocn_analysis_compute_startup, &
             ocn_analysis_compute, &
             ocn_analysis_write, &
             ocn_analysis_restart, &
             ocn_analysis_finalize

   !--------------------------------------------------------------------
   !
   ! Private module variables
   !
   !--------------------------------------------------------------------


   character (len=*), parameter :: initReadTimerPrefix = 'init_read_'
   character (len=*), parameter :: initTimerPrefix = 'init_'
   character (len=*), parameter :: computeTimerPrefix = 'compute_'
   character (len=*), parameter :: computeStartupTimerPrefix = 'compute_startup_'
   character (len=*), parameter :: writeTimerPrefix = 'write_'
   character (len=*), parameter :: alarmTimerPrefix = 'reset_alarm_'
   character (len=*), parameter :: restartTimerPrefix = 'restart_'
   character (len=*), parameter :: finalizeTimerPrefix = 'finalize_'
   character (len=*), parameter :: computeAlarmSuffix = 'CMPALRM'

<<<<<<< HEAD
   character (len=StrKIND), parameter :: timeSeriesDailyTAG = 'Daily'
   character (len=StrKIND), parameter :: timeSeriesMonthlyTAG = 'Monthly'
   character (len=StrKIND), parameter :: timeSeriesClimatologyTAG = 'Climatology'
   character (len=StrKIND), parameter :: timeSeriesCustomTAG = 'Custom'
=======
   character (len=StrKIND), parameter :: regionalStatsDailyTAG = 'Daily'
   character (len=StrKIND), parameter :: regionalStatsMonthlyTAG = 'Monthly'
   character (len=StrKIND), parameter :: regionalStatsWeeklyTAG = 'Weekly'
   character (len=StrKIND), parameter :: regionalStatsCustomTAG = 'Custom'
>>>>>>> c2e52740

   type (mpas_pool_type), pointer :: analysisMemberList

!***********************************************************************

contains

!***********************************************************************
!
!  routine ocn_analysis_setup_packages
!
!> \brief   Setup packages for MPAS-Ocean analysis driver
!> \author  Mark Petersen
!> \date    November 2013
!> \details
!>  This routine is intended to configure the packages for all
!>   ocean analysis members.
!
!-----------------------------------------------------------------------

   subroutine ocn_analysis_setup_packages(configPool, packagePool, iocontext, err)!{{{

      !-----------------------------------------------------------------
      !
      ! input variables
      !
      !-----------------------------------------------------------------

      type (mpas_pool_type), intent(inout) :: configPool
      type (mpas_pool_type), intent(inout) :: packagePool
      type (mpas_io_context_type), intent(inout) :: iocontext

      !-----------------------------------------------------------------
      !
      ! input/output variables
      !
      !-----------------------------------------------------------------

      !-----------------------------------------------------------------
      !
      ! output variables
      !
      !-----------------------------------------------------------------

      integer, intent(out) :: err !< Output: error flag

      !-----------------------------------------------------------------
      !
      ! local variables
      !
      !-----------------------------------------------------------------

      integer :: err_tmp

      character (len=StrKIND) :: configName, packageName
      logical, pointer :: config_AM_enable
      logical, pointer :: AMPackageActive
      type (mpas_pool_iterator_type) :: poolItr
      integer :: nameLength

      err = 0

      call mpas_pool_create_pool(analysisMemberList)
      call mpas_pool_add_config(analysisMemberList, 'globalStats', 1)
      call mpas_pool_add_config(analysisMemberList, 'testComputeInterval', 1)
      call mpas_pool_add_config(analysisMemberList, 'layerVolumeWeightedAverage', 1)
      call mpas_pool_add_config(analysisMemberList, 'meridionalHeatTransport', 1)
      call mpas_pool_add_config(analysisMemberList, 'okuboWeiss', 1)
      call mpas_pool_add_config(analysisMemberList, 'surfaceAreaWeightedAverages', 1)
      call mpas_pool_add_config(analysisMemberList, 'waterMassCensus', 1)
      call mpas_pool_add_config(analysisMemberList, 'zonalMean', 1)
      call mpas_pool_add_config(analysisMemberList, 'highFrequencyOutput', 1)
      call mpas_pool_add_config(analysisMemberList, 'timeFilters', 1)
      call mpas_pool_add_config(analysisMemberList, 'lagrPartTrack', 1)
      call mpas_pool_add_config(analysisMemberList, 'eliassenPalm', 1)
      call mpas_pool_add_config(analysisMemberList, 'mixedLayerDepths', 1)
      call mpas_pool_add_config(analysisMemberList, 'rpnCalculator', 1)
<<<<<<< HEAD
      call mpas_pool_add_config(analysisMemberList, 'regionalStats', 1)
      call mpas_pool_add_config(analysisMemberList, 'timeSeriesStatsDaily', 1)
      call mpas_pool_add_config(analysisMemberList, 'timeSeriesStatsMonthly', 1)
      call mpas_pool_add_config(analysisMemberList, 'timeSeriesStatsClimatology', 1)
      call mpas_pool_add_config(analysisMemberList, 'timeSeriesStatsCustom', 1)
=======
      call mpas_pool_add_config(analysisMemberList, 'regionalStatsDaily', 1)
      call mpas_pool_add_config(analysisMemberList, 'regionalStatsWeekly', 1)
      call mpas_pool_add_config(analysisMemberList, 'regionalStatsMonthly', 1)
      call mpas_pool_add_config(analysisMemberList, 'regionalStatsCustom', 1)
      call mpas_pool_add_config(analysisMemberList, 'timeSeriesStats', 1)
>>>>>>> c2e52740
      call mpas_pool_add_config(analysisMemberList, 'pointwiseStats', 1)
      call mpas_pool_add_config(analysisMemberList, 'debugDiagnostics', 1)
      call mpas_pool_add_config(analysisMemberList, 'transectTransport', 1)
!     call mpas_pool_add_config(analysisMemberList, 'temPlate', 1)

      ! DON'T EDIT BELOW HERE

      ! Iterate over all analysis members to setup packages
      call mpas_pool_begin_iteration(analysisMemberList)
      do while ( mpas_pool_get_next_member(analysisMemberList, poolItr) )
         nameLength = len_trim(poolItr % memberName)
         configName = 'config_AM_' // poolItr % memberName(1:nameLength) // '_enable'
         call mpas_pool_get_config(configPool, configName, config_AM_enable)

         if ( config_AM_enable ) then
            packageName = poolItr % memberName(1:nameLength) // 'AMPKGActive'
            call mpas_pool_get_package(packagePool, packageName, AMPackageActive)
            AMPackageActive = .true.
         end if
      end do

   end subroutine ocn_analysis_setup_packages!}}}

!***********************************************************************
!
!  routine ocn_analysis_bootstrap
!
!> \brief   Bootstrap analysis members (pre-init configuration)
!> \author  Doug Jacobsen
!> \date    10/08/2015
!> \details
!>  This routine will read either a restart or an input stream for each analysis member.
!>  The stream names that will be read are controlled via the analysis member's
!>     - config_AM_${AM}_restart_stream
!>     - config_AM_${AM}_input_stream
!>  namelist options.
!>
!>  If the AM doesn't specify either of these, it will be ignored. If the AM
!>  specifies only the restart stream, it will only be read if the config_do_restart flag
!>  for the model is set to true. If the AM specifies both, the restart_stream will be read if
!>  config_do_restart is true, and the input_stream will be read if config_do_restart is false.
!>
!>  After this call, alarms on both streams are reset.
!>
!>  Additionally, if a bootstrap subroutine has been defined properly for the
!>  analysis member, it will be called here.
!
!-----------------------------------------------------------------------

   subroutine ocn_analysis_bootstrap(domain, err)!{{{

      !-----------------------------------------------------------------
      !
      ! input variables
      !
      !-----------------------------------------------------------------

      !-----------------------------------------------------------------
      !
      ! input/output variables
      !
      !-----------------------------------------------------------------

      type (domain_type), intent(inout) :: domain

      !-----------------------------------------------------------------
      !
      ! output variables
      !
      !-----------------------------------------------------------------

      integer, intent(out) :: err !< Output: error flag

      !-----------------------------------------------------------------
      !
      ! local variables
      !
      !-----------------------------------------------------------------

      integer :: err_tmp

      character (len=StrKIND) :: configName, alarmName, restartStreamName, inputStreamName, timerName
      logical, pointer :: config_AM_enable, config_do_restart
      character (len=StrKIND), pointer :: config_AM_restart_stream, config_AM_input_stream
      integer :: nameLength
      type (mpas_pool_iterator_type) :: poolItr

      logical :: streamFound
      character  (len=StrKIND) :: referenceTimeString, outputIntervalString
      type (MPAS_Time_Type) :: referenceTime
      type (MPAS_TimeInterval_type) :: alarmTimeStep

      integer :: poolErrorLevel

      err = 0

      poolErrorLevel = mpas_pool_get_error_level()
      call mpas_pool_set_error_level(MPAS_POOL_SILENT)

      call mpas_timer_start('analysis_bootstrap')

      call mpas_pool_get_config(domain % configs, 'config_do_restart', config_do_restart)

      call mpas_pool_begin_iteration(analysisMemberList)
      do while ( mpas_pool_get_next_member(analysisMemberList, poolItr) )
         nameLength = len_trim(poolItr % memberName)
         configName = 'config_AM_' // poolItr % memberName(1:nameLength) // '_enable'

         call mpas_pool_get_config(domain % configs, configName, config_AM_enable)

         if ( config_AM_enable ) then
            timerName = trim(initReadTimerPrefix) // poolItr % memberName(1:nameLength)
            call mpas_timer_start(timerName)

            write(stderrUnit,*) '      Bootstrapping AM ' // poolItr % memberName(1:nameLength)
            call ocn_bootstrap_analysis_members(domain, poolItr % memberName(1:nameLength), ierr=err)

            configName = 'config_AM_' // poolItr % memberName(1:nameLength) // '_restart_stream'
            nullify(config_AM_restart_stream)
            call mpas_pool_get_config(domain % configs, configName, config_AM_restart_stream)

            configName = 'config_AM_' // poolItr % memberName(1:nameLength) // '_input_stream'
            nullify(config_AM_input_stream)
            call mpas_pool_get_config(domain % configs, configName, config_AM_input_stream)

            ! Verify the restart stream exists
            if ( associated(config_AM_restart_stream) ) then
               if ( trim(config_AM_restart_stream) == 'none' ) then
                  ! If the stream is set to 'none' nullify the config, so it doesn't get read in
                  nullify(config_AM_restart_stream)
               else if ( .not. mpas_stream_mgr_stream_exists(domain % streamManager, config_AM_restart_stream) ) then
                  call mpas_dmpar_global_abort('MPAS-ocean: ERROR: Stream named ''' // trim(config_AM_restart_stream) // &
                                               ''' does not exist in config for analysis member ''' // &
                                               trim(poolItr % memberName(1:nameLength)) // '''')
               end if
            end if

            ! Verify the input stream exists
            if ( associated(config_AM_input_stream) ) then
               if ( trim(config_AM_input_stream) == 'none' ) then
                  ! If the stream is set to 'none' nullify the config, so it doesn't get read in
                  nullify(config_AM_input_stream)
               else if ( .not. mpas_stream_mgr_stream_exists(domain % streamManager, config_AM_input_stream) ) then
                  call mpas_dmpar_global_abort('MPAS-ocean: ERROR: Stream named ''' // trim(config_AM_input_stream) // &
                                               ''' does not exist in config for analysis member ''' // &
                                               trim(poolItr % memberName(1:nameLength)) // '''')
               end if
            end if

            ! Handle reading of streams that exist.
            if ( associated(config_AM_restart_stream) .and. associated(config_AM_input_stream) ) then

               if ( config_do_restart ) then
                  call mpas_stream_mgr_read(domain % streamManager, streamID=config_AM_restart_stream, ierr=err)
               else
                  call mpas_stream_mgr_read(domain % streamManager, streamID=config_AM_input_stream, ierr=err)
               end if
               call mpas_stream_mgr_reset_alarms(domain % streamManager, streamID=config_AM_restart_stream, &
                                                 direction=MPAS_STREAM_INPUT, ierr=err)
               call mpas_stream_mgr_reset_alarms(domain % streamManager, streamID=config_AM_input_stream, &
                                                 direction=MPAS_STREAM_INPUT, ierr=err)
            else if ( associated(config_AM_restart_stream) ) then
               if ( config_do_restart ) then
                  call mpas_stream_mgr_read(domain % streamManager, streamID=config_AM_restart_stream, ierr=err)
               end if
               call mpas_stream_mgr_reset_alarms(domain % streamManager, streamID=config_AM_restart_stream, &
                                                 direction=MPAS_STREAM_INPUT, ierr=err)
            else if ( associated(config_AM_input_stream) ) then
               if ( .not. config_do_restart ) then
                  call mpas_stream_mgr_read(domain % streamManager, streamID=config_AM_input_stream, ierr=err)
               end if
               call mpas_stream_mgr_reset_alarms(domain % streamManager, streamID=config_AM_input_stream, &
                                                 direction=MPAS_STREAM_INPUT, ierr=err)
            end if
            call mpas_timer_stop(timerName)
         end if
      end do

      call mpas_timer_stop('analysis_bootstrap')

      call mpas_pool_set_error_level(poolErrorLevel)

   end subroutine ocn_analysis_bootstrap!}}}

!***********************************************************************
!
!  routine ocn_analysis_init
!
!> \brief   Initialize MPAS-Ocean analysis driver
!> \author  Mark Petersen
!> \date    November 2013
!> \details
!>  This routine calls all initializations required for the
!>  MPAS-Ocean analysis driver.
!
!-----------------------------------------------------------------------

   subroutine ocn_analysis_init(domain, err)!{{{

      !-----------------------------------------------------------------
      !
      ! input variables
      !
      !-----------------------------------------------------------------

      !-----------------------------------------------------------------
      !
      ! input/output variables
      !
      !-----------------------------------------------------------------

      type (domain_type), intent(inout) :: domain

      !-----------------------------------------------------------------
      !
      ! output variables
      !
      !-----------------------------------------------------------------

      integer, intent(out) :: err !< Output: error flag

      !-----------------------------------------------------------------
      !
      ! local variables
      !
      !-----------------------------------------------------------------

      integer :: err_tmp

      character (len=StrKIND) :: configName, alarmName, streamName, timerName
      logical, pointer :: config_AM_enable
      character (len=StrKIND), pointer :: config_AM_compute_interval, config_AM_output_stream, config_start_time
      integer :: nameLength
      type (mpas_pool_iterator_type) :: poolItr

      logical :: streamFound
      character  (len=StrKIND) :: referenceTimeString, outputIntervalString
      type (MPAS_Time_Type) :: referenceTime
      type (MPAS_TimeInterval_type) :: alarmTimeStep

      err = 0

      call mpas_timer_start('analysis_init')

      call mpas_pool_begin_iteration(analysisMemberList)
      do while ( mpas_pool_get_next_member(analysisMemberList, poolItr) )
         nameLength = len_trim(poolItr % memberName)
         configName = 'config_AM_' // poolItr % memberName(1:nameLength) // '_enable'
         call mpas_pool_get_config(domain % configs, configName, config_AM_enable)

         if ( config_AM_enable ) then
            write(stderrUnit,*) '      Initializing AM ' // poolItr % memberName(1:nameLength)
            timerName = trim(initTimerPrefix) // poolItr % memberName(1:nameLength)
            call mpas_timer_start(timerName)
            call ocn_init_analysis_members(domain, poolItr % memberName, err_tmp)
            err = ior(err, err_tmp)

            configName = 'config_AM_' // poolItr % memberName(1:nameLength) // '_compute_interval'
            call mpas_pool_get_config(domain % configs, configName, config_AM_compute_interval)

            configName = 'config_AM_' // poolItr % memberName(1:nameLength) // '_output_stream'
            call mpas_pool_get_config(domain % configs, configName, config_AM_output_stream)

            if ( config_AM_compute_interval == 'dt' ) then
               alarmTimeStep = mpas_get_clock_timestep(domain % clock, err_tmp)
               call mpas_get_timeInterval(alarmTimeStep, timeString=config_AM_compute_interval, ierr=err_tmp)
            end if

            ! Verify stream exists before trying to use output_interval
            if ( config_AM_output_stream /= 'none' ) then
               streamFound = .false.

               call mpas_stream_mgr_begin_iteration(domain % streamManager)
               do while ( mpas_stream_mgr_get_next_stream(domain % streamManager, streamName) )
                  if ( trim(streamName) == trim(config_AM_output_stream) ) then
                     streamFound = .true.
                  end if
               end do

               if ( .not. streamFound ) then
                  call mpas_dmpar_global_abort('MPAS-ocean: ERROR: Stream ' // trim(config_AM_output_stream) // &
                                               ' does not exist. Exiting...')
               end if
            end if

            if ( config_AM_compute_interval == 'output_interval' .and. config_AM_output_stream == 'none') then
               call mpas_dmpar_global_abort('MPAS-ocean: ERROR: Analysis member has compute_interval of ''output_interval'' ' // &
                                            'without an output stream.')
            end if

            if ( config_AM_compute_interval /= 'output_interval' ) then
               alarmName = poolItr % memberName(1:nameLength) // computeAlarmSuffix
               call mpas_set_timeInterval(alarmTimeStep, timeString=config_AM_compute_interval, ierr=err_tmp)
               if ( config_AM_output_stream /= 'none' ) then
                  call MPAS_stream_mgr_get_property(domain % streamManager, config_AM_output_stream, &
                                                    MPAS_STREAM_PROPERTY_REF_TIME, referenceTimeString, err_tmp)
                  call mpas_set_time(referenceTime, dateTimeString=referenceTimeString, ierr=err_tmp)
               else
                  call mpas_pool_get_config(domain % configs, 'config_start_time', config_start_time)

                  ! TODO FIXME I'm not sure what it's supposed to be
                  !            but 'file' is causing the code to fail
                  if (trim(config_start_time) == 'file') then
                    ! FIXME big kludge
                    call mpas_set_time(referenceTime, &
                      dateTimeString='0000-01-01_00:00:00', ierr=err_tmp)
                  else
                    ! FIXME this is what it was without the if-else
                    !       I suppose it's supposed to actually read it from
                    !       the file first
                    call mpas_set_time(referenceTime, dateTimeString=config_start_time, ierr=err_tmp)
                  end if

               end if
               call mpas_add_clock_alarm(domain % clock, alarmName, referenceTime, alarmTimeStep, ierr=err_tmp)
               call mpas_reset_clock_alarm(domain % clock, alarmName, ierr=err_tmp)
            end if

            call mpas_timer_stop(timerName)
         end if
      end do

      call mpas_timer_stop('analysis_init')

   end subroutine ocn_analysis_init!}}}

!***********************************************************************
!
!  routine ocn_analysis_compute_startup
!
!> \brief   Driver for MPAS-Ocean analysis computations
!> \author  Mark Petersen
!> \date    November 2013
!> \details
!>  This routine calls all computation subroutines required for the
!>  MPAS-Ocean analysis driver.
!
!-----------------------------------------------------------------------

   subroutine ocn_analysis_compute_startup(domain, err)!{{{

      !-----------------------------------------------------------------
      !
      ! input variables
      !
      !-----------------------------------------------------------------

      !-----------------------------------------------------------------
      !
      ! input/output variables
      !
      !-----------------------------------------------------------------

      type (domain_type), intent(inout) :: domain

      !-----------------------------------------------------------------
      !
      ! output variables
      !
      !-----------------------------------------------------------------

      integer, intent(out) :: err !< Output: error flag

      !-----------------------------------------------------------------
      !
      ! local variables
      !
      !-----------------------------------------------------------------

      integer :: timeLevel, err_tmp

      character (len=StrKIND) :: configName, timerName
      character (len=StrKIND), pointer :: config_AM_output_stream
      logical, pointer :: config_AM_enable, config_AM_write_on_startup, config_AM_compute_on_startup
      type (mpas_pool_iterator_type) :: poolItr
      integer :: nameLength

      err = 0

      call mpas_timer_start('analysis_compute_startup')

      timeLevel=1

      call mpas_pool_begin_iteration(analysisMemberList)
      do while ( mpas_pool_get_next_member(analysisMemberList, poolItr) )
         nameLength = len_trim(poolItr % memberName)
         configName = 'config_AM_' // poolItr % memberName(1:nameLength) // '_enable'
         call mpas_pool_get_config(domain % configs, configName, config_AM_enable)

         if ( config_AM_enable ) then
            configName = 'config_AM_' // poolItr % memberName(1:nameLength) // '_compute_on_startup'
            call mpas_pool_get_config(domain % configs, configName, config_AM_compute_on_startup)
            configName = 'config_AM_' // poolItr % memberName(1:nameLength) // '_write_on_startup'
            call mpas_pool_get_config(domain % configs, configName, config_AM_write_on_startup)

            if ( config_AM_compute_on_startup ) then
               timerName = trim(computeStartupTimerPrefix) // poolItr % memberName(1:nameLength)
               write(stderrUnit,*) '      Computing AM ' // poolItr % memberName(1:nameLength)
               call mpas_timer_start(timerName)
               call ocn_compute_analysis_members(domain, timeLevel, poolItr % memberName, err_tmp)
               call mpas_timer_stop(timerName)
               err = ior(err, err_tmp)
            end if

            if ( config_AM_write_on_startup ) then
               configName = 'config_AM_' // poolItr % memberName(1:nameLength) // '_output_stream'
               call mpas_pool_get_config(domain % configs, configName, config_AM_output_stream)
               if ( config_AM_output_stream /= 'none' ) then
                  write(stderrUnit,*) '      Writing AM ' // poolItr % memberName(1:nameLength)
                  call mpas_stream_mgr_write(domain % streamManager, streamID=config_AM_output_stream, &
                                             forceWriteNow=.true., ierr=err_tmp)
               end if
               if (.not. config_AM_compute_on_startup) then
                  write(stderrUnit, *) ' *** WARNING: write_on_startup called without compute_on_startup for analysis member: ' &
                    // poolItr % memberName(1:nameLength) // '.'
               end if
            end if
         end if
      end do

      call mpas_timer_stop('analysis_compute_startup')

   end subroutine ocn_analysis_compute_startup!}}}

!***********************************************************************
!
!  routine ocn_analysis_compute
!
!> \brief   Driver for MPAS-Ocean analysis computations
!> \author  Mark Petersen
!> \date    November 2013
!> \details
!>  This routine calls all computation subroutines required for the
!>  MPAS-Ocean analysis driver.
!
!-----------------------------------------------------------------------

   subroutine ocn_analysis_compute(domain, err)!{{{

      !-----------------------------------------------------------------
      !
      ! input variables
      !
      !-----------------------------------------------------------------

      !-----------------------------------------------------------------
      !
      ! input/output variables
      !
      !-----------------------------------------------------------------

      type (domain_type), intent(inout) :: domain

      !-----------------------------------------------------------------
      !
      ! output variables
      !
      !-----------------------------------------------------------------

      integer, intent(out) :: err !< Output: error flag

      !-----------------------------------------------------------------
      !
      ! local variables
      !
      !-----------------------------------------------------------------

      integer :: timeLevel, err_tmp

      character (len=StrKIND) :: configName, alarmName, timerName
      character (len=StrKIND), pointer :: config_AM_output_stream, config_AM_compute_interval
      logical, pointer :: config_AM_enable
      type (mpas_pool_iterator_type) :: poolItr
      integer :: nameLength

      err = 0

      call mpas_timer_start('analysis_compute')

      timeLevel=1

      call mpas_pool_begin_iteration(analysisMemberList)
      do while ( mpas_pool_get_next_member(analysisMemberList, poolItr) )
         nameLength = len_trim(poolItr % memberName)
         configName = 'config_AM_' // poolItr % memberName(1:nameLength) // '_enable'
         call mpas_pool_get_config(domain % configs, configName, config_AM_enable)

         if ( config_AM_enable ) then
            configName = 'config_AM_' // poolItr % memberName(1:nameLength) // '_compute_interval'
            call mpas_pool_get_config(domain % configs, configName, config_AM_compute_interval)
            configName = 'config_AM_' // poolItr % memberName(1:nameLength) // '_output_stream'
            call mpas_pool_get_config(domain % configs, configName, config_AM_output_stream)

            ! Build name of alarm for analysis member
            alarmName = poolItr % memberName(1:nameLength) // computeAlarmSuffix
            timerName = trim(computeTimerPrefix) // poolItr % memberName(1:nameLength)

            ! Compute analysis member just before output
            if ( config_AM_compute_interval == 'output_interval' .and. config_AM_output_stream /= 'none') then
               if ( mpas_stream_mgr_ringing_alarms(domain % streamManager, streamID=config_AM_output_stream, &
                    direction=MPAS_STREAM_OUTPUT, ierr=err_tmp) ) then
                  write(stderrUnit,*) '      Computing AM ' // poolItr % memberName(1:nameLength)
                  call mpas_timer_start(timerName)
                  call ocn_compute_analysis_members(domain, timeLevel, poolItr % memberName, err_tmp)
                  call mpas_timer_stop(timerName)
               end if
            else if ( mpas_is_alarm_ringing(domain % clock, alarmName, ierr=err_tmp) ) then
               call mpas_reset_clock_alarm(domain % clock, alarmName, ierr=err_tmp)
               write(stderrUnit,*) '      Computing AM ' // poolItr % memberName(1:nameLength)
               call mpas_timer_start(timerName)
               call ocn_compute_analysis_members(domain, timeLevel, poolItr % memberName, err_tmp)
               call mpas_timer_stop(timerName)
            end if
         end if
      end do

      call mpas_timer_stop('analysis_compute')

   end subroutine ocn_analysis_compute!}}}

!***********************************************************************
!
!  routine ocn_analysis_restart
!
!> \brief   Save restart for MPAS-Ocean analysis driver
!> \author  Mark Petersen
!> \date    November 2013
!> \details
!>  This routine calls all subroutines required to prepare to save
!>  the restart state for the MPAS-Ocean analysis driver.
!
!-----------------------------------------------------------------------

   subroutine ocn_analysis_restart(domain, err)!{{{

      !-----------------------------------------------------------------
      !
      ! input variables
      !
      !-----------------------------------------------------------------

      !-----------------------------------------------------------------
      !
      ! input/output variables
      !
      !-----------------------------------------------------------------

      type (domain_type), intent(inout) :: domain

      !-----------------------------------------------------------------
      !
      ! output variables
      !
      !-----------------------------------------------------------------

      integer, intent(out) :: err !< Output: error flag

      !-----------------------------------------------------------------
      !
      ! local variables
      !
      !-----------------------------------------------------------------

      integer :: err_tmp

      character (len=StrKIND) :: configName, timerName
      type (mpas_pool_iterator_type) :: poolItr
      logical, pointer :: config_AM_enable
      integer :: nameLength

      err = 0

      call mpas_timer_start('analysis_restart')

      call mpas_pool_begin_iteration(analysisMemberList)
      do while ( mpas_pool_get_next_member(analysisMemberList, poolItr) )
         nameLength = len_trim(poolItr % memberName)
         configName = 'config_AM_' // poolItr % memberName(1:nameLength) // '_enable'
         call mpas_pool_get_config(domain % configs, configName, config_AM_enable)

         if ( config_AM_enable ) then
            write(stderrUnit,*) '      Preparing AM ' // poolItr % memberName(1:nameLength) // ' for restart write'
            timerName = trim(restartTimerPrefix) // poolItr % memberName(1:nameLength)
            call mpas_timer_start(timerName)
            call ocn_restart_analysis_members(domain, poolItr % memberName, err_tmp)
            err = ior(err, err_tmp)
            call mpas_timer_stop(timerName)
         end if
      end do

      call mpas_timer_stop('analysis_restart')

   end subroutine ocn_analysis_restart!}}}

!***********************************************************************
!
!  routine ocn_analysis_write
!
!> \brief   Driver for MPAS-Ocean analysis output
!> \author  Mark Petersen
!> \date    November 2013
!> \details
!>  This routine calls all output writing subroutines required for the
!>  MPAS-Ocean analysis driver.
!>  At this time this is just a stub, and all analysis output is written
!>  to the output file specified by config_output_name.
!
!-----------------------------------------------------------------------

   subroutine ocn_analysis_write(domain, err)!{{{

      !-----------------------------------------------------------------
      !
      ! input variables
      !
      !-----------------------------------------------------------------

      type (domain_type), intent(in) :: domain

      !-----------------------------------------------------------------
      !
      ! input/output variables
      !
      !-----------------------------------------------------------------

      !-----------------------------------------------------------------
      !
      ! output variables
      !
      !-----------------------------------------------------------------

      integer, intent(out) :: err !< Output: error flag

      !-----------------------------------------------------------------
      !
      ! local variables
      !
      !-----------------------------------------------------------------

      integer :: err_tmp

      character (len=StrKIND) :: configName, timerName, outputTimeString
      character (len=StrKIND), pointer :: config_AM_output_stream
      character (len=StrKIND), pointer :: config_AM_backwardOffset, config_AM_forwardOffset
      logical, pointer :: config_AM_enable
      type (mpas_pool_iterator_type) :: poolItr
      type (mpas_time_type) :: outputTime, nowTime
      type (mpas_timeinterval_type) :: offsetInt
      integer :: nameLength

      integer :: poolErrorLevel

      err = 0

      call mpas_timer_start('analysis_write')
      nowTime = mpas_get_clock_time(domain % clock, MPAS_NOW, ierr=err_tmp)

      call mpas_pool_begin_iteration(analysisMemberList)
      do while ( mpas_pool_get_next_member(analysisMemberList, poolItr) )
         nameLength = len_trim(poolItr % memberName)
         configName = 'config_AM_' // poolItr % memberName(1:nameLength) // '_enable'
         call mpas_pool_get_config(domain % configs, configName, config_AM_enable)

         if ( config_AM_enable ) then

            poolErrorLevel = mpas_pool_get_error_level()
            call mpas_pool_set_error_level(MPAS_POOL_SILENT)

            nullify(config_AM_backwardOffset)
            nullify(config_AM_forwardOffset)
            write(stderrUnit,*) '      Writing AM ' // poolItr % memberName(1:nameLength)
            configName = 'config_AM_' // poolItr % memberName(1:nameLength) // '_output_stream'
            call mpas_pool_get_config(domain % configs, configName, config_AM_output_stream)
            configName = 'config_AM_' // poolItr % memberName(1:nameLength) // '_backward_output_offset'
            call mpas_pool_get_config(domain % configs, configName, config_AM_backwardOffset)
            configName = 'config_AM_' // poolItr % memberName(1:nameLength) // '_forward_output_offset'
            call mpas_pool_get_config(domain % configs, configName, config_AM_forwardOffset)

            call mpas_pool_set_error_level(poolErrorLevel)
            if ( config_AM_output_stream /= 'none' ) then
               timerName = trim(writeTimerPrefix) // poolItr % memberName(1:nameLength)
               call mpas_timer_start(timerName)

               if ( associated(config_AM_backwardOffset) ) then
                  if ( associated(config_AM_forwardOffset) ) then
                     write(stderrUnit, *) 'WARNING: Both backward and forward offsets are set for AM ' // poolItr % memberName(1:nameLength)
                     write(stderrUnit, *) '         will only use backward offset. Forward offset will be ignored.'
                  end if
                  call mpas_set_timeinterval(offsetInt, timeString=config_AM_backwardOffset, ierr=err_tmp)
                  outputTime = nowTime - offsetInt
                  call mpas_get_time(outputTime, dateTimeString=outputTimeString, ierr=err_tmp)
               else if ( associated(config_AM_forwardOffset) ) then
                  call mpas_set_timeinterval(offsetInt, timeString=config_AM_backwardOffset, ierr=err_tmp)
                  outputTime = nowTime + offsetInt
                  call mpas_stream_mgr_write(domain % streamManager, streamID=config_AM_output_stream, ierr=err_tmp)
               else
                  outputTime = nowTime
               end if

               call mpas_get_time(outputTime, dateTimeString=outputTimeString, ierr=err_tmp)
               call mpas_stream_mgr_write(domain % streamManager, streamID=config_AM_output_stream, writeTime=outputTimeString, ierr=err_tmp)
               call mpas_timer_stop(timerName)
               timerName = trim(alarmTimerPrefix) // poolItr % memberName(1:nameLength)
               call mpas_timer_start(timerName)
               call mpas_stream_mgr_reset_alarms(domain % streamManager, streamID=config_AM_output_stream, ierr=err_tmp)
               call mpas_timer_stop(timerName)
            end if
         end if
      end do

      call mpas_timer_stop('analysis_write')

   end subroutine ocn_analysis_write!}}}

!***********************************************************************
!
!  routine ocn_analysis_finalize
!
!> \brief   Finalize MPAS-Ocean analysis driver
!> \author  Mark Petersen
!> \date    November 2013
!> \details
!>  This routine calls all finalize routines required for the
!>  MPAS-Ocean analysis driver.
!
!-----------------------------------------------------------------------

   subroutine ocn_analysis_finalize(domain, err)!{{{

      !-----------------------------------------------------------------
      !
      ! input variables
      !
      !-----------------------------------------------------------------

      !-----------------------------------------------------------------
      !
      ! input/output variables
      !
      !-----------------------------------------------------------------

      type (domain_type), intent(inout) :: domain

      !-----------------------------------------------------------------
      !
      ! output variables
      !
      !-----------------------------------------------------------------

      integer, intent(out) :: err !< Output: error flag

      !-----------------------------------------------------------------
      !
      ! local variables
      !
      !-----------------------------------------------------------------

      integer :: err_tmp

      character (len=StrKIND) :: configName, timerName
      logical, pointer :: config_AM_enable
      type (mpas_pool_iterator_type) :: poolItr
      integer :: nameLength

      err = 0

      call mpas_timer_start('analysis_finalize')

      call mpas_pool_begin_iteration(analysisMemberList)

      do while ( mpas_pool_get_next_member(analysisMemberList, poolItr) )
         nameLength = len_trim(poolItr % memberName)
         configName = 'config_AM_' // poolItr % memberName(1:nameLength) // '_enable'
         call mpas_pool_get_config(domain % configs, configName, config_AM_enable)

         if ( config_AM_enable ) then
            write(stderrUnit,*) '      Finalizing AM ' // poolItr % memberName(1:nameLength)
            timerName = trim(finalizeTimerPrefix) // poolItr % memberName(1:nameLength)
            call mpas_timer_start(timerName)
            call ocn_finalize_analysis_members(domain, poolItr % memberName, err_tmp)
            err = ior(err, err_tmp)
            call mpas_timer_stop(timerName)
         end if
      end do

      call mpas_timer_stop('analysis_finalize')

   end subroutine ocn_analysis_finalize!}}}

!***********************************************************************
!
!  routine ocn_bootstrap_analysis_members
!
!> \brief Analysis member initialization driver
!> \author Doug Jacobsen
!> \date 07/01/2015
!> \details
!>  This private routine calls the correct init routine for each analysis member.
!
!-----------------------------------------------------------------------
   subroutine ocn_bootstrap_analysis_members(domain, analysisMemberName, iErr)!{{{
      type (domain_type), intent(inout) :: domain !< Input: Domain information
      character (len=*), intent(in) :: analysisMemberName !< Input: Name of analysis member
      integer, intent(out) :: iErr !< Output: Error code

      integer :: nameLength, err_tmp

      iErr = 0
      err_tmp = 0

      nameLength = len_trim(analysisMemberName)

      !if ( analysisMemberName(1:nameLength) == 'testComputeInterval' ) then
      !   call ocn_bootstrap_test_compute_interval(domain, err_tmp)
      if ( analysisMemberName(1:nameLength) == 'timeSeriesStatsDaily' ) then
         call ocn_bootstrap_time_series_stats(domain, timeSeriesDailyTAG, &
           err_tmp)
      else if ( analysisMemberName(1:nameLength) == 'timeSeriesStatsMonthly' ) then
         call ocn_bootstrap_time_series_stats(domain, timeSeriesMonthlyTAG, &
           err_tmp)
      else if ( analysisMemberName(1:nameLength) == 'timeSeriesStatsClimatology' ) then
         call ocn_bootstrap_time_series_stats(domain, timeSeriesClimatologyTAG, &
           err_tmp)
      else if ( analysisMemberName(1:nameLength) == 'timeSeriesStatsCustom' ) then
         call ocn_bootstrap_time_series_stats(domain, timeSeriesCustomTAG, &
           err_tmp)
      else if ( analysisMemberName(1:nameLength) == 'pointwiseStats' ) then
         call ocn_bootstrap_pointwise_stats(domain, err_tmp)
      else if ( analysisMemberName(1:nameLength) == 'transectTransport' ) then
        call ocn_init_transect_transport(domain, err_tmp)
!     else if ( analysisMemberName(1:nameLength) == 'temPlate' ) then
!        call ocn_init_TEM_PLATE(domain, err_tmp)
      end if

      iErr = ior(iErr, err_tmp)

   end subroutine ocn_bootstrap_analysis_members!}}}

!***********************************************************************
!
!  routine ocn_init_analysis_members
!
!> \brief Analysis member initialization driver
!> \author Doug Jacobsen
!> \date 07/01/2015
!> \details
!>  This private routine calls the correct init routine for each analysis member.
!
!-----------------------------------------------------------------------
   subroutine ocn_init_analysis_members(domain, analysisMemberName, iErr)!{{{
      type (domain_type), intent(inout) :: domain !< Input: Domain information
      character (len=*), intent(in) :: analysisMemberName !< Input: Name of analysis member
      integer, intent(out) :: iErr !< Output: Error code

      integer :: nameLength, err_tmp

      iErr = 0

      nameLength = len_trim(analysisMemberName)

      if ( analysisMemberName(1:nameLength) == 'globalStats' ) then
         call ocn_init_global_stats(domain, err_tmp)
      else if ( analysisMemberName(1:nameLength) == 'testComputeInterval' ) then
         call ocn_init_test_compute_interval(domain, err_tmp)
      else if ( analysisMemberName(1:nameLength) == 'layerVolumeWeightedAverage' ) then
         call ocn_init_layer_volume_weighted_averages(domain, err_tmp)
      else if ( analysisMemberName(1:nameLength) == 'meridionalHeatTransport' ) then
         call ocn_init_meridional_heat_transport(domain, err_tmp)
      else if ( analysisMemberName(1:nameLength) == 'okuboWeiss' ) then
         call ocn_init_okubo_weiss(domain, err_tmp)
      else if ( analysisMemberName(1:nameLength) == 'surfaceAreaWeightedAverages' ) then
         call ocn_init_surface_area_weighted_averages(domain, err_tmp)
      else if ( analysisMemberName(1:nameLength) == 'waterMassCensus' ) then
         call ocn_init_water_mass_census(domain, err_tmp)
      else if ( analysisMemberName(1:nameLength) == 'zonalMean' ) then
         call ocn_init_zonal_mean(domain, err_tmp)
      else if ( analysisMemberName(1:nameLength) == 'highFrequencyOutput' ) then
         call ocn_init_high_frequency_output(domain, err_tmp)
      else if ( analysisMemberName(1:nameLength) == 'timeFilters' ) then
         call ocn_init_time_filters(domain, err_tmp)
      else if ( analysisMemberName(1:nameLength) == 'lagrPartTrack' ) then
         call ocn_init_lagrangian_particle_tracking(domain, err_tmp)
      else if ( analysisMemberName(1:nameLength) == 'eliassenPalm' ) then
         call ocn_init_eliassen_palm(domain, err_tmp)
      else if ( analysisMemberName(1:nameLength) == 'mixedLayerDepths' ) then
         call ocn_init_mixed_layer_depths(domain, err_tmp)
      else if ( analysisMemberName(1:nameLength) == 'pointwiseStats' ) then
         call ocn_init_pointwise_stats(domain, err_tmp)
      else if ( analysisMemberName(1:nameLength) == 'debugDiagnostics' ) then
         call ocn_init_debug_diagnostics(domain, err_tmp)
     else if ( analysisMemberName(1:nameLength) == 'transectTransport' ) then
        call ocn_init_transect_transport(domain, err_tmp)
!     else if ( analysisMemberName(1:nameLength) == 'temPlate' ) then
!        call ocn_init_TEM_PLATE(domain, err_tmp)
      ! rpn is third to last
      else if ( analysisMemberName(1:nameLength) == 'rpnCalculator' ) then
         call ocn_init_rpn_calculator(domain, err_tmp)
      ! regional is second to last
      else if ( analysisMemberName(1:nameLength) == 'regionalStatsDaily' ) then
         call ocn_init_regional_stats(domain, regionalStatsDailyTAG, err_tmp)
      else if ( analysisMemberName(1:nameLength) == 'regionalStatsMonthly' ) then
         call ocn_init_regional_stats(domain, regionalStatsMonthlyTAG, err_tmp)
      else if ( analysisMemberName(1:nameLength) == 'regionalStatsWeekly' ) then
         call ocn_init_regional_stats(domain, regionalStatsWeeklyTAG, err_tmp)
      else if ( analysisMemberName(1:nameLength) == 'regionalStatsCustom' ) then
         call ocn_init_regional_stats(domain, regionalStatsCustomTAG, err_tmp)
      ! time is last
      else if ( analysisMemberName(1:nameLength) == 'timeSeriesStatsDaily' ) then
         call ocn_init_time_series_stats(domain, timeSeriesDailyTAG, err_tmp)
      else if ( analysisMemberName(1:nameLength) == 'timeSeriesStatsMonthly' ) then
         call ocn_init_time_series_stats(domain, timeSeriesMonthlyTAG, err_tmp)
      else if ( analysisMemberName(1:nameLength) == 'timeSeriesStatsClimatology' ) then
         call ocn_init_time_series_stats(domain, timeSeriesClimatologyTAG, err_tmp)
      else if ( analysisMemberName(1:nameLength) == 'timeSeriesStatsCustom' ) then
         call ocn_init_time_series_stats(domain, timeSeriesCustomTAG, err_tmp)
      end if

      iErr = ior(iErr, err_tmp)

   end subroutine ocn_init_analysis_members!}}}

!***********************************************************************
!
!  routine ocn_compute_analysis_members
!
!> \brief Analysis member compute driver
!> \author Doug Jacobsen
!> \date 07/01/2015
!> \details
!>  This private routine calls the correct compute routine for each analysis member.
!
!-----------------------------------------------------------------------
   subroutine ocn_compute_analysis_members(domain, timeLevel, analysisMemberName, iErr)!{{{
      type (domain_type), intent(inout) :: domain !< Input: Domain information
      integer, intent(in) :: timeLevel !< Input: Time level to compute with in analysis member
      character (len=*), intent(in) :: analysisMemberName !< Input: Name of analysis member
      integer, intent(out) :: iErr !< Output: Error code

      integer :: nameLength, err_tmp

      iErr = 0

      nameLength = len_trim(analysisMemberName)

      if ( analysisMemberName(1:nameLength) == 'globalStats' ) then
         call ocn_compute_global_stats(domain, timeLevel, err_tmp)
      else if ( analysisMemberName(1:nameLength) == 'testComputeInterval' ) then
         call ocn_compute_test_compute_interval(domain, timeLevel, err_tmp)
      else if ( analysisMemberName(1:nameLength) == 'layerVolumeWeightedAverage' ) then
         call ocn_compute_layer_volume_weighted_averages(domain, timeLevel, err_tmp)
      else if ( analysisMemberName(1:nameLength) == 'meridionalHeatTransport' ) then
         call ocn_compute_meridional_heat_transport(domain, timeLevel, err_tmp)
      else if ( analysisMemberName(1:nameLength) == 'okuboWeiss' ) then
         call ocn_compute_okubo_weiss(domain, timeLevel, err_tmp)
      else if ( analysisMemberName(1:nameLength) == 'surfaceAreaWeightedAverages' ) then
         call ocn_compute_surface_area_weighted_averages(domain, timeLevel, err_tmp)
      else if ( analysisMemberName(1:nameLength) == 'waterMassCensus' ) then
         call ocn_compute_water_mass_census(domain, timeLevel, err_tmp)
      else if ( analysisMemberName(1:nameLength) == 'zonalMean' ) then
         call ocn_compute_zonal_mean(domain, timeLevel, err_tmp)
      else if ( analysisMemberName(1:nameLength) == 'highFrequencyOutput' ) then
         call ocn_compute_high_frequency_output(domain, timeLevel, err_tmp)
      else if ( analysisMemberName(1:nameLength) == 'timeFilters' ) then
         call ocn_compute_time_filters(domain, timeLevel, err_tmp)
      else if ( analysisMemberName(1:nameLength) == 'lagrPartTrack' ) then
         call ocn_compute_lagrangian_particle_tracking(domain, timeLevel, err_tmp)
      else if ( analysisMemberName(1:nameLength) == 'eliassenPalm' ) then
         call ocn_compute_eliassen_palm(domain, timeLevel, err_tmp)
      else if ( analysisMemberName(1:nameLength) == 'mixedLayerDepths' ) then
         call ocn_compute_mixed_layer_depths(domain, timeLevel, err_tmp)
      else if ( analysisMemberName(1:nameLength) == 'pointwiseStats' ) then
         call ocn_compute_pointwise_stats(domain, timeLevel, err_tmp)
      else if ( analysisMemberName(1:nameLength) == 'debugDiagnostics' ) then
         call ocn_compute_debug_diagnostics(domain, timeLevel, err_tmp)
     else if ( analysisMemberName(1:nameLength) == 'transectTransport' ) then
        call ocn_compute_transect_transport(domain, timeLevel, err_tmp)
!     else if ( analysisMemberName(1:nameLength) == 'temPlate' ) then
!        call ocn_compute_TEM_PLATE(domain, timeLevel, err_tmp)
      ! rpn is third to last
      else if ( analysisMemberName(1:nameLength) == 'rpnCalculator' ) then
         call ocn_compute_rpn_calculator(domain, timeLevel, err_tmp)
      ! regional is second to last
      else if ( analysisMemberName(1:nameLength) == 'regionalStatsDaily' ) then
         call ocn_compute_regional_stats(domain, timeLevel, regionalStatsDailyTAG, err_tmp)
      else if ( analysisMemberName(1:nameLength) == 'regionalStatsMonthly' ) then
         call ocn_compute_regional_stats(domain, timeLevel, regionalStatsMonthlyTAG, err_tmp)
      else if ( analysisMemberName(1:nameLength) == 'regionalStatsWeekly' ) then
         call ocn_compute_regional_stats(domain, timeLevel, regionalStatsWeeklyTAG, err_tmp)
      else if ( analysisMemberName(1:nameLength) == 'regionalStatsCustom' ) then
         call ocn_compute_regional_stats(domain, timeLevel, regionalStatsCustomTAG, err_tmp)
      ! time is last
      else if ( analysisMemberName(1:nameLength) == 'timeSeriesStatsDaily' ) then
         call ocn_compute_time_series_stats(domain, timeLevel, &
           timeSeriesDailyTAG, err_tmp)
      else if ( analysisMemberName(1:nameLength) == 'timeSeriesStatsMonthly' ) then
         call ocn_compute_time_series_stats(domain, timeLevel, &
           timeSeriesMonthlyTAG, err_tmp)
      else if ( analysisMemberName(1:nameLength) == 'timeSeriesStatsClimatology' ) then
         call ocn_compute_time_series_stats(domain, timeLevel, &
           timeSeriesClimatologyTAG, err_tmp)
      else if ( analysisMemberName(1:nameLength) == 'timeSeriesStatsCustom' ) then
         call ocn_compute_time_series_stats(domain, timeLevel, &
           timeSeriesCustomTAG, err_tmp)
      end if

      iErr = ior(iErr, err_tmp)

   end subroutine ocn_compute_analysis_members!}}}

!***********************************************************************
!
!  routine ocn_restart_analysis_members
!
!> \brief Analysis member restart driver
!> \author Doug Jacobsen
!> \date 07/01/2015
!> \details
!>  This private routine calls the correct restart routine for each analysis member.
!
!-----------------------------------------------------------------------
   subroutine ocn_restart_analysis_members(domain, analysisMemberName, iErr)!{{{
      type (domain_type), intent(inout) :: domain !< Input: Domain information
      character (len=*), intent(in) :: analysisMemberName !< Input: Name of analysis member
      integer, intent(out) :: iErr !< Output: Error code

      integer :: nameLength, err_tmp

      iErr = 0

      nameLength = len_trim(analysisMemberName)

      if ( analysisMemberName(1:nameLength) == 'globalStats' ) then
         call ocn_restart_global_stats(domain, err_tmp)
      else if ( analysisMemberName(1:nameLength) == 'testComputeInterval' ) then
         call ocn_restart_test_compute_interval(domain, err_tmp)
      else if ( analysisMemberName(1:nameLength) == 'layerVolumeWeightedAverage' ) then
         call ocn_restart_layer_volume_weighted_averages(domain, err_tmp)
      else if ( analysisMemberName(1:nameLength) == 'meridionalHeatTransport' ) then
         call ocn_restart_meridional_heat_transport(domain, err_tmp)
      else if ( analysisMemberName(1:nameLength) == 'okuboWeiss' ) then
         call ocn_restart_okubo_weiss(domain, err_tmp)
      else if ( analysisMemberName(1:nameLength) == 'surfaceAreaWeightedAverages' ) then
         call ocn_restart_surface_area_weighted_averages(domain, err_tmp)
      else if ( analysisMemberName(1:nameLength) == 'waterMassCensus' ) then
         call ocn_restart_water_mass_census(domain, err_tmp)
      else if ( analysisMemberName(1:nameLength) == 'zonalMean' ) then
         call ocn_restart_zonal_mean(domain, err_tmp)
      else if ( analysisMemberName(1:nameLength) == 'highFrequencyOutput' ) then
         call ocn_restart_high_frequency_output(domain, err_tmp)
      else if ( analysisMemberName(1:nameLength) == 'timeFilters' ) then
         call ocn_restart_time_filters(domain, err_tmp)
      else if ( analysisMemberName(1:nameLength) == 'lagrPartTrack' ) then
         call ocn_restart_lagrangian_particle_tracking(domain, err_tmp)
      else if ( analysisMemberName(1:nameLength) == 'eliassenPalm' ) then
         call ocn_restart_eliassen_palm(domain, err_tmp)
      else if ( analysisMemberName(1:nameLength) == 'mixedLayerDepths' ) then
         call ocn_restart_mixed_layer_depths(domain, err_tmp)
      else if ( analysisMemberName(1:nameLength) == 'pointwiseStats' ) then
         call ocn_restart_pointwise_stats(domain, err_tmp)
      else if ( analysisMemberName(1:nameLength) == 'debugDiagnostics' ) then
         call ocn_restart_debug_diagnostics(domain, err_tmp)
     else if ( analysisMemberName(1:nameLength) == 'transectTransport' ) then
        call ocn_restart_transect_transport(domain, err_tmp)
!     else if ( analysisMemberName(1:nameLength) == 'temPlate' ) then
!        call ocn_restart_TEM_PLATE(domain, err_tmp)
      ! rpn is third to last
      else if ( analysisMemberName(1:nameLength) == 'rpnCalculator' ) then
         call ocn_restart_rpn_calculator(domain, err_tmp)
      ! regional is second to last
      else if ( analysisMemberName(1:nameLength) == 'regionalStatsDaily' ) then
         call ocn_restart_regional_stats(domain, regionalStatsDailyTAG, err_tmp)
      else if ( analysisMemberName(1:nameLength) == 'regionalStatsMonthly' ) then
         call ocn_restart_regional_stats(domain, regionalStatsMonthlyTAG, err_tmp)
      else if ( analysisMemberName(1:nameLength) == 'regionalStatsWeekly' ) then
         call ocn_restart_regional_stats(domain, regionalStatsWeeklyTAG, err_tmp)
      else if ( analysisMemberName(1:nameLength) == 'regionalStatsCustom' ) then
         call ocn_restart_regional_stats(domain, regionalStatsCustomTAG, err_tmp)
      ! time is last
      else if ( analysisMemberName(1:nameLength) == 'timeSeriesStatsDaily' ) then
         call ocn_restart_time_series_stats(domain, timeSeriesDailyTAG, err_tmp)
      else if ( analysisMemberName(1:nameLength) == 'timeSeriesStatsMonthly' ) then
         call ocn_restart_time_series_stats(domain, timeSeriesMonthlyTAG, err_tmp)
      else if ( analysisMemberName(1:nameLength) == 'timeSeriesStatsClimatology' ) then
         call ocn_restart_time_series_stats(domain, timeSeriesClimatologyTAG, err_tmp)
      else if ( analysisMemberName(1:nameLength) == 'timeSeriesStatsCustom' ) then
         call ocn_restart_time_series_stats(domain, timeSeriesCustomTAG, err_tmp)
      end if

      iErr = ior(iErr, err_tmp)

   end subroutine ocn_restart_analysis_members!}}}

!***********************************************************************
!
!  routine ocn_finalize_analysis_members
!
!> \brief Analysis member finalize driver
!> \author Doug Jacobsen
!> \date 07/01/2015
!> \details
!>  This private routine calls the correct finalize routine for each analysis member.
!
!-----------------------------------------------------------------------
   subroutine ocn_finalize_analysis_members(domain, analysisMemberName, iErr)!{{{
      type (domain_type), intent(inout) :: domain !< Input: Domain information
      character (len=*), intent(in) :: analysisMemberName !< Input: Name of analysis member
      integer, intent(out) :: iErr !< Output: Error code

      integer :: nameLength, err_tmp

      iErr = 0

      nameLength = len_trim(analysisMemberName)

      if ( analysisMemberName(1:nameLength) == 'globalStats' ) then
         call ocn_finalize_global_stats(domain, err_tmp)
      else if ( analysisMemberName(1:nameLength) == 'testComputeInterval' ) then
         call ocn_finalize_test_compute_interval(domain, err_tmp)
      else if ( analysisMemberName(1:nameLength) == 'layerVolumeWeightedAverage' ) then
         call ocn_finalize_layer_volume_weighted_averages(domain, err_tmp)
      else if ( analysisMemberName(1:nameLength) == 'meridionalHeatTransport' ) then
         call ocn_finalize_meridional_heat_transport(domain, err_tmp)
      else if ( analysisMemberName(1:nameLength) == 'okuboWeiss' ) then
         call ocn_finalize_okubo_weiss(domain, err_tmp)
      else if ( analysisMemberName(1:nameLength) == 'surfaceAreaWeightedAverages' ) then
         call ocn_finalize_surface_area_weighted_averages(domain, err_tmp)
      else if ( analysisMemberName(1:nameLength) == 'waterMassCensus' ) then
         call ocn_finalize_water_mass_census(domain, err_tmp)
      else if ( analysisMemberName(1:nameLength) == 'zonalMean' ) then
         call ocn_finalize_zonal_mean(domain, err_tmp)
      else if ( analysisMemberName(1:nameLength) == 'highFrequencyOutput' ) then
         call ocn_finalize_high_frequency_output(domain, err_tmp)
      else if ( analysisMemberName(1:nameLength) == 'timeFilters' ) then
         call ocn_finalize_time_filters(domain, err_tmp)
      else if ( analysisMemberName(1:nameLength) == 'lagrPartTrack' ) then
         call ocn_finalize_lagrangian_particle_tracking(domain, err_tmp)
      else if ( analysisMemberName(1:nameLength) == 'eliassenPalm' ) then
         call ocn_finalize_eliassen_palm(domain, err_tmp)
      else if ( analysisMemberName(1:nameLength) == 'mixedLayerDepths' ) then
         call ocn_finalize_mixed_layer_depths(domain, err_tmp)
      else if ( analysisMemberName(1:nameLength) == 'pointwiseStats' ) then
         call ocn_finalize_pointwise_stats(domain, err_tmp)
      else if ( analysisMemberName(1:nameLength) == 'debugDiagnostics' ) then
         call ocn_finalize_debug_diagnostics(domain, err_tmp)
     else if ( analysisMemberName(1:nameLength) == 'transectTransport' ) then
        call ocn_finalize_transect_transport(domain, err_tmp)
!     else if ( analysisMemberName(1:nameLength) == 'temPlate' ) then
!        call ocn_finalize_TEM_PLATE(domain, err_tmp)
      ! rpn is third to last
      else if ( analysisMemberName(1:nameLength) == 'rpnCalculator' ) then
         call ocn_finalize_rpn_calculator(domain, err_tmp)
      ! regional is second to last
      else if ( analysisMemberName(1:nameLength) == 'regionalStatsDaily' ) then
         call ocn_finalize_regional_stats(domain, regionalStatsDailyTAG, err_tmp)
      else if ( analysisMemberName(1:nameLength) == 'regionalStatsMonthly' ) then
         call ocn_finalize_regional_stats(domain, regionalStatsMonthlyTAG, err_tmp)
      else if ( analysisMemberName(1:nameLength) == 'regionalStatsWeekly' ) then
         call ocn_finalize_regional_stats(domain, regionalStatsWeeklyTAG, err_tmp)
      else if ( analysisMemberName(1:nameLength) == 'regionalStatsCustom' ) then
         call ocn_finalize_regional_stats(domain, regionalStatsCustomTAG, err_tmp)
      ! time is last
      else if ( analysisMemberName(1:nameLength) == 'timeSeriesStatsDaily' ) then
         call ocn_finalize_time_series_stats(domain, timeSeriesDailyTAG, &
           err_tmp)
      else if ( analysisMemberName(1:nameLength) == 'timeSeriesStatsMonthly' ) then
         call ocn_finalize_time_series_stats(domain, timeSeriesMonthlyTAG, &
           err_tmp)
      else if ( analysisMemberName(1:nameLength) == 'timeSeriesStatsClimatology' ) then
         call ocn_finalize_time_series_stats(domain, timeSeriesClimatologyTAG, &
           err_tmp)
      else if ( analysisMemberName(1:nameLength) == 'timeSeriesStatsCustom' ) then
         call ocn_finalize_time_series_stats(domain, timeSeriesCustomTAG, &
           err_tmp)
      end if

      iErr = ior(iErr, err_tmp)

   end subroutine ocn_finalize_analysis_members!}}}

end module ocn_analysis_driver

! vim: foldmethod=marker<|MERGE_RESOLUTION|>--- conflicted
+++ resolved
@@ -89,17 +89,14 @@
    character (len=*), parameter :: finalizeTimerPrefix = 'finalize_'
    character (len=*), parameter :: computeAlarmSuffix = 'CMPALRM'
 
-<<<<<<< HEAD
    character (len=StrKIND), parameter :: timeSeriesDailyTAG = 'Daily'
    character (len=StrKIND), parameter :: timeSeriesMonthlyTAG = 'Monthly'
    character (len=StrKIND), parameter :: timeSeriesClimatologyTAG = 'Climatology'
    character (len=StrKIND), parameter :: timeSeriesCustomTAG = 'Custom'
-=======
    character (len=StrKIND), parameter :: regionalStatsDailyTAG = 'Daily'
    character (len=StrKIND), parameter :: regionalStatsMonthlyTAG = 'Monthly'
    character (len=StrKIND), parameter :: regionalStatsWeeklyTAG = 'Weekly'
    character (len=StrKIND), parameter :: regionalStatsCustomTAG = 'Custom'
->>>>>>> c2e52740
 
    type (mpas_pool_type), pointer :: analysisMemberList
 
@@ -177,19 +174,16 @@
       call mpas_pool_add_config(analysisMemberList, 'eliassenPalm', 1)
       call mpas_pool_add_config(analysisMemberList, 'mixedLayerDepths', 1)
       call mpas_pool_add_config(analysisMemberList, 'rpnCalculator', 1)
-<<<<<<< HEAD
       call mpas_pool_add_config(analysisMemberList, 'regionalStats', 1)
       call mpas_pool_add_config(analysisMemberList, 'timeSeriesStatsDaily', 1)
       call mpas_pool_add_config(analysisMemberList, 'timeSeriesStatsMonthly', 1)
       call mpas_pool_add_config(analysisMemberList, 'timeSeriesStatsClimatology', 1)
       call mpas_pool_add_config(analysisMemberList, 'timeSeriesStatsCustom', 1)
-=======
       call mpas_pool_add_config(analysisMemberList, 'regionalStatsDaily', 1)
       call mpas_pool_add_config(analysisMemberList, 'regionalStatsWeekly', 1)
       call mpas_pool_add_config(analysisMemberList, 'regionalStatsMonthly', 1)
       call mpas_pool_add_config(analysisMemberList, 'regionalStatsCustom', 1)
       call mpas_pool_add_config(analysisMemberList, 'timeSeriesStats', 1)
->>>>>>> c2e52740
       call mpas_pool_add_config(analysisMemberList, 'pointwiseStats', 1)
       call mpas_pool_add_config(analysisMemberList, 'debugDiagnostics', 1)
       call mpas_pool_add_config(analysisMemberList, 'transectTransport', 1)
