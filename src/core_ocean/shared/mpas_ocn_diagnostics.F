! Copyright (c) 2013,  Los Alamos National Security, LLC (LANS)
! and the University Corporation for Atmospheric Research (UCAR).
!
! Unless noted otherwise source code is licensed under the BSD license.
! Additional copyright and license information can be found in the LICENSE file
! distributed with this code, or at http://mpas-dev.github.com/license.html
!
!|||||||||||||||||||||||||||||||||||||||||||||||||||||||||||||||||||||||
!
!  ocn_diagnostics
!
!> \brief MPAS ocean diagnostics driver
!> \author Mark Petersen
!> \date   23 September 2011
!> \details
!>  This module contains the routines for computing
!>  diagnostic variables, and other quantities such as vertAleTransportTop.
!
!-----------------------------------------------------------------------

module ocn_diagnostics

   use mpas_grid_types
   use mpas_constants
   use mpas_timer
   use mpas_vector_reconstruction

   use ocn_constants
   use ocn_gm
   use ocn_equation_of_state
   use ocn_thick_ale
   use ocn_diagnostics_routines

   implicit none
   private
   save

   type (timer_node), pointer :: diagEOSTimer

   !--------------------------------------------------------------------
   !
   ! Public parameters
   !
   !--------------------------------------------------------------------

   !--------------------------------------------------------------------
   !
   ! Public member functions
   !
   !--------------------------------------------------------------------

   public :: ocn_diagnostic_solve, &
             ocn_vert_transport_velocity_top, &
             ocn_fuperp, &
             ocn_filter_btr_mode_vel, &
             ocn_filter_btr_mode_tend_vel, &
             ocn_reconstruct_gm_vectors, &
             ocn_diagnostics_init

   !--------------------------------------------------------------------
   !
   ! Private module variables
   !
   !--------------------------------------------------------------------

   integer :: ke_cell_flag, ke_vertex_flag
   real (kind=RKIND) ::  fCoef
   real (kind=RKIND), pointer ::  coef_3rd_order

!***********************************************************************

contains

!***********************************************************************
!
!  routine ocn_diagnostic_solve
!
!> \brief   Computes diagnostic variables
!> \author  Mark Petersen
!> \date    23 September 2011
!> \details 
!>  This routine computes the diagnostic variables for the ocean
!
!-----------------------------------------------------------------------

   subroutine ocn_diagnostic_solve(dt, statePool, forcingPool, meshPool, diagnosticsPool, scratchPool, timeLevelIn)!{{{

      real (kind=RKIND), intent(in) :: dt !< Input: Time step
      type (mpas_pool_type), intent(in) :: statePool !< Input: State information
      type (mpas_pool_type), intent(in) :: forcingPool !< Input: Forcing information
      type (mpas_pool_type), intent(in) :: meshPool !< Input: mesh information
      type (mpas_pool_type), intent(inout) :: diagnosticsPool  !< Input: diagnostic fields derived from State
      type (mpas_pool_type), intent(in) :: scratchPool !< Input: scratch variables
      integer, intent(in), optional :: timeLevelIn !< Input: Time level in state

      integer :: iEdge, iCell, iVertex, k, cell1, cell2, vertex1, vertex2, eoe, i, j
      integer :: boundaryMask, velMask, err
      integer, pointer  :: nEdgesSolve, nCells, nEdges, nVertices, nVertLevels, vertexDegree

      integer, dimension(:), pointer :: nEdgesOnCell, nEdgesOnEdge, &
        maxLevelCell, maxLevelEdgeTop, maxLevelEdgeBot, &
        maxLevelVertexBot
      integer, dimension(:,:), pointer :: cellsOnEdge, cellsOnVertex, &
        verticesOnEdge, edgesOnEdge, edgesOnVertex,boundaryCell, kiteIndexOnCell, &
        verticesOnCell, edgeSignOnVertex, edgeSignOnCell, edgesOnCell

      real (kind=RKIND) :: d2fdx2_cell1, d2fdx2_cell2, coef_3rd_order, r_tmp, &
        invAreaCell1, invAreaCell2, invAreaTri1, invAreaTri2, invLength, layerThicknessVertex, coef, &
        shearMean, shearSquared, factor, delU2, sumSurfaceLayer, surfaceLayerDepth, rSurfaceLayer

      real (kind=RKIND), dimension(:), allocatable:: pTop, div_hu,div_huTransport,div_huGMBolus

      real (kind=RKIND), dimension(:), pointer :: &
        bottomDepth, fVertex, dvEdge, dcEdge, areaCell, areaTriangle, ssh, seaSurfacePressure
      real (kind=RKIND), dimension(:,:), pointer :: &
        weightsOnEdge, kiteAreasOnVertex, layerThicknessEdge, layerThickness, normalVelocity, normalTransportVelocity, normalGMBolusVelocity, tangentialVelocity, pressure,&
        circulation, kineticEnergyCell, montgomeryPotential, vertAleTransportTop, zMid, zTop, divergence, &
        relativeVorticity, relativeVorticityCell, &
        normalizedPlanetaryVorticityEdge, normalizedPlanetaryVorticityVertex, &
        normalizedRelativeVorticityEdge, normalizedRelativeVorticityVertex, normalizedRelativeVorticityCell, &
        density, displacedDensity, potentialDensity, temperature, salinity, kineticEnergyVertex, kineticEnergyVertexOnCells, &
        vertVelocityTop, vertTransportVelocityTop, vertGMBolusVelocityTop, BruntVaisalaFreqTop, &
        vorticityGradientNormalComponent, vorticityGradientTangentialComponent, gradSSH, RiTopOfCell, &
        inSituThermalExpansionCoeff, inSituSalineContractionCoeff

      real (kind=RKIND), dimension(:,:,:), pointer :: tracers, derivTwo
      character :: c1*6

      real (kind=RKIND), dimension(:,:), pointer :: tracersSurfaceValue
      real (kind=RKIND), dimension(:,:), pointer :: tracersSurfaceLayerValue
      real (kind=RKIND), dimension(:),   pointer :: boundaryLayerDepth, boundaryLayerDepthEdge
      real (kind=RKIND), dimension(:),   pointer :: normalVelocitySurfaceLayer
      real (kind=RKIND), dimension(:),   pointer :: indexSurfaceLayerDepth

      type (field2DReal), pointer :: kineticEnergyVertexField, kineticEnergyVertexOnCellsField
      type (field2DReal), pointer :: normalizedRelativeVorticityVertexField, normalizedPlanetaryVorticityVertexField
      type (field2DReal), pointer :: vorticityGradientNormalComponentField, vorticityGradientTangentialComponentField

      integer :: timeLevel
      integer, pointer :: indexTemperature, indexSalinity
      logical, pointer :: config_use_cvmix_kpp
      real (kind=RKIND), pointer :: config_density0, config_apvm_scale_factor,  config_coef_3rd_order, config_cvmix_kpp_surface_layer_extent
      character (len=StrKIND), pointer :: config_pressure_gradient_type

      if (present(timeLevelIn)) then
         timeLevel = timeLevelIn
      else
         timeLevel = 1
      end if

      call mpas_pool_get_config(ocnConfigs, 'config_density0', config_density0)
      call mpas_pool_get_config(ocnConfigs, 'config_apvm_scale_factor', config_apvm_scale_factor)
      call mpas_pool_get_config(ocnConfigs, 'config_pressure_gradient_type', config_pressure_gradient_type)
      call mpas_pool_get_config(ocnConfigs, 'config_coef_3rd_order', config_coef_3rd_order)
      call mpas_pool_get_config(ocnConfigs, 'config_cvmix_kpp_surface_layer_extent', config_cvmix_kpp_surface_layer_extent)
      call mpas_pool_get_config(ocnConfigs, 'config_use_cvmix_kpp', config_use_cvmix_kpp)

      call mpas_pool_get_dimension(statePool, 'index_temperature', indexTemperature)
      call mpas_pool_get_dimension(statePool, 'index_salinity', indexSalinity)

      call mpas_pool_get_array(statePool, 'layerThickness', layerThickness, timeLevel)
      call mpas_pool_get_array(statePool, 'normalVelocity', normalVelocity, timeLevel)
      call mpas_pool_get_array(statePool, 'tracers', tracers, timeLevel)
      call mpas_pool_get_array(statePool, 'ssh', ssh, timeLevel)

      call mpas_pool_get_array(diagnosticsPool, 'zMid', zMid)
      call mpas_pool_get_array(diagnosticsPool, 'zTop', zTop)
      call mpas_pool_get_array(diagnosticsPool, 'divergence', divergence)
      call mpas_pool_get_array(diagnosticsPool, 'circulation', circulation)
      call mpas_pool_get_array(diagnosticsPool, 'relativeVorticity', relativeVorticity)
      call mpas_pool_get_array(diagnosticsPool, 'relativeVorticityCell', relativeVorticityCell)
      call mpas_pool_get_array(diagnosticsPool, 'normalizedPlanetaryVorticityEdge', normalizedPlanetaryVorticityEdge)
      call mpas_pool_get_array(diagnosticsPool, 'normalizedRelativeVorticityEdge', normalizedRelativeVorticityEdge)
      call mpas_pool_get_array(diagnosticsPool, 'normalizedRelativeVorticityCell', normalizedRelativeVorticityCell)
      call mpas_pool_get_array(diagnosticsPool, 'density', density)
      call mpas_pool_get_array(diagnosticsPool, 'displacedDensity', displacedDensity)
      call mpas_pool_get_array(diagnosticsPool, 'potentialDensity', potentialDensity)
      call mpas_pool_get_array(diagnosticsPool, 'montgomeryPotential', montgomeryPotential)
      call mpas_pool_get_array(diagnosticsPool, 'pressure', pressure)
      call mpas_pool_get_array(diagnosticsPool, 'BruntVaisalaFreqTop', BruntVaisalaFreqTop)
      call mpas_pool_get_array(diagnosticsPool, 'tangentialVelocity', tangentialVelocity)
      call mpas_pool_get_array(diagnosticsPool, 'layerThicknessEdge', layerThicknessEdge)
      call mpas_pool_get_array(diagnosticsPool, 'kineticEnergyCell', kineticEnergyCell)
      call mpas_pool_get_array(diagnosticsPool, 'vertVelocityTop', vertVelocityTop)
      call mpas_pool_get_array(diagnosticsPool, 'vertTransportVelocityTop', vertTransportVelocityTop)
      call mpas_pool_get_array(diagnosticsPool, 'vertGMBolusVelocityTop', vertGMBolusVelocityTop)
      call mpas_pool_get_array(diagnosticsPool, 'normalGMBolusVelocity', normalGMBolusVelocity)
      call mpas_pool_get_array(diagnosticsPool, 'normalTransportVelocity', normalTransportVelocity)
      call mpas_pool_get_array(diagnosticsPool, 'gradSSH', gradSSH)
      call mpas_pool_get_array(diagnosticsPool, 'RiTopOfCell', RiTopOfCell)

      call mpas_pool_get_array(meshPool, 'weightsOnEdge', weightsOnEdge)
      call mpas_pool_get_array(meshPool, 'kiteAreasOnVertex', kiteAreasOnVertex)
      call mpas_pool_get_array(meshPool, 'cellsOnEdge', cellsOnEdge)
      call mpas_pool_get_array(meshPool, 'cellsOnVertex', cellsOnVertex)
      call mpas_pool_get_array(meshPool, 'verticesOnEdge', verticesOnEdge)
      call mpas_pool_get_array(meshPool, 'nEdgesOnCell', nEdgesOnCell)
      call mpas_pool_get_array(meshPool, 'nEdgesOnEdge', nEdgesOnEdge)
      call mpas_pool_get_array(meshPool, 'edgesOnCell', edgesOnCell)
      call mpas_pool_get_array(meshPool, 'edgesOnEdge', edgesOnEdge)
      call mpas_pool_get_array(meshPool, 'edgesOnVertex', edgesOnVertex)
      call mpas_pool_get_array(meshPool, 'dcEdge', dcEdge)
      call mpas_pool_get_array(meshPool, 'dvEdge', dvEdge)
      call mpas_pool_get_array(meshPool, 'areaCell', areaCell)
      call mpas_pool_get_array(meshPool, 'areaTriangle', areaTriangle)
      call mpas_pool_get_array(meshPool, 'bottomDepth', bottomDepth)
      call mpas_pool_get_array(meshPool, 'fVertex', fVertex)
      call mpas_pool_get_array(meshPool, 'derivTwo', derivTwo)
      call mpas_pool_get_array(meshPool, 'maxLevelCell', maxLevelCell)
      call mpas_pool_get_array(meshPool, 'maxLevelEdgeTop', maxLevelEdgeTop)
      call mpas_pool_get_array(meshPool, 'maxLevelEdgeBot', maxLevelEdgeBot)
      call mpas_pool_get_array(meshPool, 'maxLevelVertexBot', maxLevelVertexBot)
      call mpas_pool_get_array(meshPool, 'kiteIndexOnCell', kiteIndexOnCell)
      call mpas_pool_get_array(meshPool, 'verticesOnCell', verticesOnCell)
      call mpas_pool_get_array(meshPool, 'boundaryCell', boundaryCell)
      call mpas_pool_get_array(meshPool, 'edgeSignOnVertex', edgeSignOnVertex)
      call mpas_pool_get_array(meshPool, 'edgeSignOnCell', edgeSignOnCell)

      call mpas_pool_get_array(forcingPool, 'seaSurfacePressure', seaSurfacePressure)
                  
      call mpas_pool_get_dimension(meshPool, 'nCells', nCells)
      call mpas_pool_get_dimension(meshPool, 'nEdges', nEdges)
      call mpas_pool_get_dimension(meshPool, 'nEdgesSolve', nEdgesSolve)
      call mpas_pool_get_dimension(meshPool, 'nVertices', nVertices)
      call mpas_pool_get_dimension(meshPool, 'nVertLevels', nVertLevels)
      call mpas_pool_get_dimension(meshPool, 'vertexDegree', vertexDegree)

      call mpas_pool_get_array(diagnosticsPool, 'tracersSurfaceValue', tracersSurfaceValue)
      call mpas_pool_get_array(diagnosticsPool, 'tracersSurfaceLayerValue', tracersSurfaceLayerValue)
      call mpas_pool_get_array(diagnosticsPool, 'boundaryLayerDepth', boundaryLayerDepth)
      call mpas_pool_get_array(diagnosticsPool, 'boundaryLayerDepthEdge', boundaryLayerDepthEdge)
      call mpas_pool_get_array(diagnosticsPool, 'normalVelocitySurfaceLayer', normalVelocitySurfaceLayer)
      call mpas_pool_get_array(diagnosticsPool, 'indexSurfaceLayerDepth', indexSurfaceLayerDepth)

      !
      ! Compute height on cell edges at velocity locations
      !   Namelist options control the order of accuracy of the reconstructed layerThicknessEdge value
      !

      ! initialize layerThicknessEdge to avoid divide by zero and NaN problems.
      layerThicknessEdge = -1.0e34
      coef_3rd_order = config_coef_3rd_order 

      do iEdge = 1, nEdges
         cell1 = cellsOnEdge(1,iEdge)
         cell2 = cellsOnEdge(2,iEdge)
         do k = 1, maxLevelEdgeTop(iEdge)
            layerThicknessEdge(k,iEdge) = 0.5 * (layerThickness(k,cell1) + layerThickness(k,cell2))
         end do
      end do

      !
      ! set the velocity and height at dummy address
      !    used -1e34 so error clearly occurs if these values are used.
      !
      normalVelocity(:,nEdges+1) = -1e34
      layerThickness(:,nCells+1) = -1e34
      tracers(indexTemperature,:,nCells+1) = -1e34
      tracers(indexSalinity,:,nCells+1) = -1e34

      divergence(:,:) = 0.0
      vertVelocityTop(:,:)=0.0
      kineticEnergyCell(:,:) = 0.0
      tangentialVelocity(:,:) = 0.0

      call ocn_relativeVorticity_circulation(relativeVorticity, circulation, meshPool, normalVelocity, err)

      relativeVorticityCell(:,:) = 0.0
      do iCell = 1, nCells
        invAreaCell1 = 1.0 / areaCell(iCell)

        do i = 1, nEdgesOnCell(iCell)
          j = kiteIndexOnCell(i, iCell)
          iVertex = verticesOnCell(i, iCell)
          do k = 1, maxLevelCell(iCell)
            relativeVorticityCell(k, iCell) = relativeVorticityCell(k, iCell) + kiteAreasOnVertex(j, iVertex) * relativeVorticity(k, iVertex) * invAreaCell1
          end do
        end do
      end do

      !
      ! Compute divergence, kinetic energy, and vertical velocity
      !
      allocate(div_hu(nVertLevels),div_huTransport(nVertLevels),div_huGMBolus(nVertLevels))
      do iCell = 1, nCells
         div_hu(:) = 0.0
         div_huTransport(:) = 0.0
         div_huGMBolus(:) = 0.0
         invAreaCell1 = 1.0 / areaCell(iCell)
         do i = 1, nEdgesOnCell(iCell)
            iEdge = edgesOnCell(i, iCell)
            do k = 1, maxLevelCell(iCell)
               r_tmp = dvEdge(iEdge) * normalVelocity(k, iEdge) * invAreaCell1

               divergence(k, iCell) = divergence(k, iCell) - edgeSignOnCell(i, iCell) * r_tmp
               div_hu(k)    = div_hu(k) - layerThicknessEdge(k, iEdge) * edgeSignOnCell(i, iCell) * r_tmp 
               kineticEnergyCell(k, iCell) = kineticEnergyCell(k, iCell) + 0.25 * r_tmp * dcEdge(iEdge) * normalVelocity(k,iEdge)

               ! Compute vertical velocity from the horizontal total transport
               div_huTransport(k) = div_huTransport(k) - layerThicknessEdge(k, iEdge) * edgeSignOnCell(i, iCell) * dvEdge(iEdge) * normalTransportVelocity(k, iEdge) * invAreaCell1 
               ! Compute vertical velocity from the horizontal GM Bolus velocity
               div_huGMBolus(k)   = div_huGMBolus(k) - layerThicknessEdge(k, iEdge) * edgeSignOnCell(i, iCell) * dvEdge(iEdge) * normalGMBolusVelocity(k, iEdge) * invAreaCell1
            end do
         end do
         ! Vertical velocity at bottom (maxLevelCell(iCell)+1) is zero, initialized above.
         do k=maxLevelCell(iCell),1,-1
            vertVelocityTop(k,iCell) = vertVelocityTop(k+1,iCell) - div_hu(k)
            vertTransportVelocityTop(k,iCell) = vertTransportVelocityTop(k+1,iCell) - div_huTransport(k)
            vertGMBolusVelocityTop(k,iCell) = vertGMBolusVelocityTop(k+1,iCell) - div_huGMBolus(k)
         end do         
      end do
      deallocate(div_hu,div_huTransport,div_huGMBolus)

      do iEdge = 1, nEdges
         ! Compute v (tangential) velocities
         do i = 1, nEdgesOnEdge(iEdge)
            eoe = edgesOnEdge(i,iEdge)
            do k = 1, maxLevelEdgeTop(iEdge) 
               tangentialVelocity(k,iEdge) = tangentialVelocity(k,iEdge) + weightsOnEdge(i,iEdge) * normalVelocity(k, eoe)
            end do
         end do
      end do

      !
      ! Compute kinetic energy
      !
      call mpas_pool_get_field(scratchPool, 'kineticEnergyVertex', kineticEnergyVertexField)
      call mpas_pool_get_field(scratchPool, 'kineticEnergyVertexOnCells', kineticEnergyVertexOnCellsField)
      call mpas_allocate_scratch_field(kineticEnergyVertexField, .true.)
      call mpas_allocate_scratch_field(kineticEnergyVertexOnCellsField, .true.)
      kineticEnergyVertex         => kineticEnergyVertexField % array
      kineticEnergyVertexOnCells  => kineticEnergyVertexOnCellsField % array
      kineticEnergyVertex(:,:) = 0.0; 
      kineticEnergyVertexOnCells(:,:) = 0.0
      do iVertex = 1, nVertices*ke_vertex_flag
        do i = 1, vertexDegree
          iEdge = edgesOnVertex(i, iVertex)
          r_tmp = dcEdge(iEdge) * dvEdge(iEdge) * 0.25 / areaTriangle(iVertex)
          do k = 1, nVertLevels
            kineticEnergyVertex(k, iVertex) = kineticEnergyVertex(k, iVertex) + r_tmp * normalVelocity(k, iEdge)**2
          end do
        end do
      end do

      do iCell = 1, nCells*ke_vertex_flag
        invAreaCell1 = 1.0 / areaCell(iCell)
        do i = 1, nEdgesOnCell(iCell)
          j = kiteIndexOnCell(i, iCell)
          iVertex = verticesOnCell(i, iCell)
          do k = 1, nVertLevels
            kineticEnergyVertexOnCells(k, iCell) = kineticEnergyVertexOnCells(k, iCell) + kiteAreasOnVertex(j, iVertex) * kineticEnergyVertex(k, iVertex) * invAreaCell1
          end do
        end do
      end do

      !
      ! Compute kinetic energy in each cell by blending kineticEnergyCell and kineticEnergyVertexOnCells
      !
      do iCell = 1, nCells * ke_vertex_flag
         do k = 1, nVertLevels
            kineticEnergyCell(k,iCell) = 5.0 / 8.0 * kineticEnergyCell(k,iCell) + 3.0 / 8.0 * kineticEnergyVertexOnCells(k,iCell)
         end do
      end do

      call mpas_deallocate_scratch_field(kineticEnergyVertexField, .true.)
      call mpas_deallocate_scratch_field(kineticEnergyVertexOnCellsField, .true.)

      !
      ! Compute normalized relative and planetary vorticity
      !
      call mpas_pool_get_field(scratchPool, 'normalizedRelativeVorticityVertex', normalizedRelativeVorticityVertexField)
      call mpas_pool_get_field(scratchPool, 'normalizedPlanetaryVorticityVertex', normalizedPlanetaryVorticityVertexField)
      call mpas_allocate_scratch_field(normalizedRelativeVorticityVertexField, .true.)
      call mpas_allocate_scratch_field(normalizedPlanetaryVorticityVertexField, .true.)
      normalizedPlanetaryVorticityVertex  => normalizedPlanetaryVorticityVertexField % array
      normalizedRelativeVorticityVertex  => normalizedRelativeVorticityVertexField % array
      do iVertex = 1, nVertices
         invAreaTri1 = 1.0 / areaTriangle(iVertex)
         do k = 1, maxLevelVertexBot(iVertex)
            layerThicknessVertex = 0.0
            do i = 1, vertexDegree
               layerThicknessVertex = layerThicknessVertex + layerThickness(k,cellsOnVertex(i,iVertex)) * kiteAreasOnVertex(i,iVertex)
            end do
            layerThicknessVertex = layerThicknessVertex * invAreaTri1

            normalizedRelativeVorticityVertex(k,iVertex) = relativeVorticity(k,iVertex) / layerThicknessVertex
            normalizedPlanetaryVorticityVertex(k,iVertex) = fVertex(iVertex) / layerThicknessVertex
         end do
      end do

      normalizedRelativeVorticityEdge(:,:) = 0.0
      normalizedPlanetaryVorticityEdge(:,:) = 0.0
      do iEdge = 1, nEdges
        vertex1 = verticesOnEdge(1, iEdge)
        vertex2 = verticesOnEdge(2, iEdge)
        do k = 1, maxLevelEdgeBot(iEdge)
          normalizedRelativeVorticityEdge(k, iEdge) = 0.5 * (normalizedRelativeVorticityVertex(k, vertex1) + normalizedRelativeVorticityVertex(k, vertex2))
          normalizedPlanetaryVorticityEdge(k, iEdge) = 0.5 * (normalizedPlanetaryVorticityVertex(k, vertex1) + normalizedPlanetaryVorticityVertex(k, vertex2))
        end do
      end do

      normalizedRelativeVorticityCell(:,:) = 0.0
      do iCell = 1, nCells
        invAreaCell1 = 1.0 / areaCell(iCell)

        do i = 1, nEdgesOnCell(iCell)
          j = kiteIndexOnCell(i, iCell)
          iVertex = verticesOnCell(i, iCell)
          do k = 1, maxLevelCell(iCell)
            normalizedRelativeVorticityCell(k, iCell) = normalizedRelativeVorticityCell(k, iCell) &
              + kiteAreasOnVertex(j, iVertex) * normalizedRelativeVorticityVertex(k, iVertex) * invAreaCell1
          end do
        end do
      end do

      ! Diagnostics required for the Anticipated Potential Vorticity Method (apvm).
      if (config_apvm_scale_factor>1e-10) then

         call mpas_pool_get_field(scratchPool, 'vorticityGradientNormalComponent', vorticityGradientNormalComponentField)
         call mpas_pool_get_field(scratchPool, 'vorticityGradientTangentialComponent', vorticityGradientTangentialComponentField)
         call mpas_allocate_scratch_field(vorticityGradientNormalComponentField, .true.)
         call mpas_allocate_scratch_field(vorticityGradientTangentialComponentField, .true.)
         vorticityGradientNormalComponent => vorticityGradientNormalComponentField % array
         vorticityGradientTangentialComponent => vorticityGradientTangentialComponentField % array

         do iEdge = 1,nEdges
            cell1 = cellsOnEdge(1, iEdge)
            cell2 = cellsOnEdge(2, iEdge)
            vertex1 = verticesOnedge(1, iEdge)
            vertex2 = verticesOnedge(2, iEdge)

            invLength = 1.0 / dcEdge(iEdge)
            ! Compute gradient of PV in normal direction
            !   ( this computes the gradient for all edges bounding real cells )
            do k=1,maxLevelEdgeTop(iEdge)
               vorticityGradientNormalComponent(k,iEdge) = &
                  (normalizedRelativeVorticityCell(k,cell2) - normalizedRelativeVorticityCell(k,cell1)) * invLength
            enddo

            invLength = 1.0 / dvEdge(iEdge)
            ! Compute gradient of PV in the tangent direction
            !   ( this computes the gradient at all edges bounding real cells and distance-1 ghost cells )
            do k = 1,maxLevelEdgeBot(iEdge)
              vorticityGradientTangentialComponent(k,iEdge) = &
                 (normalizedRelativeVorticityVertex(k,vertex2) - normalizedRelativeVorticityVertex(k,vertex1)) * invLength
            enddo

         enddo

         !
         ! Modify PV edge with upstream bias.
         !
         do iEdge = 1,nEdges
            do k = 1,maxLevelEdgeBot(iEdge)
              normalizedRelativeVorticityEdge(k,iEdge) = normalizedRelativeVorticityEdge(k,iEdge) &
                - config_apvm_scale_factor * dt * &
                    (  normalVelocity(k,iEdge)     * vorticityGradientNormalComponent(k,iEdge)      &
                     + tangentialVelocity(k,iEdge) * vorticityGradientTangentialComponent(k,iEdge) )
            enddo
         enddo
         call mpas_deallocate_scratch_field(vorticityGradientNormalComponentField, .true.)
         call mpas_deallocate_scratch_field(vorticityGradientTangentialComponentField, .true.)

      endif
      call mpas_deallocate_scratch_field(normalizedRelativeVorticityVertexField, .true.)
      call mpas_deallocate_scratch_field(normalizedPlanetaryVorticityVertexField, .true.)

      !
      ! equation of state
      !
      call mpas_timer_start("equation of state", .false., diagEOSTimer)

      ! compute in-place density
      if (config_pressure_gradient_type.eq.'Jacobian_from_TS') then
         ! only compute EOS derivatives if needed.
         call mpas_pool_get_array(diagnosticsPool, 'inSituThermalExpansionCoeff',inSituThermalExpansionCoeff)
         call mpas_pool_get_array(diagnosticsPool, 'inSituSalineContractionCoeff', inSituSalineContractionCoeff)
         call ocn_equation_of_state_density(statePool, diagnosticsPool, meshPool, 0, 'relative', density, err, &
              inSituThermalExpansionCoeff, inSituSalineContractionCoeff, timeLevelIn=timeLevel)
      else
         call ocn_equation_of_state_density(statePool, diagnosticsPool, meshPool, 0, 'relative', density, err, &
              timeLevelIn=timeLevel)
      endif

      ! compute potentialDensity, the density displaced adiabatically to the mid-depth of top layer.
      call ocn_equation_of_state_density(statePool, diagnosticsPool, meshPool, 1, 'absolute', potentialDensity, err, timeLevelIn=timeLevel)

      ! compute displacedDensity, density displaced adiabatically to the mid-depth one layer deeper.  
      ! That is, layer k has been displaced to the depth of layer k+1.
      call ocn_equation_of_state_density(statePool, diagnosticsPool, meshPool, 1, 'relative', displacedDensity, err, timeLevelIn=timeLevel)

      call mpas_timer_stop("equation of state", diagEOSTimer)

      !
      ! Pressure
      ! This section must be placed in the code after computing the density.
      !
      if (config_pressure_gradient_type.eq.'MontgomeryPotential') then

        ! use Montgomery Potential when layers are isopycnal.
        ! However, one may use 'pressure_and_zmid' when layers are isopycnal as well.
        ! Compute pressure at top of each layer, and then Montgomery Potential.
        allocate(pTop(nVertLevels))
        do iCell = 1, nCells

           ! assume atmospheric pressure at the surface is zero for now.
           pTop(1) = 0.0
           ! At top layer it is g*SSH, where SSH may be off by a 
           ! constant (ie, bottomDepth can be relative to top or bottom)
           montgomeryPotential(1,iCell) = gravity &
              * (bottomDepth(iCell) + sum(layerThickness(1:nVertLevels,iCell)))

           do k = 2, nVertLevels
              pTop(k) = pTop(k-1) + density(k-1,iCell)*gravity* layerThickness(k-1,iCell)

              ! from delta M = p delta / density
              montgomeryPotential(k,iCell) = montgomeryPotential(k-1,iCell) &
                 + pTop(k)*(1.0/density(k,iCell) - 1.0/density(k-1,iCell)) 
           end do

        end do
        deallocate(pTop)

      else

        do iCell = 1, nCells
           ! Pressure for generalized coordinates.
           ! Pressure at top surface may be due to atmospheric pressure
           ! or an ice-shelf depression. 
           pressure(1,iCell) = seaSurfacePressure(iCell) + density(1,iCell)*gravity &
              * 0.5*layerThickness(1,iCell)

           do k = 2, maxLevelCell(iCell)
              pressure(k,iCell) = pressure(k-1,iCell)  &
                + 0.5*gravity*(  density(k-1,iCell)*layerThickness(k-1,iCell) &
                               + density(k  ,iCell)*layerThickness(k  ,iCell))
           end do

           ! Compute zMid, the z-coordinate of the middle of the layer.
           ! Compute zTop, the z-coordinate of the top of the layer.
           ! Note the negative sign, since bottomDepth is positive
           ! and z-coordinates are negative below the surface.
           k = maxLevelCell(iCell)
           zMid(k:nVertLevels,iCell) = -bottomDepth(iCell) + 0.5*layerThickness(k,iCell)
           zTop(k:nVertLevels,iCell) = -bottomDepth(iCell) +     layerThickness(k,iCell)

           do k = maxLevelCell(iCell)-1, 1, -1
              zMid(k,iCell) = zMid(k+1,iCell)  &
                + 0.5*(  layerThickness(k+1,iCell) &
                       + layerThickness(k  ,iCell))
              zTop(k,iCell) = zTop(k+1,iCell)  &
                       + layerThickness(k  ,iCell)
           end do

           ! copy zTop(1,iCell) into sea-surface height array
           ssh(iCell) = zTop(1,iCell)

        end do

      endif

      !
      ! Brunt-Vaisala frequency (this has units of s^{-2})
      !
      coef = -gravity / config_density0
      do iCell = 1, nCells
         BruntVaisalaFreqTop(1,iCell) = 0.0
         do k = 2, maxLevelCell(iCell)
            BruntVaisalaFreqTop(k,iCell) = coef * (displacedDensity(k-1,iCell) - density(k,iCell)) & 
              / (zMid(k-1,iCell) - zMid(k,iCell))
          end do
      end do

      !
      ! Gradient Richardson number
      !
      RiTopOfCell = 100.0
      do iCell=1,nCells
         invAreaCell1 = 1.0 / areaCell(iCell)
         do k=2,maxLevelCell(iCell)
           shearSquared = 0.0
           do i = 1, nEdgesOnCell(iCell)
             iEdge = edgesOnCell(i, iCell)
             factor = 0.5 * dcEdge(iEdge) * dvEdge(iEdge) * invAreaCell1
             delU2 = (normalVelocity(k-1,iEdge) - normalVelocity(k,iEdge))**2
             shearSquared = shearSquared + factor * delU2
           enddo 
           shearMean = sqrt(shearSquared)
           shearMean = shearMean / (zMid(k-1,iCell) - zMid(k,iCell))
           RiTopOfCell(k,iCell) = BruntVaisalaFreqTop(k,iCell) / (shearMean**2 + 1.0e-10)
          end do
          RiTopOfCell(1,iCell) = RiTopOfCell(2,iCell)
      end do

      !
      ! extrapolate tracer values to ocean surface
      ! this eventually be a modelled process
      ! at present, just copy k=1 tracer values onto surface values
      ! field will be updated below is better approximations are available
      tracersSurfaceValue(:,:) = tracers(:,1,:)
      normalVelocitySurfaceLayer(:) = normalVelocity(1,:)

      !
      ! average tracer values over the ocean surface layer
      ! the ocean surface layer is generally assumed to be about 0.1 of the boundary layer depth
      if(config_use_cvmix_kpp) then
        tracersSurfaceLayerValue(:,:) = 0.0
        indexSurfaceLayerDepth(:) = -9.e30
        do iCell=1,nCells
          surfaceLayerDepth = boundaryLayerDepth(iCell) * config_cvmix_kpp_surface_layer_extent
          sumSurfaceLayer=0.0
          do k=1,maxLevelCell(iCell)
           sumSurfaceLayer = sumSurfaceLayer + layerThickness(k,iCell)
           if(sumSurfaceLayer.gt.surfaceLayerDepth) then
             sumSurfaceLayer = sumSurfaceLayer - layerThickness(k,iCell)
             rSurfaceLayer = int(k-1) + (surfaceLayerDepth-sumSurfaceLayer)/layerThickness(k,iCell)
             indexSurfaceLayerDepth(iCell) = rSurfaceLayer
             exit
           endif
          end do
          sumSurfaceLayer = 0.0
          do k=1,int(rSurfaceLayer)
            sumSurfaceLayer = sumSurfaceLayer + layerThickness(k,iCell)
            tracersSurfaceLayerValue(:,iCell) = tracersSurfaceLayerValue(:,iCell) + tracers(:,k,iCell)*layerThickness(k,iCell)
          enddo
          k=int(rSurfaceLayer)+1
          sumSurfaceLayer = sumSurfaceLayer + fraction(rSurfaceLayer)*layerThickness(k,iCell)
          tracersSurfaceLayerValue(:,iCell) = tracersSurfaceLayerValue(:,iCell) + fraction(rSurfaceLayer)*tracers(:,k,iCell)*layerThickness(k,iCell)
          tracersSurfaceLayerValue(:,iCell) = tracersSurfaceLayerValue(:,iCell) / sumSurfaceLayer
        enddo
      endif

      !
      ! average normal velocity values over the ocean surface layer
      ! the ocean surface layer is generally assumed to be about 0.1 of the boundary layer depth
      !
      if (config_use_cvmix_kpp) then
        normalVelocitySurfaceLayer(:) = 0.0
        do iEdge=1,nEdges
          cell1=cellsOnEdge(1,iEdge)
          cell2=cellsOnEdge(2,iEdge)
          boundaryLayerDepthEdge(iEdge) = 0.5*( boundaryLayerDepth(cell1)+boundaryLayerDepth(cell2) )
          surfaceLayerDepth = boundaryLayerDepthEdge(iEdge) * config_cvmix_kpp_surface_layer_extent
          sumSurfaceLayer=0.0
          do k=1,maxLevelEdgeTop(iEdge)
           rSurfaceLayer = k
           sumSurfaceLayer = sumSurfaceLayer + layerThicknessEdge(k,iEdge)
           if(sumSurfaceLayer.gt.surfaceLayerDepth) then
             sumSurfaceLayer = sumSurfaceLayer - layerThicknessEdge(k,iCell)
             rSurfaceLayer = int(k-1) + (surfaceLayerDepth-sumSurfaceLayer)/layerThicknessEdge(k,iCell)
             exit
           endif
          end do
          sumSurfaceLayer = 0.0
          do k=1,int(rSurfaceLayer)
            sumSurfaceLayer = sumSurfaceLayer + layerThicknessEdge(k,iEdge)
            normalVelocitySurfaceLayer(iEdge) = normalVelocitySurfaceLayer(iEdge) + normalVelocity(k,iEdge)*layerThicknessEdge(k,iEdge)
          enddo
          k=int(rSurfaceLayer)+1
          if(k.le.maxLevelEdgeTop(iEdge)) then
            sumSurfaceLayer = sumSurfaceLayer + fraction(rSurfaceLayer)*layerThickness(k,iCell)
            normalVelocitySurfaceLayer(iEdge) = normalVelocitySurfaceLayer(iEdge) + fraction(rSurfaceLayer)*normalVelocity(k,iEdge)*layerThicknessEdge(k,iEdge)
          endif
          if (maxLevelEdgeTop(iEdge) .gt. 0) then
             normalVelocitySurfaceLayer(iEdge) = normalVelocitySurfaceLayer(iEdge) / sumSurfaceLayer
          end if
        enddo
      endif ! if config_use_cvmix_kpp

      !
      !  compute fields used as intent(in) to CVMix/KPP
      if (config_use_cvmix_kpp) then
        call computeKPPInputFields(statePool, forcingPool, meshPool, diagnosticsPool, scratchPool, timeLevel)
      endif

#ifdef MPAS_CESM
      do iEdge = 1, nEdgesSolve
         cell1 = cellsOnEdge(1, iEdge)
         cell2 = cellsOnEdge(2, iEdge)

         gradSSH(1, iEdge) = (ssh(cell2) - ssh(cell1)) / dcEdge(iEdge)
      end do
#endif

   end subroutine ocn_diagnostic_solve!}}}

!***********************************************************************
!
!  routine ocn_vert_transport_velocity_top
!
!> \brief   Computes vertical transport
!> \author  Mark Petersen
!> \date    August 2013
!> \details 
!>  This routine computes the vertical transport through the top of each 
!>  cell.  
!
!-----------------------------------------------------------------------
   subroutine ocn_vert_transport_velocity_top(meshPool, verticalMeshPool, oldLayerThickness, layerThicknessEdge, &
<<<<<<< HEAD
     normalVelocity, oldSSH, newHighFreqThickness, dt, vertAleTransportTop, err)!{{{
=======
     normalVelocity, oldSSH, dt, vertTransportVelocityTop, err, newHighFreqThickness)!{{{
>>>>>>> bf3d7a68

      !-----------------------------------------------------------------
      !
      ! input variables
      !
      !-----------------------------------------------------------------

      type (mpas_pool_type), intent(in) :: &
         meshPool           !< Input: horizonal mesh information

      type (mpas_pool_type), intent(in) :: &
         verticalMeshPool   !< Input: vertical mesh information

      real (kind=RKIND), dimension(:,:), intent(in) :: &
         oldLayerThickness    !< Input: layer thickness at old time

      real (kind=RKIND), dimension(:,:), intent(in) :: &
         layerThicknessEdge     !< Input: layerThickness interpolated to an edge

      real (kind=RKIND), dimension(:,:), intent(in) :: &
         normalVelocity     !< Input: transport

      real (kind=RKIND), dimension(:), intent(in) :: &
         oldSSH     !< Input: sea surface height at old time

      real (kind=RKIND), dimension(:,:), intent(in), optional :: &
         newHighFreqThickness   !< Input: high frequency thickness.  Alters ALE thickness.

      real (kind=RKIND), intent(in) :: &
         dt     !< Input: time step

      !-----------------------------------------------------------------
      !
      ! output variables
      !
      !-----------------------------------------------------------------

      real (kind=RKIND), dimension(:,:), intent(out) :: &
         vertAleTransportTop     !< Output: vertical transport at top of cell

      integer, intent(out) :: err !< Output: error flag

      !-----------------------------------------------------------------
      !
      ! local variables
      !
      !-----------------------------------------------------------------

      integer :: iEdge, iCell, k, i
      integer, pointer :: nCells, nVertLevels
      integer, dimension(:), pointer :: nEdgesOnCell, nEdgesOnEdge, &
        maxLevelCell, maxLevelEdgeBot
      integer, dimension(:,:), pointer :: edgesOnCell, edgeSignOnCell

      real (kind=RKIND) :: flux, invAreaCell
      real (kind=RKIND), dimension(:), pointer :: dvEdge, areaCell
      real (kind=RKIND), dimension(:), allocatable :: &
         div_hu_btr       !> barotropic divergence of (thickness*velocity)
      real (kind=RKIND), dimension(:,:), allocatable :: &
         ALE_Thickness, & !> ALE thickness at new time
         div_hu           !> divergence of (thickness*velocity)

      character (len=StrKIND), pointer :: config_vert_coord_movement

      err = 0

      call mpas_pool_get_config(ocnConfigs, 'config_vert_coord_movement', config_vert_coord_movement)

      call mpas_pool_get_array(meshPool, 'nEdgesOnCell', nEdgesOnCell)
      call mpas_pool_get_array(meshPool, 'areaCell', areaCell)
      call mpas_pool_get_array(meshPool, 'edgesOnCell', edgesOnCell)
      call mpas_pool_get_array(meshPool, 'edgeSignOnCell', edgeSignOnCell)
      call mpas_pool_get_array(meshPool, 'maxLevelCell', maxLevelCell)
      call mpas_pool_get_array(meshPool, 'maxLevelEdgeBot', maxLevelEdgeBot)
      call mpas_pool_get_array(meshPool, 'dvEdge', dvEdge)

      call mpas_pool_get_dimension(meshPool, 'nCells', nCells)
      call mpas_pool_get_dimension(meshPool, 'nVertLevels', nVertLevels)

      if (config_vert_coord_movement.eq.'impermeable_interfaces') then
        vertAleTransportTop=0.0
        return
      end if

      allocate(div_hu(nVertLevels,nCells), div_hu_btr(nCells), ALE_Thickness(nVertLevels,nCells))

      !
      ! thickness-weighted divergence and barotropic divergence
      !
      ! See Ringler et al. (2010) jcp paper, eqn 19, 21, and fig. 3.
      do iCell = 1, nCells
         div_hu(:,iCell) = 0.0
         div_hu_btr(iCell) = 0.0
         invAreaCell = 1.0 / areaCell(iCell)
         do i = 1, nEdgesOnCell(iCell)
            iEdge = edgesOnCell(i, iCell)

            do k = 1, maxLevelEdgeBot(iEdge)
               flux = layerThicknessEdge(k, iEdge) * normalVelocity(k, iEdge) * dvEdge(iEdge) * edgeSignOnCell(i, iCell) * invAreaCell
               div_hu(k,iCell) = div_hu(k,iCell) - flux
               div_hu_btr(iCell) = div_hu_btr(iCell) - flux
            end do
         end do

      enddo

      !
      ! Compute desired thickness at new time
      !
      if (present(newHighFreqThickness)) then
        call ocn_ALE_thickness(meshPool, verticalMeshPool, oldSSH, div_hu_btr, dt, ALE_thickness, err, newHighFreqThickness)
      else
        call ocn_ALE_thickness(meshPool, verticalMeshPool, oldSSH, div_hu_btr, dt, ALE_thickness, err)
      endif

      !
      ! Vertical transport through layer interfaces
      !
      ! Vertical transport through layer interface at top and bottom is zero.
      ! Here we are using solving the continuity equation for vertAleTransportTop ($w^t$),
      ! and using ALE_Thickness for thickness at the new time.

      do iCell = 1,nCells
         vertAleTransportTop(1,iCell) = 0.0
         vertAleTransportTop(maxLevelCell(iCell)+1,iCell) = 0.0
         do k = maxLevelCell(iCell),2,-1
            vertAleTransportTop(k,iCell) = vertAleTransportTop(k+1,iCell) - div_hu(k,iCell) &
              - (ALE_Thickness(k,iCell) - oldLayerThickness(k,iCell))/dt
         end do
      end do

      deallocate(div_hu, div_hu_btr, ALE_Thickness)

   end subroutine ocn_vert_transport_velocity_top!}}}

!***********************************************************************
!
!  routine ocn_fuperp
!
!> \brief   Computes f u_perp
!> \author  Mark Petersen
!> \date    23 September 2011
!> \details 
!>  This routine computes f u_perp for the ocean
!
!-----------------------------------------------------------------------

   subroutine ocn_fuperp(statePool, meshPool, timeLevelIn)!{{{

      type (mpas_pool_type), intent(inout) :: statePool !< Input/Output: State information
      type (mpas_pool_type), intent(in) :: meshPool !< Input: mesh information
      integer, intent(in), optional :: timeLevelIn !< Input: Input time level for state pool

      integer :: iEdge, cell1, cell2, eoe, i, j, k
      integer, pointer :: nEdgesSolve
      real (kind=RKIND), dimension(:), pointer :: fEdge
      real (kind=RKIND), dimension(:,:), pointer :: weightsOnEdge, normalVelocity, normalBaroclinicVelocity
      type (dm_info) :: dminfo

      integer, dimension(:), pointer :: maxLevelEdgeTop, nEdgesOnEdge
      integer, dimension(:,:), pointer :: cellsOnEdge, edgesOnEdge

      integer :: timeLevel

      if (present(timeLevelIn)) then
         timeLevel = timeLevelIn
      else
         timeLevel = 1
      end if

      call mpas_timer_start("ocn_fuperp")

      call mpas_pool_get_array(statePool, 'normalVelocity', normalVelocity, timeLevel)
      call mpas_pool_get_array(statePool, 'normalBaroclinicVelocity', normalBaroclinicVelocity, timeLevel)

      call mpas_pool_get_array(meshPool, 'weightsOnEdge', weightsOnEdge)
      call mpas_pool_get_array(meshPool, 'fEdge', fEdge)
      call mpas_pool_get_array(meshPool, 'maxLevelEdgeTop', maxLevelEdgeTop)
      call mpas_pool_get_array(meshPool, 'cellsOnEdge', cellsOnEdge)
      call mpas_pool_get_array(meshPool, 'nEdgesOnEdge', nEdgesOnEdge)
      call mpas_pool_get_array(meshPool, 'edgesOnEdge', edgesOnEdge)

      call mpas_pool_get_array(meshPool, 'fEdge', fEdge)

      call mpas_pool_get_dimension(meshPool, 'nEdgesSolve', nEdgesSolve)

      !
      ! Put f*normalBaroclinicVelocity^{perp} in u as a work variable
      !
      do iEdge = 1, nEdgesSolve
         cell1 = cellsOnEdge(1,iEdge)
         cell2 = cellsOnEdge(2,iEdge)

         do k = 1, maxLevelEdgeTop(iEdge)

            normalVelocity(k,iEdge) = 0.0
            do j = 1,nEdgesOnEdge(iEdge)
               eoe = edgesOnEdge(j,iEdge)
               normalVelocity(k,iEdge) = normalVelocity(k,iEdge) + weightsOnEdge(j,iEdge) * normalBaroclinicVelocity(k,eoe) * fEdge(eoe) 
            end do
         end do
      end do

      call mpas_timer_stop("ocn_fuperp")

   end subroutine ocn_fuperp!}}}

!***********************************************************************
!
!  routine ocn_filter_btr_mode_vel
!
!> \brief   filters barotropic mode out of the velocity variable.
!> \author  Mark Petersen
!> \date    23 September 2011
!> \details 
!>  This routine filters barotropic mode out of the velocity variable.
!
!-----------------------------------------------------------------------
   subroutine ocn_filter_btr_mode_vel(statePool, diagnosticsPool, meshPool, timeLevelIn)!{{{

      type (mpas_pool_type), intent(inout) :: statePool !< Input/Output: State information
      type (mpas_pool_type), intent(in) :: diagnosticsPool !< Input: Diagnostics information
      type (mpas_pool_type), intent(in) :: meshPool !< Input: Mesh information
      integer, intent(in), optional :: timeLevelIn !< Input: Time level for state pool

      integer :: iEdge, k
      integer, pointer :: nEdges
      real (kind=RKIND) :: vertSum, normalThicknessFluxSum, thicknessSum
      real (kind=RKIND), dimension(:,:), pointer :: layerThicknessEdge, normalVelocity
      integer, dimension(:), pointer :: maxLevelEdgeTop

      integer :: timeLevel

      call mpas_timer_start("ocn_filter_btr_mode_vel")


      if (present(timeLevelIn)) then
         timeLevel = timeLevelIn
      else
         timeLevel = 1
      end if

      call mpas_pool_get_array(statePool, 'normalVelocity', normalVelocity, timeLevel)

      call mpas_pool_get_array(diagnosticsPool, 'layerThicknessEdge', layerThicknessEdge)

      call mpas_pool_get_array(meshPool, 'maxLevelEdgeTop', maxLevelEdgeTop)

      call mpas_pool_get_dimension(meshPool, 'nEdges', nEdges)

      do iEdge = 1, nEdges

        ! thicknessSum is initialized outside the loop because on land boundaries 
        ! maxLevelEdgeTop=0, but I want to initialize thicknessSum with a 
        ! nonzero value to avoid a NaN.
        normalThicknessFluxSum = layerThicknessEdge(1,iEdge) * normalVelocity(1,iEdge)
        thicknessSum  = layerThicknessEdge(1,iEdge)

        do k = 2, maxLevelEdgeTop(iEdge)
          normalThicknessFluxSum = normalThicknessFluxSum + layerThicknessEdge(k,iEdge) * normalVelocity(k,iEdge)
          thicknessSum  =  thicknessSum + layerThicknessEdge(k,iEdge)
        enddo

        vertSum = normalThicknessFluxSum/thicknessSum
        do k = 1, maxLevelEdgeTop(iEdge)
          normalVelocity(k,iEdge) = normalVelocity(k,iEdge) - vertSum
        enddo
      enddo ! iEdge

      call mpas_timer_stop("ocn_filter_btr_mode_vel")

   end subroutine ocn_filter_btr_mode_vel!}}}

!***********************************************************************
!
!  routine ocn_filter_btr_mode_tend_vel
!
!> \brief   ocn_filters barotropic mode out of the velocity tendency
!> \author  Mark Petersen
!> \date    23 September 2011
!> \details 
!>  This routine filters barotropic mode out of the velocity tendency.
!
!-----------------------------------------------------------------------
   subroutine ocn_filter_btr_mode_tend_vel(tendPool, statePool, diagnosticsPool, meshPool, timeLevelIn)!{{{

      type (mpas_pool_type), intent(inout) :: tendPool !< Input/Output: Tendency information
      type (mpas_pool_type), intent(in) :: statePool !< Input: State information
      type (mpas_pool_type), intent(in) :: diagnosticsPool !< Input: Diagnostics information
      type (mpas_pool_type), intent(in) :: meshPool !< Input: Mesh information
      integer, intent(in), optional :: timeLevelIn !< Input: Time level for state pool

      integer :: iEdge, k
      integer, pointer :: nEdges
      real (kind=RKIND) :: vertSum, normalThicknessFluxSum, thicknessSum
      real (kind=RKIND), dimension(:,:), pointer :: layerThicknessEdge, tend_normalVelocity

      integer, dimension(:), pointer :: maxLevelEdgeTop

      integer :: timeLevel

      call mpas_timer_start("ocn_filter_btr_mode_tend_vel")

      if (present(timeLevelIn)) then
         timeLevel = timeLevelIn
      else
         timeLevel = 1
      end if

      call mpas_pool_get_array(tendPool, 'normalVelocity', tend_normalVelocity)

      call mpas_pool_get_array(diagnosticsPool, 'layerThicknessEdge', layerThicknessEdge)

      call mpas_pool_get_array(meshPool, 'maxLevelEdgeTop', maxLevelEdgeTop)

      call mpas_pool_get_dimension(meshPool, 'nEdges', nEdges)

      do iEdge = 1, nEdges

        ! thicknessSum is initialized outside the loop because on land boundaries 
        ! maxLevelEdgeTop=0, but I want to initialize thicknessSum with a 
        ! nonzero value to avoid a NaN.
        normalThicknessFluxSum = layerThicknessEdge(1,iEdge) * tend_normalVelocity(1,iEdge)
        thicknessSum  = layerThicknessEdge(1,iEdge)

        do k = 2, maxLevelEdgeTop(iEdge)
          normalThicknessFluxSum = normalThicknessFluxSum + layerThicknessEdge(k,iEdge) * tend_normalVelocity(k,iEdge)
          thicknessSum  =  thicknessSum + layerThicknessEdge(k,iEdge)
        enddo

        vertSum = normalThicknessFluxSum / thicknessSum
        do k = 1, maxLevelEdgeTop(iEdge)
          tend_normalVelocity(k,iEdge) = tend_normalVelocity(k,iEdge) - vertSum
        enddo
      enddo ! iEdge

      call mpas_timer_stop("ocn_filter_btr_mode_tend_vel")

   end subroutine ocn_filter_btr_mode_tend_vel!}}}

!***********************************************************************
!
!  routine ocn_diagnostics_init
!
!> \brief   Initializes flags used within diagnostics routines.
!> \author  Mark Petersen
!> \date    4 November 2011
!> \details 
!>  This routine initializes flags related to quantities computed within
!>  other diagnostics routines.
!
!-----------------------------------------------------------------------
   subroutine ocn_diagnostics_init(err)!{{{
      integer, intent(out) :: err !< Output: Error flag

      logical, pointer :: config_include_KE_vertex
      character (len=StrKIND), pointer :: config_time_integrator

      err = 0

      call mpas_pool_get_config(ocnConfigs, 'config_include_KE_vertex', config_include_KE_vertex)
      call mpas_pool_get_config(ocnConfigs, 'config_time_integrator', config_time_integrator)

      if(config_include_KE_vertex) then
         ke_vertex_flag = 1
         ke_cell_flag = 0
      else
         ke_vertex_flag = 0
         ke_cell_flag = 1
      endif

      if (trim(config_time_integrator) == 'RK4') then
         ! For RK4, PV includes f: PV = (eta+f)/h.
         fCoef = 1
      elseif (trim(config_time_integrator) == 'split_explicit' &
        .or.trim(config_time_integrator) == 'unsplit_explicit') then
          ! For split explicit, PV is eta/h because the Coriolis term 
          ! is added separately to the momentum tendencies.
          fCoef = 0
      end if

    end subroutine ocn_diagnostics_init!}}}

!***********************************************************************
!
!  routine computeKPPInputFields
!
!> \brief   
!>    Compute fields necessary to drive the CVMix KPP module
!> \author  Todd Ringler
!> \date    20 August 2013
!> \details
!>    CVMix/KPP requires the following fields as intent(in):
!>       surfaceBuoyancyForcing
!>       surfaceFrictionVelocity
!>       bulkRichardsonNumberBuoy
!>       bulkRichardsonNumberShear
!>
!
!-----------------------------------------------------------------------

    subroutine computeKPPInputFields(statePool, forcingPool, meshPool, diagnosticsPool, scratchPool, timeLevelIn)!{{{

      type (mpas_pool_type), intent(in) :: statePool !< Input/Output: State information
      type (mpas_pool_type), intent(in) :: forcingPool !< Input: Forcing information
      type (mpas_pool_type), intent(in) :: meshPool !< Input: Mesh information
      type (mpas_pool_type), intent(inout) :: diagnosticsPool !< Diagnostics information derived from State
      type (mpas_pool_type), intent(in) :: scratchPool !< Input: scratch variables
      integer, intent(in), optional :: timeLevelIn

      ! scalars
      integer, pointer :: nCells, nVertLevels

      ! integer pointers
      integer, dimension(:), pointer :: maxLevelCell, nEdgesOnCell
      integer, dimension(:,:), pointer :: edgesOnCell

      ! real pointers
      real (kind=RKIND), dimension(:), pointer :: dcEdge, dvEdge, areaCell
      real (kind=RKIND), dimension(:), pointer :: penetrativeTemperatureFlux, surfaceMassFlux, &
           surfaceBuoyancyForcing, surfaceFrictionVelocity, boundaryLayerDepth, penetrativeTemperatureFluxOBL, &
           normalVelocitySurfaceLayer
      real (kind=RKIND), dimension(:), pointer :: surfaceWindStress, surfaceWindStressMagnitude
      real (kind=RKIND), dimension(:,:), pointer ::  &
           layerThickness, zMid, zTop, tracersSurfaceValues, densitySurfaceDisplaced, density, &
           normalVelocity, surfaceTracerFlux, thermalExpansionCoeff, salineContractionCoeff

      real (kind=RKIND), dimension(:), pointer :: &
           indexSurfaceLayerDepth

      real (kind=RKIND), dimension(:,:), pointer ::  & 
           bulkRichardsonNumberBuoy, bulkRichardsonNumberShear

      ! local
      integer :: iCell, iEdge, i, k, err, timeLevel
      integer, pointer :: indexTempFlux, indexSaltFlux
      real (kind=RKIND) :: numerator, denominator, turbulentVelocitySquared
      real (kind=RKIND) :: buoyContribution, shearContribution, factor, deltaVelocitySquared, delU2, invAreaCell
      real (kind=RKIND), dimension(:), allocatable :: buoySmoothed, shearSmoothed

      type (field2DReal), pointer :: densitySurfaceDisplacedField, thermalExpansionCoeffField, salineContractionCoeffField
      real (kind=RKIND), pointer :: config_density0

      if (present(timeLevelIn)) then
         timeLevel = timeLevelIn
      else
         timeLevel = 1
      end if

      call mpas_pool_get_config(ocnConfigs, 'config_density0', config_density0)

      ! set the parameter turbulentVelocitySquared
      turbulentVelocitySquared = 0.001

      ! set scalar values
      call mpas_pool_get_dimension(meshPool, 'nCells', nCells)
      call mpas_pool_get_dimension(meshPool, 'nVertLevels', nVertLevels)
      call mpas_pool_get_dimension(forcingPool, 'index_surfaceTemperatureFlux', indexTempFlux)
      call mpas_pool_get_dimension(forcingPool, 'index_surfaceSalinityFlux', indexSaltFlux)

      ! set pointers into state, mesh, diagnostics and scratch
      call mpas_pool_get_array(statePool, 'normalVelocity', normalVelocity, timeLevel)
      call mpas_pool_get_array(statePool, 'layerThickness', layerThickness, timeLevel)

      call mpas_pool_get_array(meshPool, 'maxLevelCell', maxLevelCell)
      call mpas_pool_get_array(meshPool, 'nEdgesOnCell', nEdgesOnCell)
      call mpas_pool_get_array(meshPool, 'edgesOnCell', edgesOnCell)
      call mpas_pool_get_array(meshPool, 'areaCell', areaCell)
      call mpas_pool_get_array(meshPool, 'dcEdge', dcEdge)
      call mpas_pool_get_array(meshPool, 'dvEdge', dvEdge)

      call mpas_pool_get_array(diagnosticsPool, 'zMid', zMid)
      call mpas_pool_get_array(diagnosticsPool, 'zTop', zTop)
      call mpas_pool_get_array(diagnosticsPool, 'density', density)
      call mpas_pool_get_array(diagnosticsPool, 'tracersSurfaceValue ', tracersSurfaceValues)
      call mpas_pool_get_array(diagnosticsPool, 'boundaryLayerDepth', boundaryLayerDepth)
      call mpas_pool_get_array(diagnosticsPool, 'surfaceFrictionVelocity', surfaceFrictionVelocity)
      call mpas_pool_get_array(diagnosticsPool, 'penetrativeTemperatureFluxOBL', penetrativeTemperatureFluxOBL)
      call mpas_pool_get_array(diagnosticsPool, 'bulkRichardsonNumberBuoy', bulkRichardsonNumberBuoy)
      call mpas_pool_get_array(diagnosticsPool, 'bulkRichardsonNumberShear', bulkRichardsonNumberShear)
      call mpas_pool_get_array(diagnosticsPool, 'indexSurfaceLayerDepth', indexSurfaceLayerDepth)
      call mpas_pool_get_array(diagnosticsPool, 'surfaceBuoyancyForcing', surfaceBuoyancyForcing)
      call mpas_pool_get_array(diagnosticsPool, 'normalVelocitySurfaceLayer', normalVelocitySurfaceLayer)

      call mpas_pool_get_array(forcingPool, 'surfaceMassFlux', surfaceMassFlux)
      call mpas_pool_get_array(forcingPool, 'surfaceTracerFlux', surfaceTracerFlux)
      call mpas_pool_get_array(forcingPool, 'penetrativeTemperatureFlux', penetrativeTemperatureFlux)
      call mpas_pool_get_array(forcingPool, 'surfaceWindStress', surfaceWindStress)
      call mpas_pool_get_array(forcingPool, 'surfaceWindStressMagnitude', surfaceWindStressMagnitude)

      ! allocate scratch space displaced density computation
      call mpas_pool_get_field(scratchPool, 'densitySurfaceDisplaced', densitySurfaceDisplacedField)
      call mpas_pool_get_field(scratchPool, 'thermalExpansionCoeff', thermalExpansionCoeffField)
      call mpas_pool_get_field(scratchPool, 'salineContractionCoeff', salineContractionCoeffField)
      call mpas_allocate_scratch_field(densitySurfaceDisplacedField, .true.)
      call mpas_allocate_scratch_field(thermalExpansionCoeffField, .true.)
      call mpas_allocate_scratch_field(salineContractionCoeffField, .true.)
      densitySurfaceDisplaced => densitySurfaceDisplacedField % array
      thermalExpansionCoeff => thermalExpansionCoeffField % array
      salineContractionCoeff => salineContractionCoeffField % array

      ! allocate local work space
      allocate(buoySmoothed(nVertLevels))
      allocate(shearSmoothed(nVertLevels))

      ! compute EOS by displacing SST/SSS to every vertical layer in column
      call ocn_equation_of_state_density(statePool, diagnosticsPool, meshPool, 0, 'surfaceDisplaced', densitySurfaceDisplaced, err, &
              thermalExpansionCoeff, salineContractionCoeff, timeLevel)

      do iCell = 1, nCells
       invAreaCell = 1.0 / areaCell(iCell)

       ! compute surface buoyancy forcing based on surface fluxes of mass, temperature, salinity and frazil (frazil to be added later)
       ! since this computation is confusing, variables, units and sign convention is repeated here
       ! everything below should be consistent with that specified in Registry
       ! everything below should be consistent with the CVMix/KPP documentation: https://www.dropbox.com/s/6hqgc0rsoa828nf/cvmix_20aug2013.pdf
       !
       !    surfaceMassFlux: surface mass flux, m/s, positive into ocean
       !    surfaceTracerFlux(indexTempFlux): non-penetrative temperature flux, C m/s, positive into ocean
       !    penetrativeTemperatureFlux: penetrative surface temperature flux at ocean surface, positive into ocean
       !    surfaceTracerFlux(indexSaltFlux): salinity flux, PSU m/s, positive into ocean
       !    penetrativeTemperatureFluxOBL: penetrative temperature flux computed at z=OBL, positive down
       !
       ! note: the following fields used the CVMix/KPP computation of buoyancy forcing are not included here
       !    1. Tm: temperature associated with surfaceMassFlux, C  (here we assume Tm == temperatureSurfaceValue)
       !    2. Sm: salinity associated with surfaceMassFlux, PSU (here we assume Sm == salinitySurfaceValue and account for salinity flux in surfaceTracerFlux array)
       !
         surfaceBuoyancyForcing(iCell) =  thermalExpansionCoeff (1,iCell) *  &
               (surfaceTracerFlux(indexTempFlux,iCell) + penetrativeTemperatureFlux(iCell) - penetrativeTemperatureFluxOBL(iCell)) &
              - salineContractionCoeff(1,iCell) *  surfaceTracerFlux(indexSaltFlux,iCell)
        
       ! at this point, surfaceBuoyancyForcing has units of m/s 
       ! change into units of m^2/s^3 (which can be thought of as the flux of buoyancy, units of buoyancy * velocity )
         surfaceBuoyancyForcing(iCell) = surfaceBuoyancyForcing(iCell) * gravity

       ! compute magnitude of surface windstress
        deltaVelocitySquared = 0.0
        do i = 1, nEdgesOnCell(iCell)
          iEdge = edgesOnCell(i, iCell)
          factor = 0.5 * dcEdge(iEdge) * dvEdge(iEdge) * invAreaCell
          delU2 =  (surfaceWindStress(iEdge))**2
          deltaVelocitySquared = deltaVelocitySquared + factor * delU2
        enddo
        surfacewindStressMagnitude(iCell) = sqrt(deltaVelocitySquared)

       ! compute surface friction velocity
         surfaceFrictionVelocity(iCell) = sqrt(surfacewindStressMagnitude(iCell) / config_density0)

       ! zero the bulk Richardson number within the ocean surface layer
       ! this prevent CVMix/KPP from mis-diagnosing the OBL to be within the surface layer
        bulkRichardsonNumberBuoy (:,iCell) = 1.0e8
        bulkRichardsonNumberShear(:,iCell) = 1.0

       ! loop over vertical to compute bulk Richardson number
        do k=1,maxLevelCell(iCell)

        ! find deltaVelocitySquared defined at cell centers based on velocity at levels 1 and k
         deltaVelocitySquared = 0.0
         do i = 1, nEdgesOnCell(iCell)
           iEdge = edgesOnCell(i, iCell)
           factor = 0.5 * dcEdge(iEdge) * dvEdge(iEdge) * invAreaCell
           delU2 = (normalVelocitySurfaceLayer(iEdge) - normalVelocity(k,iEdge))**2 
           deltaVelocitySquared = deltaVelocitySquared + factor * delU2
         enddo

         buoyContribution = gravity * (density(k,iCell) - densitySurfaceDisplaced(k,iCell)) / config_density0
         shearContribution = max(deltaVelocitySquared,1.0e-10)

        ! compute bulk Richardson number
        ! we estimate the bulk Richardson number here, but its value will be updated
        ! in the ocn_vmix_coefs_cvmix_build when we have access to the turbulent velocity scale and unresolved shear
         bulkRichardsonNumberBuoy(k,iCell) = buoyContribution
         bulkRichardsonNumberShear(k,iCell) = shearContribution

       enddo

       ! remove 2dz mode from bulkRichardsonNumber{Buoy,Shear}
        buoySmoothed(:) = 0.0
        shearSmoothed(:) = 0.0
        do k=2,maxLevelCell(iCell)-1
          buoySmoothed(k)  =  (bulkRichardsonNumberBuoy(k-1,iCell) + 2*bulkRichardsonNumberBuoy(k,iCell) + bulkRichardsonNumberBuoy(k+1,iCell)) / 4.0
          shearSmoothed(k) =  (bulkRichardsonNumberShear(k-1,iCell) + 2*bulkRichardsonNumberShear(k,iCell) + bulkRichardsonNumberShear(k+1,iCell)) / 4.0
        enddo
        buoySmoothed(1) = buoySmoothed(2)
        shearSmoothed(1) = shearSmoothed(2)
        buoySmoothed(maxLevelCell(iCell))=buoySmoothed(maxLevelCell(iCell)-1)
        shearSmoothed(maxLevelCell(iCell))=shearSmoothed(maxLevelCell(iCell)-1)

        bulkRichardsonNumberBuoy(1:maxLevelCell(iCell),iCell) = buoySmoothed(1:maxLevelCell(iCell))
        bulkRichardsonNumberShear(1:maxLevelCell(iCell),iCell) = shearSmoothed(1:maxLevelCell(iCell))

       ! bulkRichardsonNumberBuoy to a negative value within surface layer to prevent CVMix/KPP from
       ! incorrectly diagnosing OBL to be within surface layer
       bulkRichardsonNumberBuoy(1:int(indexSurfaceLayerDepth(iCell)),iCell) = -1.0

      enddo

      ! deallocate scratch space
      call mpas_deallocate_scratch_field(densitySurfaceDisplacedField, .true.)
      call mpas_deallocate_scratch_field(thermalExpansionCoeffField, .true.)
      call mpas_deallocate_scratch_field(salineContractionCoeffField, .true.)

      ! deallocate local work space
      deallocate(buoySmoothed)
      deallocate(shearSmoothed)

    end subroutine computeKPPInputFields!}}}

!***********************************************************************
!
!  routine ocn_reconstruct_gm_vectors
!
!> \brief   Computes cell-centered vector diagnostics
!> \author  Mark Petersen
!> \date    May 2014
!> \details 
!>  This routine computes cell-centered vector diagnostics
!
!-----------------------------------------------------------------------

   subroutine ocn_reconstruct_gm_vectors(diagnosticsPool, meshPool)

      type (mpas_pool_type), intent(in) :: meshPool !< Input: mesh information
      type (mpas_pool_type), intent(in) :: diagnosticsPool !< Input: Diagnostic information

      real (kind=RKIND), dimension(:,:), pointer :: &
         normalTransportVelocity, transportVelocityX, transportVelocityY, transportVelocityZ, transportVelocityZonal, transportVelocityMeridional, &
         normalGMBolusVelocity, GMBolusVelocityX, GMBolusVelocityY, GMBolusVelocityZ, GMBolusVelocityZonal, GMBolusVelocityMeridional, &
         relativeSlopeTopOfEdge, relativeSlopeTopOfCellX, relativeSlopeTopOfCellY, relativeSlopeTopOfCellZ, relativeSlopeTopOfCellZonal, relativeSlopeTopOfCellMeridional, &
         gmStreamFuncTopOfEdge, GMStreamFuncX, GMStreamFuncY, GMStreamFuncZ, GMStreamFuncZonal, GMStreamFuncMeridional

         call mpas_pool_get_array(diagnosticsPool, 'normalTransportVelocity', normalTransportVelocity)
         call mpas_pool_get_array(diagnosticsPool, 'transportVelocityX', transportVelocityX)
         call mpas_pool_get_array(diagnosticsPool, 'transportVelocityY', transportVelocityY)
         call mpas_pool_get_array(diagnosticsPool, 'transportVelocityZ', transportVelocityZ)
         call mpas_pool_get_array(diagnosticsPool, 'transportVelocityZonal', transportVelocityZonal)
         call mpas_pool_get_array(diagnosticsPool, 'transportVelocityMeridional', transportVelocityMeridional)

         call mpas_pool_get_array(diagnosticsPool, 'normalGMBolusVelocity', normalGMBolusVelocity)
         call mpas_pool_get_array(diagnosticsPool, 'GMBolusVelocityX', GMBolusVelocityX)
         call mpas_pool_get_array(diagnosticsPool, 'GMBolusVelocityY', GMBolusVelocityY)
         call mpas_pool_get_array(diagnosticsPool, 'GMBolusVelocityZ', GMBolusVelocityZ)
         call mpas_pool_get_array(diagnosticsPool, 'GMBolusVelocityZonal', GMBolusVelocityZonal)
         call mpas_pool_get_array(diagnosticsPool, 'GMBolusVelocityMeridional', GMBolusVelocityMeridional)

         call mpas_pool_get_array(diagnosticsPool, 'relativeSlopeTopOfEdge', relativeSlopeTopOfEdge)
         call mpas_pool_get_array(diagnosticsPool, 'relativeSlopeTopOfCellX', relativeSlopeTopOfCellX)
         call mpas_pool_get_array(diagnosticsPool, 'relativeSlopeTopOfCellY', relativeSlopeTopOfCellY)
         call mpas_pool_get_array(diagnosticsPool, 'relativeSlopeTopOfCellZ', relativeSlopeTopOfCellZ)
         call mpas_pool_get_array(diagnosticsPool, 'relativeSlopeTopOfCellZonal', relativeSlopeTopOfCellZonal)
         call mpas_pool_get_array(diagnosticsPool, 'relativeSlopeTopOfCellMeridional', relativeSlopeTopOfCellMeridional)

         call mpas_pool_get_array(diagnosticsPool, 'gmStreamFuncTopOfEdge', gmStreamFuncTopOfEdge)
         call mpas_pool_get_array(diagnosticsPool, 'GMStreamFuncX', GMStreamFuncX)
         call mpas_pool_get_array(diagnosticsPool, 'GMStreamFuncY', GMStreamFuncY)
         call mpas_pool_get_array(diagnosticsPool, 'GMStreamFuncZ', GMStreamFuncZ)
         call mpas_pool_get_array(diagnosticsPool, 'GMStreamFuncZonal', GMStreamFuncZonal)
         call mpas_pool_get_array(diagnosticsPool, 'GMStreamFuncMeridional', GMStreamFuncMeridional)

         call mpas_reconstruct(meshPool, normalTransportVelocity,          &
                          transportVelocityX,            &
                          transportVelocityY,            &
                          transportVelocityZ,            &
                          transportVelocityZonal,        &
                          transportVelocityMeridional    &
                         )

         call mpas_reconstruct(meshPool, normalGMBolusVelocity,          &
                          GMBolusVelocityX,            &
                          GMBolusVelocityY,            &
                          GMBolusVelocityZ,            &
                          GMBolusVelocityZonal,        &
                          GMBolusVelocityMeridional    &
                         )

         call mpas_reconstruct(meshPool, relativeSlopeTopOfEdge,          &
                         relativeSlopeTopOfCellX,            &
                         relativeSlopeTopOfCellY,            &
                         relativeSlopeTopOfCellZ,            &
                         relativeSlopeTopOfCellZonal,        &
                         relativeSlopeTopOfCellMeridional    &
                        )

         call mpas_reconstruct(meshPool, gmStreamFuncTopOfEdge,          &
                         GMStreamFuncX,            &
                         GMStreamFuncY,            &
                         GMStreamFuncZ,            &
                         GMStreamFuncZonal,        &
                         GMStreamFuncMeridional    &
                        )

   end subroutine ocn_reconstruct_gm_vectors!}}}

!***********************************************************************

end module ocn_diagnostics

!|||||||||||||||||||||||||||||||||||||||||||||||||||||||||||||||||||||||
! vim: foldmethod=marker<|MERGE_RESOLUTION|>--- conflicted
+++ resolved
@@ -697,11 +697,7 @@
 !
 !-----------------------------------------------------------------------
    subroutine ocn_vert_transport_velocity_top(meshPool, verticalMeshPool, oldLayerThickness, layerThicknessEdge, &
-<<<<<<< HEAD
-     normalVelocity, oldSSH, newHighFreqThickness, dt, vertAleTransportTop, err)!{{{
-=======
-     normalVelocity, oldSSH, dt, vertTransportVelocityTop, err, newHighFreqThickness)!{{{
->>>>>>> bf3d7a68
+     normalVelocity, oldSSH, dt, vertAleTransportTop, err, newHighFreqThickness)!{{{
 
       !-----------------------------------------------------------------
       !
