! Copyright (c) 2013,  Los Alamos National Security, LLC (LANS)
! and the University Corporation for Atmospheric Research (UCAR).
!
! Unless noted otherwise source code is licensed under the BSD license.
! Additional copyright and license information can be found in the LICENSE file
! distributed with this code, or at http://mpas-dev.github.com/license.html
!
module ocn_core_interface

   use mpas_derived_types
   use mpas_pool_routines
   use mpas_dmpar
   use mpas_constants
   use mpas_log
   use ocn_core
   use mpas_attlist

   use ocn_forward_mode
   use ocn_analysis_mode
   use ocn_init_mode

   private

   public :: ocn_setup_core, ocn_setup_domain

   contains
   !***********************************************************************
   !
   !  routine ocn_setup_core
   !
   !> \brief   Ocean core setup routine
   !> \author  Doug Jacobsen
   !> \date    03/18/2015
   !> \details
   !>  This routine is intended to setup the necessary variables within a core_type
   !>  for the ocean core.
   !
   !-----------------------------------------------------------------------
   subroutine ocn_setup_core(core)!{{{
      type (core_type), pointer :: core

      core % core_init => ocn_core_init
      core % core_run => ocn_core_run
      core % core_finalize => ocn_core_finalize
      core % define_packages => ocn_define_packages
      core % setup_packages => ocn_setup_packages
      core % setup_decompositions => ocn_setup_decompositions
      core % setup_clock => ocn_setup_clock
      core % setup_log => ocn_setup_log
      core % get_mesh_stream => ocn_get_mesh_stream
      core % setup_immutable_streams => ocn_setup_immutable_streams
      core % setup_derived_dimensions => ocn_setup_derived_dimensions
      core % setup_decomposed_dimensions => ocn_setup_decomposed_dimensions
      core % setup_block => ocn_setup_block
      core % setup_namelist => ocn_setup_namelists

      core % Conventions = 'MPAS'
      core % source = 'MPAS'
#include "../inc/core_variables.inc"

   end subroutine ocn_setup_core!}}}


   !***********************************************************************
   !
   !  routine ocn_setup_domain
   !
   !> \brief   Ocean domain setup routine
   !> \author  Doug Jacobsen
   !> \date    03/18/2015
   !> \details
   !>  This routine is intended to setup the necessary variables within a domain_type
   !>  for the ocean core.
   !
   !-----------------------------------------------------------------------
   subroutine ocn_setup_domain(domain)!{{{
      type (domain_type), pointer :: domain

#include "../inc/domain_variables.inc"

   end subroutine ocn_setup_domain!}}}


   !***********************************************************************
   !
   !  function ocn_setup_packages
   !
   !> \brief   Pacakge setup routine
   !> \author  Doug Jacobsen
   !> \date    03/12/2015
   !> \details
   !>  This function is intended to correctly configure the packages for this MPAS
   !>   core. It can use any Fortran logic to properly configure packages, and it
   !>   can also make use of any namelist options. All variables in the model are
   !>   *not* allocated until after this routine is called.
   !
   !-----------------------------------------------------------------------
   function ocn_setup_packages(configPool, packagePool, iocontext) result(ierr)!{{{

      use ocn_analysis_driver

      type (mpas_pool_type), intent(inout) :: configPool
      type (mpas_pool_type), intent(inout) :: packagePool
      type (mpas_io_context_type), intent(inout) :: iocontext

      integer :: ierr

      integer :: err_tmp

      logical, pointer :: forwardModeActive
      logical, pointer :: analysisModeActive
      logical, pointer :: initModeActive
      logical, pointer :: thicknessFilterActive
      logical, pointer :: splitTimeIntegratorActive
      logical, pointer :: windStressBulkPKGActive
      logical, pointer :: tracerBudgetActive
      logical, pointer :: landIcePressurePKGActive
      logical, pointer :: landIceFluxesPKGActive
      logical, pointer :: landIceCouplingPKGActive
      logical, pointer :: thicknessBulkPKGActive
      logical, pointer :: frazilIceActive
      logical, pointer :: tidalForcingActive
<<<<<<< HEAD
=======
      logical, pointer :: tidalPotentialForcingPKGActive
>>>>>>> 7bb8d561
      logical, pointer :: inSituEOSActive
      logical, pointer :: variableShortwaveActive
      logical, pointer :: gmActive
      logical, pointer :: timeVaryingAtmosphericForcingPKGActive
      logical, pointer :: timeVaryingLandIceForcingPKGActive

      type (mpas_pool_iterator_type) :: pkgItr
      logical, pointer :: packageActive

      logical, pointer :: tracerGroupPKGActive
      logical, pointer :: tracerGroupBulkRestoringPKGActive
      logical, pointer :: tracerGroupSurfaceRestoringPKGActive
      logical, pointer :: tracerGroupInteriorRestoringPKGActive
      logical, pointer :: tracerGroupExponentialDecayPKGActive
      logical, pointer :: tracerGroupIdealAgePKGActive
      logical, pointer :: tracerGroupTTDPKGActive

      logical, pointer :: config_use_tracerGroup
      logical, pointer :: config_use_tracerGroup_surface_bulk_forcing
      logical, pointer :: config_use_tracerGroup_surface_restoring
      logical, pointer :: config_use_tracerGroup_interior_restoring
      logical, pointer :: config_use_tracerGroup_exponential_decay
      logical, pointer :: config_use_tracerGroup_idealAge_forcing
      logical, pointer :: config_use_tracerGroup_ttd_forcing

      logical, pointer :: config_use_freq_filtered_thickness
      logical, pointer :: config_use_frazil_ice_formation
      logical, pointer :: config_use_tidal_forcing
<<<<<<< HEAD
=======
      logical, pointer :: config_use_tidal_potential_forcing
>>>>>>> 7bb8d561
      logical, pointer :: config_use_standardGM
      logical, pointer :: config_use_time_varying_atmospheric_forcing
      logical, pointer :: config_use_time_varying_land_ice_forcing

      character (len=StrKIND), pointer :: config_time_integrator
      character (len=StrKIND), pointer :: config_ocean_run_mode
      character (len=StrKIND), pointer :: config_pressure_gradient_type
      character (len=StrKIND), pointer :: config_sw_absorption_type

      logical, pointer :: config_use_bulk_wind_stress
      logical, pointer :: config_use_bulk_thickness_flux
      logical, pointer :: config_compute_active_tracer_budgets
      character (len=StrKIND), pointer :: config_land_ice_flux_mode

       type (mpas_pool_iterator_type) :: groupItr
       character (len=StrKIND) :: tracerGroupName, configName, packageName
       integer :: startIndex, strLen

      ierr = 0

      !
      ! determine the mode being used
      !
      call mpas_pool_get_package(packagePool, 'forwardModeActive', forwardModeActive)
      call mpas_pool_get_package(packagePool, 'analysisModeActive', analysisModeActive)
      call mpas_pool_get_package(packagePool, 'initModeActive', initModeActive)
      call mpas_pool_get_config(configPool, 'config_ocean_run_mode', config_ocean_run_mode)

      if ( trim(config_ocean_run_mode) == 'forward' ) then
         forwardModeActive = .true.
      endif
      if ( trim(config_ocean_run_mode) == 'analysis') then
         analysisModeActive = .true.
      endif
      if ( trim(config_ocean_run_mode) == 'init') then
         initModeActive = .true.
      endif

      !
      ! test for integration scheme
      ! (TDR: this makes no sense, if split or unsplit then splitTimeIntegratorActive = .true.)
      !
      call mpas_pool_get_package(packagePool, 'splitTimeIntegratorActive', splitTimeIntegratorActive)
      call mpas_pool_get_config(configPool, 'config_time_integrator', config_time_integrator)
      if ( forwardModeActive ) then
         if (    config_time_integrator == trim('split_explicit') &
            .or. config_time_integrator == trim('unsplit_explicit') ) then
            splitTimeIntegratorActive = .true.
         end if
      endif

      !
      ! test for time filtering scheme
      !
      call mpas_pool_get_package(packagePool, 'thicknessFilterActive', thicknessFilterActive)
      call mpas_pool_get_config(configPool, 'config_use_freq_filtered_thickness', config_use_freq_filtered_thickness)
      if ( forwardModeActive ) then
         if (config_use_freq_filtered_thickness) then
            thicknessFilterActive = .true.
         end if
      endif

      !
      ! test for bulk forcing of layer thickness, thicknessBulkPKG
      !
      call mpas_pool_get_package(packagePool, 'thicknessBulkPKGActive', thicknessBulkPKGActive)
      call mpas_pool_get_config(configPool, 'config_use_bulk_thickness_flux', config_use_bulk_thickness_flux)
      if ( config_use_bulk_thickness_flux ) then
         thicknessBulkPKGActive = .true.
      end if

      !
      ! test for bulk forcing of momentum by wind stress, windStressBulkPKG
      !
      call mpas_pool_get_package(packagePool, 'windStressBulkPKGActive', windStressBulkPKGActive)
      call mpas_pool_get_config(configPool, 'config_use_bulk_wind_stress', config_use_bulk_wind_stress)
      if ( config_use_bulk_wind_stress ) then
         windStressBulkPKGActive = .true.
      end if

      !
      ! test for tracer budget
      !
      call mpas_pool_get_package(packagePool, 'tracerBudgetActive', tracerBudgetActive)
      call mpas_pool_get_config(configPool, 'config_compute_active_tracer_budgets', config_compute_active_tracer_budgets)
      if ( config_compute_active_tracer_budgets ) then
         tracerBudgetActive = .true.
      end if

      !
      ! Test if chlorophyll, solar zenith angle, and clear sky radiation should be used
      !

      call mpas_pool_get_package(packagePool,'variableShortwaveActive',variableShortwaveActive)
      call mpas_pool_get_config(configPool,'config_sw_absorption_type',config_sw_absorption_type)
      if (trim (config_sw_absorption_type) == 'ohlmann00') then
         variableShortwaveActive = .true.
      end if

      !
      ! test for land ice pressure, landIcePressurePKG
      ! test for land ice fluxes, landIceFluxesPKG
      ! test for land ice coupling, landIceCouplingPKG
      !
      call mpas_pool_get_package(packagePool, 'landIcePressurePKGActive', landIcePressurePKGActive)
      call mpas_pool_get_package(packagePool, 'landIceFluxesPKGActive', landIceFluxesPKGActive)
      call mpas_pool_get_package(packagePool, 'landIceCouplingPKGActive', landIceCouplingPKGActive)
      call mpas_pool_get_config(configPool, 'config_land_ice_flux_mode', config_land_ice_flux_mode)
      if ( trim(config_land_ice_flux_mode) == 'pressure_only' ) then
         landIcePressurePKGActive = .true.
      else if ( trim(config_land_ice_flux_mode) == 'standalone' ) then
         landIcePressurePKGActive = .true.
         landIceFluxesPKGActive = .true.
      else if ( trim(config_land_ice_flux_mode) == 'coupled' ) then
         landIcePressurePKGActive = .true.
         landIceFluxesPKGActive = .true.
         landIceCouplingPKGActive = .true.
      end if

      !
      ! test for use of frazil ice formation, frazilIceActive
      !
      call mpas_pool_get_package(packagePool, 'frazilIceActive', frazilIceActive)
      call mpas_pool_get_config(configPool, 'config_use_frazil_ice_formation', config_use_frazil_ice_formation)
      if (config_use_frazil_ice_formation) then
         frazilIceActive = .true.
      end if

      !
      ! test for use of tidal forcing, tidalForcingActive
      !
      call mpas_pool_get_package(packagePool, 'tidalForcingActive', tidalForcingActive)
      call mpas_pool_get_config(configPool, 'config_use_tidal_forcing', config_use_tidal_forcing)
      if (config_use_tidal_forcing) then
         tidalForcingActive = .true.
      end if

      !
<<<<<<< HEAD
=======
      ! test for use of tidal potential forcing, tidalPotentialForcingPKGActive
      !
      call mpas_pool_get_package(packagePool, 'tidalPotentialForcingPKGActive', tidalPotentialForcingPKGActive)
      call mpas_pool_get_config(configPool, 'config_use_tidal_potential_forcing', config_use_tidal_potential_forcing)
      if (config_use_tidal_potential_forcing) then
         tidalPotentialForcingPKGActive = .true.
      end if

      !
>>>>>>> 7bb8d561
      ! test for form of pressure gradient computation
      !
      ! TDR: need to add PKG
      call mpas_pool_get_package(packagePool, 'inSituEOSActive', inSituEOSActive)
      call mpas_pool_get_config(configPool, 'config_pressure_gradient_type', config_pressure_gradient_type)
      if (config_pressure_gradient_type.eq.'Jacobian_from_TS') then
         inSituEOSActive = .true.
      end if

      !
      ! test for use of gm
      !
      call mpas_pool_get_package(packagePool, 'gmActive', gmActive)
      call mpas_pool_get_config(configPool, 'config_use_standardGM', config_use_standardGM)
      if (config_use_standardGM) then
         gmActive = .true.
      end if

      ! test for time-varying forcing
      !
      call mpas_pool_get_package(packagePool, 'timeVaryingAtmosphericForcingPKGActive', timeVaryingAtmosphericForcingPKGActive)
      call mpas_pool_get_config(configPool, &
                               'config_use_time_varying_atmospheric_forcing', &
                                config_use_time_varying_atmospheric_forcing)
      if (config_use_time_varying_atmospheric_forcing) then
         timeVaryingAtmosphericForcingPKGActive = .true.
      endif

      call mpas_pool_get_package(packagePool, 'timeVaryingLandIceForcingPKGActive', timeVaryingLandIceForcingPKGActive)
      call mpas_pool_get_config(configPool, 'config_use_time_varying_land_ice_forcing', config_use_time_varying_land_ice_forcing)
      if (config_use_time_varying_land_ice_forcing) then
         timeVaryingLandIceForcingPKGActive = .true.
      endif

      !
      ! call into analysis member driver to set analysis member packages
      !
      call ocn_analysis_setup_packages(configPool, packagePool, iocontext, err_tmp)
      ierr = ior(ierr, err_tmp)


      !
      ! if in init mode, validate configuration
      !
      if ( initModeActive ) then
         call ocn_init_mode_validate_configuration(configPool, packagePool, iocontext, ierr)
      endif

      !
      ! iterate over tracer groups
      ! each tracer group is toggled on/off using packages
      ! test each package
      !
      call mpas_pool_begin_iteration(packagePool)
      do while ( mpas_pool_get_next_member(packagePool, groupItr) )
         startIndex = index(groupItr % memberName, 'TracersPKG')
         if ( startIndex .ne. 0 ) then
            strLen = len_trim(groupItr % memberName)
            tracerGroupName = groupItr % memberName(1:strLen-9)

            configName = 'config_use_' // trim(tracerGroupName)
            call mpas_pool_get_config(configPool, configName, config_use_tracerGroup)
            if ( config_use_tracerGroup ) then
               packageName = trim(tracerGroupName) // 'PKGActive'
               call mpas_pool_get_package(packagePool, packageName, tracerGroupPKGActive)
               tracerGroupPKGActive = .true.

               configName = 'config_use_' // trim(tracerGroupName) // '_surface_bulk_forcing'
               call mpas_pool_get_config(configPool, configName, config_use_tracerGroup_surface_bulk_forcing)

               if ( config_use_tracerGroup_surface_bulk_forcing ) then
                  packageName = trim(tracerGroupName) // 'BulkRestoringPKGActive'
                  call mpas_pool_get_package(packagePool, packageName, tracerGroupBulkRestoringPKGActive)
                  tracerGroupBulkRestoringPKGActive = .true.
               end if

               configName = 'config_use_' // trim(tracerGroupName) // '_surface_restoring'
               call mpas_pool_get_config(configPool, configName, config_use_tracerGroup_surface_restoring)

               if ( config_use_tracerGroup_surface_restoring ) then
                  packageName = trim(tracerGroupName) // 'SurfaceRestoringPKGActive'
                  call mpas_pool_get_package(packagePool, packageName, tracerGroupSurfaceRestoringPKGActive)
                  tracerGroupSurfaceRestoringPKGActive = .true.
               end if

               configName = 'config_use_' // trim(tracerGroupName) // '_interior_restoring'
               call mpas_pool_get_config(configPool, configName, config_use_tracerGroup_interior_restoring)
               if ( config_use_tracerGroup_interior_restoring ) then
                  packageName = trim(tracerGroupName) // 'InteriorRestoringPKGActive'
                  call mpas_pool_get_package(packagePool, packageName, tracerGroupInteriorRestoringPKGActive)
                  tracerGroupInteriorRestoringPKGActive = .true.
               end if

               configName = 'config_use_' // trim(tracerGroupName) // '_exponential_decay'
               call mpas_pool_get_config(configPool, configName, config_use_tracerGroup_exponential_decay)
               if ( config_use_tracerGroup_exponential_decay ) then
                  packageName = trim(tracerGroupName) // 'ExponentialDecayPKGActive'
                  call mpas_pool_get_package(packagePool, packageName, tracerGroupExponentialDecayPKGActive)
                  tracerGroupExponentialDecayPKGActive = .true.
               end if

               configName = 'config_use_' // trim(tracerGroupName) // '_idealAge_forcing'
               call mpas_pool_get_config(configPool, configName, config_use_tracerGroup_idealAge_forcing)
               if ( config_use_tracerGroup_idealAge_forcing ) then
                  packageName = trim(tracerGroupName) // 'IdealAgePKGActive'
                  call mpas_pool_get_package(packagePool, packageName, tracerGroupIdealAgePKGActive)
                  tracerGroupIdealAgePKGActive = .true.
               end if

               configName = 'config_use_' // trim(tracerGroupName) // '_ttd_forcing'
               call mpas_pool_get_config(configPool, configName, config_use_tracerGroup_ttd_forcing)
               if ( config_use_tracerGroup_ttd_forcing ) then
                  packageName = trim(tracerGroupName) // 'TTDPKGActive'
                  call mpas_pool_get_package(packagePool, packageName, tracerGroupTTDPKGActive)
                  tracerGroupTTDPKGActive = .true.
               end if
            end if
         end if
      end do

      !
      ! test for conflicts, i.e. package settings that are inconsistent in combination
      !



      call mpas_log_write( '')
      call mpas_log_write( '  **** Summary of ocean packages ****')
      call mpas_pool_begin_iteration(packagePool)
      do while ( mpas_pool_get_next_member(packagePool, pkgItr) )

         if ( pkgItr % memberType == MPAS_POOL_PACKAGE ) then
            call mpas_pool_get_package(packagePool, pkgItr % memberName, packageActive)
            if ( packageActive ) then
               call mpas_log_write( '      ' // trim(pkgItr % memberName) // ' = ON')
            else
               call mpas_log_write( '      ' // trim(pkgItr % memberName) // ' = OFF')
            end if
         end if
      end do
      call mpas_log_write( '  ***********************************')
      call mpas_log_write( '')

   end function ocn_setup_packages!}}}


   !***********************************************************************
   !
   !  routine ocn_setup_decompositions
   !
   !> \brief   Decomposition setup routine
   !> \author  Doug Jacobsen
   !> \date    04/08/2015
   !> \details
   !>  This routine is intended to create the decomposition list within a
   !>  domain type, and register any decompositons the core wants within it.
   !
   !-----------------------------------------------------------------------
   function ocn_setup_decompositions(decompList) result(ierr)!{{{

      use mpas_derived_types
      use mpas_decomp

      implicit none

      type (mpas_decomp_list), pointer :: decompList

      integer :: ierr
      procedure (mpas_decomp_function), pointer :: decompFunc

      ierr = 0

      call mpas_decomp_create_decomp_list(decompList)

      decompFunc => mpas_uniform_decomp

      call mpas_decomp_register_method(decompList, 'uniform', decompFunc, iErr)

      if ( iErr == MPAS_DECOMP_NOERR ) then
         iErr = 0
      end if

   end function ocn_setup_decompositions!}}}


   !***********************************************************************
   !
   !  function ocn_setup_clock
   !
   !> \brief   Pacakge setup routine
   !> \author  Michael Duda
   !> \date    6 August 2014
   !> \details
   !>  The purpose of this function is to allow the core to set up a simulation
   !>  clock that will be used by the I/O subsystem for timing reads and writes
   !>  of I/O streams.
   !>  This function is called from the superstructure after the framework
   !>  has been initialized but before any fields have been allocated and
   !>  initial fields have been read from input files. However, all namelist
   !>  options are available.
   !
   !-----------------------------------------------------------------------
   function ocn_setup_clock(core_clock, configs) result(ierr)!{{{

      use mpas_derived_types

      implicit none

      type (MPAS_Clock_type), intent(inout) :: core_clock
      type (mpas_pool_type), intent(inout) :: configs
      integer :: ierr

      character(len=StrKIND), pointer :: config_ocean_run_mode

      call mpas_pool_get_config(configs, 'config_ocean_run_mode', config_ocean_run_mode)

      if ( trim(config_ocean_run_mode) == 'forward' ) then
         ierr = ocn_forward_mode_setup_clock(core_clock, configs)
      else if ( trim(config_ocean_run_mode) == 'analysis' ) then
         ierr = ocn_analysis_mode_setup_clock(core_clock, configs)
      else if ( trim(config_ocean_run_mode) == 'init' ) then
         ierr = ocn_init_mode_setup_clock(core_clock, configs)
      end if


   end function ocn_setup_clock!}}}


   !***********************************************************************
   !
   !  function ocn_setup_log
   !
   !> \brief   Log setup routine
   !> \author  Matt Hoffman
   !> \date    14 February 2017
   !> \details
   !>  The purpose of this routine is to set up the logging manager
   !>  and allow the core to specify details of the configuration.
   !
   !-----------------------------------------------------------------------
   function ocn_setup_log(logInfo, domain, unitNumbers) result(iErr)!{{{

      use mpas_derived_types
      use mpas_log

      implicit none

      type (mpas_log_type), intent(inout), pointer :: logInfo    !< logging information object to set up
      type (domain_type), intent(in), pointer :: domain          !< domain object to provide info for setting up log manager
      integer, dimension(2), intent(in), optional :: unitNumbers !< Fortran unit numbers to use for output and error logs
      integer :: iErr

      ! Local variables
      integer :: local_err

      iErr = 0

      ! Initialize log manager
      call mpas_log_init(logInfo, domain, unitNumbers=unitNumbers, err=local_err)
      iErr = ior(iErr, local_err)

      ! Set core specific options here
      ! (At present, there are not any.  There could eventually be choices about the file naming conventions
      !  or other settings controlling behavior.)

      ! After core has had a chance to modify log defaults, open the output log
      call mpas_log_open(err=local_err)
      iErr = ior(iErr, local_err)

   end function ocn_setup_log!}}}


   !***********************************************************************
   !
   !  function ocn_get_mesh_stream
   !
   !> \brief   Returns the name of the stream containing mesh information
   !> \author  Michael Duda
   !> \date    8 August 2014
   !> \details
   !>  This function returns the name of the I/O stream containing dimensions,
   !>  attributes, and mesh fields needed by the framework bootstrapping
   !>  routine. At the time this routine is called, only namelist options
   !>  are available.
   !
   !-----------------------------------------------------------------------
   function ocn_get_mesh_stream(configs, stream) result(ierr)!{{{

      use mpas_derived_types
      use mpas_pool_routines

      implicit none

      type (mpas_pool_type), intent(inout) :: configs
      character(len=StrKIND), intent(out) :: stream
      integer :: ierr

      logical, pointer :: config_do_restart
      character(len=StrKIND), pointer :: config_ocean_run_mode

      ierr = 0

      call mpas_pool_get_config(configs, 'config_ocean_run_mode', config_ocean_run_mode)

      if ( trim(config_ocean_run_mode) == 'forward' .or. trim(config_ocean_run_mode) == 'analysis' ) then
         write(stream,'(a)') 'mesh'
      else if ( trim(config_ocean_run_mode) == 'init' ) then
         write(stream,'(a)') 'input_init'
      end if

   end function ocn_get_mesh_stream!}}}


   !***********************************************************************
   !
   !  function ocn_setup_block
   !
   !> \brief   Ocean block setup function
   !> \author  Doug Jacobsen
   !> \date    03/18/2015
   !> \details
   !>  This function is a wrapper function to properly setup a block to be a
   !>  ocean core block.
   !
   !-----------------------------------------------------------------------
   function ocn_setup_block(block) result(iErr)!{{{
      use mpas_derived_types
      type (block_type), pointer :: block
      integer :: iErr

      iErr = 0
      call ocn_generate_structs(block, block % structs, block % dimensions, block % packages)
   end function ocn_setup_block!}}}

#include "../inc/setup_immutable_streams.inc"

#include "../inc/block_dimension_routines.inc"

#include "../inc/define_packages.inc"

#include "../inc/structs_and_variables.inc"

#include "../inc/namelist_call.inc"

#include "../inc/namelist_defines.inc"

end module ocn_core_interface
<|MERGE_RESOLUTION|>--- conflicted
+++ resolved
@@ -120,10 +120,7 @@
       logical, pointer :: thicknessBulkPKGActive
       logical, pointer :: frazilIceActive
       logical, pointer :: tidalForcingActive
-<<<<<<< HEAD
-=======
       logical, pointer :: tidalPotentialForcingPKGActive
->>>>>>> 7bb8d561
       logical, pointer :: inSituEOSActive
       logical, pointer :: variableShortwaveActive
       logical, pointer :: gmActive
@@ -152,10 +149,7 @@
       logical, pointer :: config_use_freq_filtered_thickness
       logical, pointer :: config_use_frazil_ice_formation
       logical, pointer :: config_use_tidal_forcing
-<<<<<<< HEAD
-=======
       logical, pointer :: config_use_tidal_potential_forcing
->>>>>>> 7bb8d561
       logical, pointer :: config_use_standardGM
       logical, pointer :: config_use_time_varying_atmospheric_forcing
       logical, pointer :: config_use_time_varying_land_ice_forcing
@@ -294,8 +288,6 @@
       end if
 
       !
-<<<<<<< HEAD
-=======
       ! test for use of tidal potential forcing, tidalPotentialForcingPKGActive
       !
       call mpas_pool_get_package(packagePool, 'tidalPotentialForcingPKGActive', tidalPotentialForcingPKGActive)
@@ -305,7 +297,6 @@
       end if
 
       !
->>>>>>> 7bb8d561
       ! test for form of pressure gradient computation
       !
       ! TDR: need to add PKG
