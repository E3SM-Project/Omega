! Copyright (c) 2013,  Los Alamos National Security, LLC (LANS)
! and the University Corporation for Atmospheric Research (UCAR).
!
! Unless noted otherwise source code is licensed under the BSD license.
! Additional copyright and license information can be found in the LICENSE file
! distributed with this code, or at http://mpas-dev.github.com/license.html
!
!|||||||||||||||||||||||||||||||||||||||||||||||||||||||||||||||||||||||
!
!  mpas_core
!
!> \brief Main driver for MPAS ocean core
!> \author Doug Jacobsen, Mark Petersen, Todd Ringler
!> \date   September 2011
!> \details
!>  This module contains initialization and timestep drivers for 
!>  the MPAS ocean core.
!
!-----------------------------------------------------------------------

module mpas_core

   use mpas_framework
   use mpas_timekeeping
   use mpas_dmpar
   use mpas_timer
   use mpas_io_units

   use ocn_analysis_driver
   use ocn_init

   use ocn_global_diagnostics
   use ocn_time_integration
   use ocn_tendency
   use ocn_diagnostics
   use ocn_test

   use ocn_thick_hadv
   use ocn_thick_vadv
   use ocn_thick_ale
   use ocn_thick_surface_flux

   use ocn_vel_pressure_grad
   use ocn_vel_vadv
   use ocn_vel_hmix
   use ocn_vel_forcing
   use ocn_vel_coriolis

   use ocn_tracer_hmix
   use ocn_tracer_surface_flux
   use ocn_tracer_short_wave_absorption
   use ocn_tracer_nonlocalflux
   use ocn_gm

   use ocn_high_freq_thickness_hmix_del2

   use ocn_equation_of_state

   use ocn_vmix

   use ocn_time_average

   use ocn_forcing
   use ocn_sea_ice

   use ocn_constants

   type (io_output_object), save :: restart_obj

   integer :: current_outfile_frames

   type (MPAS_Clock_type) :: clock

   integer, parameter :: outputAlarmID = 1
   integer, parameter :: restartAlarmID = 2
   integer, parameter :: statsAlarmID = 3
   integer, parameter :: coupleAlarmID = 4

   type (timer_node), pointer :: globalDiagTimer, timeIntTimer, testSuiteTimer
   type (timer_node), pointer :: initDiagSolveTimer

   contains

!***********************************************************************
!
!  routine mpas_core_init
!
!> \brief   Initialize MPAS-Ocean core
!> \author  Doug Jacobsen, Mark Petersen, Todd Ringler
!> \date    September 2011
!> \details 
!>  This routine calls all initializations required to begin a
!>  simulation with MPAS-Ocean
!
!-----------------------------------------------------------------------

   subroutine mpas_core_init(domain, startTimeStamp)!{{{

      use mpas_grid_types
      use ocn_tracer_advection

      implicit none

      type (domain_type), intent(inout) :: domain
      character(len=*), intent(out) :: startTimeStamp

      real (kind=RKIND) :: dt
      type (block_type), pointer :: block
      type (dm_info) :: dminfo

      integer :: err, err_tmp
      integer, pointer :: nVertLevels
      real (kind=RKIND) :: maxDensity, maxDensity_global
      real (kind=RKIND), dimension(:), pointer :: meshDensity
      type (mpas_pool_type), pointer :: meshPool
      type (mpas_pool_type), pointer :: diagnosticsPool

      character (len=StrKIND), pointer :: xtime

      logical, pointer :: config_do_restart, config_filter_btr_mode, config_conduct_tests
      logical, pointer :: config_write_stats_on_startup
      character (len=StrKIND), pointer :: config_vert_coord_movement, config_pressure_gradient_type
      real (kind=RKIND), pointer :: config_maxMeshDensity, config_dt

      ! Setup ocean config pool
      call ocn_constants_init(domain % configs, domain % packages)

      dminfo = domain % dminfo

      call mpas_pool_get_config(domain % configs, 'config_do_restart', config_do_restart)
      call mpas_pool_get_config(domain % configs, 'config_vert_coord_movement', config_vert_coord_movement)
      call mpas_pool_get_config(domain % configs, 'config_pressure_gradient_type', config_pressure_gradient_type)
      call mpas_pool_get_config(domain % configs, 'config_filter_btr_mode', config_filter_btr_mode)
      call mpas_pool_get_config(domain % configs, 'config_maxMeshDensity', config_maxMeshDensity)
      call mpas_pool_get_config(domain % configs, 'config_dt', config_dt)
      call mpas_pool_get_config(domain % configs, 'config_conduct_tests', config_conduct_tests)
      call mpas_pool_get_config(domain % configs, 'config_write_stats_on_startup', config_write_stats_on_startup)

      ! Initialize submodules before initializing blocks.
      call ocn_timestep_init(err)

      call ocn_thick_hadv_init(err_tmp)
      err = ior(err, err_tmp)
      call ocn_thick_vadv_init(err_tmp)
      err = ior(err, err_tmp)
      call ocn_thick_surface_flux_init(err_tmp)
      err = ior(err, err_tmp)
      call ocn_thick_ale_init(err_tmp)
      err = ior(err,err_tmp)

      call ocn_vel_coriolis_init(err_tmp)
      err = ior(err, err_tmp)
      call ocn_vel_pressure_grad_init(err_tmp)
      err = ior(err, err_tmp)
      call ocn_vel_vadv_init(err_tmp)
      err = ior(err, err_tmp)
      call ocn_vel_hmix_init(err_tmp)
      err = ior(err, err_tmp)
      call ocn_vel_forcing_init(err_tmp)
      err = ior(err, err_tmp)

      call ocn_tracer_hmix_init(err_tmp)
      err = ior(err, err_tmp)
      call ocn_tracer_surface_flux_init(err_tmp)
      err = ior(err, err_tmp)
      call ocn_tracer_advection_init(err_tmp)
      err = ior(err,err_tmp)
      call ocn_tracer_short_wave_absorption_init(err_tmp)
      err = ior(err,err_tmp)
<<<<<<< HEAD
      call ocn_gm_init(err_tmp)
=======
      call ocn_tracer_nonlocalflux_init(err_tmp)
>>>>>>> d2d25116
      err = ior(err,err_tmp)

      call ocn_vmix_init(domain, err_tmp)
      err = ior(err, err_tmp)

      call ocn_equation_of_state_init(err_tmp)
      err = ior(err, err_tmp)

      call ocn_tendency_init(err_tmp)
      err = ior(err,err_tmp)
      call ocn_diagnostics_init(err_tmp)
      err = ior(err,err_tmp)

      call ocn_forcing_init(err_tmp)
      err = ior(err,err_tmp)

      call ocn_high_freq_thickness_hmix_del2_init(err_tmp)
      err = ior(err,err_tmp)

      call ocn_global_diagnostics_init(dminfo,err_tmp)
      err = ior(err, err_tmp)

      call mpas_pool_get_dimension(domain % blocklist % dimensions, 'nVertLevels', nVertLevels)
      call ocn_sea_ice_init(nVertLevels, err_tmp)
      err = ior(err, err_tmp)

      call ocn_analysis_init(domain, err_tmp)
      err = ior(err, err_tmp)

      call mpas_timer_init(domain)

      if(err.eq.1) then
          call mpas_dmpar_abort(dminfo)
      endif

      call ocn_init_vert_coord(domain)

      call ocn_compute_max_level(domain)

      if (.not.config_do_restart) call ocn_init_split_timestep(domain)

      write (stdoutUnit,'(a,a)') ' Vertical coordinate movement is: ',trim(config_vert_coord_movement)

      if (config_vert_coord_movement.ne.'fixed'.and. &
          config_vert_coord_movement.ne.'uniform_stretching'.and. &
          config_vert_coord_movement.ne.'impermeable_interfaces'.and. &
          config_vert_coord_movement.ne.'user_specified') then
         write (stderrUnit,*) ' Incorrect choice of config_vert_coord_movement.'
         call mpas_dmpar_abort(dminfo)
      endif

      if(config_vert_coord_movement .ne. 'impermeable_interfaces' .and. config_pressure_gradient_type .eq. 'MontgomeryPotential') then
         write (stderrUnit,*) ' Incorrect combination of config_vert_coord_movement and config_pressure_gradient_type'
         call mpas_dmpar_abort(dminfo)
      end if

      if (config_filter_btr_mode.and. &
          config_vert_coord_movement.ne.'fixed')then
         write (stderrUnit,*) 'filter_btr_mode has only been tested with'// &
            ' config_vert_coord_movement=fixed.'
         call mpas_dmpar_abort(dminfo)
      endif

      ! find the maximum value of the meshDensity
      if (config_maxMeshDensity < 0.0) then
        maxDensity=-1
        block => domain % blocklist
        do while (associated(block))
          call mpas_pool_get_subpool(block % structs, 'mesh', meshPool)
          call mpas_pool_get_array(meshPool, 'meshDensity', meshDensity)
          maxDensity = max(maxDensity, maxval(meshDensity))
          block => block % next
        end do
        call mpas_dmpar_max_real(domain % dminfo, maxDensity, maxDensity_global)
        config_maxMeshDensity = maxDensity_global
      endif

      !
      ! Initialize core
      !
      dt = config_dt

      call ocn_simulation_clock_init(domain, dt, startTimeStamp)

      block => domain % blocklist
      do while (associated(block))
         call mpas_init_block(block, dt, err)
         if(err.eq.1) then
             call mpas_dmpar_abort(dminfo)
         endif

         call mpas_pool_get_subpool(block % structs, 'diagnostics', diagnosticsPool)
         call mpas_pool_get_array(diagnosticsPool, 'xtime', xtime)
         xtime = startTimeStamp 
         block => block % next
      end do

      if (config_conduct_tests) then
         call mpas_timer_start("test suite", .false., testSuiteTimer)
         call ocn_test_suite(domain,err)
         call mpas_timer_stop("test suite", testSuiteTimer)
      endif

      if (config_write_stats_on_startup) then
         call mpas_timer_start("global diagnostics", .false., globalDiagTimer)
         call ocn_compute_global_diagnostics(domain, 1 , 0, dt)
         call mpas_timer_stop("global diagnostics", globalDiagTimer)
      endif

      current_outfile_frames = 0

   end subroutine mpas_core_init!}}}

!***********************************************************************
!
!  routine mpas_simulation_clock_init
!
!> \brief   Initialize timer variables
!> \author  Doug Jacobsen, Mark Petersen, Todd Ringler
!> \date    September 2011
!> \details 
!>  This routine initializes all timer variables
!
!-----------------------------------------------------------------------

   subroutine ocn_simulation_clock_init(domain, dt, startTimeStamp)!{{{

      implicit none

      type (domain_type), intent(inout) :: domain
      real (kind=RKIND), intent(in) :: dt
      character(len=*), intent(out) :: startTimeStamp

      type (MPAS_Time_Type) :: startTime, stopTime, alarmStartTime
      type (MPAS_TimeInterval_type) :: runDuration, timeStep, alarmTimeStep
      character(len=StrKIND) :: restartTimeStamp
      character(len=StrKIND), pointer :: config_start_time, config_stop_time, config_run_duration
      character(len=StrKIND), pointer :: config_restart_timestamp_name
      character(len=StrKIND), pointer :: config_output_interval, config_restart_interval, config_stats_interval
      integer :: ierr

      call mpas_pool_get_config(domain % configs, 'config_start_time', config_start_time)
      call mpas_pool_get_config(domain % configs, 'config_stop_time', config_stop_time)
      call mpas_pool_get_config(domain % configs, 'config_run_duration', config_run_duration)
      call mpas_pool_get_config(domain % configs, 'config_restart_timestamp_name', config_restart_timestamp_name)
      call mpas_pool_get_config(domain % configs, 'config_output_interval', config_output_interval)
      call mpas_pool_get_config(domain % configs, 'config_restart_interval', config_restart_interval)
      call mpas_pool_get_config(domain % configs, 'config_stats_interval', config_stats_interval)

      if(trim(config_start_time) == 'file') then
        open(22,file=config_restart_timestamp_name,form='formatted',status='old')
        read(22,*) restartTimeStamp
        close(22)
        call mpas_set_time(curr_time=startTime, dateTimeString=restartTimeStamp, ierr=ierr)
      else
        call mpas_set_time(curr_time=startTime, dateTimeString=config_start_time, ierr=ierr)
      end if

      call mpas_set_timeInterval(timeStep, dt=dt, ierr=ierr)
      if (trim(config_run_duration) /= "none") then
         call mpas_set_timeInterval(runDuration, timeString=config_run_duration, ierr=ierr)
         call mpas_create_clock(clock, startTime=startTime, timeStep=timeStep, runDuration=runDuration, ierr=ierr)

         if (trim(config_stop_time) /= "none") then
            call mpas_set_time(curr_time=stopTime, dateTimeString=config_stop_time, ierr=ierr)
            if(startTime + runduration /= stopTime) then
               write(stderrUnit,*) 'Warning: config_run_duration and config_stop_time are inconsitent: using config_run_duration.'
            end if
         end if
      else if (trim(config_stop_time) /= "none") then
         call mpas_set_time(curr_time=stopTime, dateTimeString=config_stop_time, ierr=ierr)
         call mpas_create_clock(clock, startTime=startTime, timeStep=timeStep, stopTime=stopTime, ierr=ierr)
      else
          write(stderrUnit,*) 'Error: Neither config_run_duration nor config_stop_time were specified.'
          call mpas_dmpar_finalize(domain % dminfo)
      end if

      ! set output alarm
      call mpas_set_timeInterval(alarmTimeStep, timeString=config_output_interval, ierr=ierr)
      alarmStartTime = startTime + alarmTimeStep
      call mpas_add_clock_alarm(clock, outputAlarmID, alarmStartTime, alarmTimeStep, ierr=ierr)
print *, 'output alarmTimeStep', alarmTimeStep, ierr

      ! set restart alarm, if necessary
      if (trim(config_restart_interval) /= "none") then
         call mpas_set_timeInterval(alarmTimeStep, timeString=config_restart_interval, ierr=ierr)
         alarmStartTime = startTime + alarmTimeStep
         call mpas_add_clock_alarm(clock, restartAlarmID, alarmStartTime, alarmTimeStep, ierr=ierr)
      end if

      !TODO: use this code if we desire to convert config_stats_interval to alarms 
      !(must also change config_stats_interval type to character) 
      ! set stats alarm, if necessary
      if (trim(config_stats_interval) /= "none") then      
         call mpas_set_timeInterval(alarmTimeStep, timeString=config_stats_interval, ierr=ierr)
         alarmStartTime = startTime + alarmTimeStep
         call mpas_add_clock_alarm(clock, statsAlarmID, alarmStartTime, alarmTimeStep, ierr=ierr)
      end if

      call mpas_get_time(curr_time=startTime, dateTimeString=startTimeStamp, ierr=ierr)

      call ocn_analysis_init_alarms(clock,startTime,ierr)

   end subroutine ocn_simulation_clock_init!}}}

!***********************************************************************
!
!  routine mpas_init_block
!
!> \brief   Initialize blocks within MPAS-Ocean core
!> \author  Doug Jacobsen, Mark Petersen, Todd Ringler
!> \date    September 2011
!> \details 
!>  This routine calls all block-level initializations required to begin a
!>  simulation with MPAS-Ocean
!
!-----------------------------------------------------------------------

   subroutine mpas_init_block(block, dt, err)!{{{
   
      use mpas_grid_types
      use mpas_rbf_interpolation
      use mpas_vector_operations
      use mpas_vector_reconstruction
      use mpas_tracer_advection_helpers
   
      implicit none
   
      type (block_type), intent(inout) :: block
      real (kind=RKIND), intent(in) :: dt
      integer, intent(out) :: err

      type (mpas_pool_type), pointer :: meshPool, averagePool, statePool
      type (mpas_pool_type), pointer :: forcingPool, diagnosticsPool, scratchPool
      integer :: i, iEdge, iCell, k
      integer :: err1

      integer, dimension(:), pointer :: nAdvCellsForEdge, maxLevelCell
      integer, dimension(:), pointer :: maxLevelEdgeBot, maxLevelEdgeTop
      integer, dimension(:,:), pointer :: advCellsForEdge, highOrderAdvectionMask, boundaryCell
<<<<<<< HEAD
      real (kind=RKIND), dimension(:), pointer :: areaCell
      real (kind=RKIND), dimension(:,:), pointer :: advCoefs, advCoefs3rd, normalTransportVelocity
=======
      real (kind=RKIND), dimension(:), pointer :: areaCell, boundaryLayerDepth
      real (kind=RKIND), dimension(:,:), pointer :: advCoefs, advCoefs3rd, uTransport
>>>>>>> d2d25116
      real (kind=RKIND), dimension(:,:), pointer :: layerThickness
      real (kind=RKIND), dimension(:,:), pointer :: normalVelocity, normalGMBolusVelocity, edgeTangentVectors
      real (kind=RKIND), dimension(:,:), pointer :: velocityX, velocityY, velocityZ
      real (kind=RKIND), dimension(:,:), pointer :: velocityZonal, velocityMeridional
      real (kind=RKIND), dimension(:,:,:), pointer :: derivTwo

      real (kind=RKIND), dimension(:,:,:), pointer :: tracers

      integer, pointer :: nCells, nEdges, nVertices, nVertLevels
      integer, pointer :: config_horiz_tracer_adv_order
<<<<<<< HEAD
      logical, pointer :: config_hmix_scaleWithMesh
      logical, pointer :: config_use_standardGM
=======
      logical, pointer :: config_hmix_scaleWithMesh, config_do_restart
>>>>>>> d2d25116
      real (kind=RKIND), pointer :: config_maxMeshDensity

      call mpas_pool_get_dimension(block % dimensions, 'nCells', nCells)
      call mpas_pool_get_dimension(block % dimensions, 'nEdges', nEdges)
      call mpas_pool_get_dimension(block % dimensions, 'nVertices', nVertices)
      call mpas_pool_get_dimension(block % dimensions, 'nVertLevels', nVertLevels)

      call mpas_pool_get_subpool(block % structs, 'mesh', meshPool)
      call mpas_pool_get_subpool(block % structs, 'state', statePool)
      call mpas_pool_get_subpool(block % structs, 'forcing', forcingPool)
      call mpas_pool_get_subpool(block % structs, 'diagnostics', diagnosticsPool)
      call mpas_pool_get_subpool(block % structs, 'scratch', scratchPool)
      call mpas_pool_get_subpool(block % structs, 'average', averagePool)

      call mpas_pool_get_array(meshPool, 'derivTwo', derivTwo)
      call mpas_pool_get_array(meshPool, 'advCoefs', advCoefs)
      call mpas_pool_get_array(meshPool, 'advCoefs3rd', advCoefs3rd)
      call mpas_pool_get_array(meshPool, 'nAdvCellsForEdge', nAdvCellsForEdge)
      call mpas_pool_get_array(meshPool, 'advCellsForEdge', advCellsForEdge)
      call mpas_pool_get_array(meshPool, 'maxLevelCell', maxLevelCell)
      call mpas_pool_get_array(meshPool, 'highOrderAdvectionMask', highOrderAdvectionMask)
      call mpas_pool_get_array(meshPool, 'boundaryCell', boundaryCell)
      call mpas_pool_get_array(meshPool, 'edgeTangentVectors', edgeTangentVectors)
      call mpas_pool_get_array(meshPool, 'areaCell', areaCell)
      call mpas_pool_get_array(meshPool, 'boundaryCell', boundaryCell)
      call mpas_pool_get_array(meshPool, 'maxLevelEdgeBot', maxLevelEdgeBot)
      call mpas_pool_get_array(meshPool, 'maxLevelEdgeTop', maxLevelEdgeTop)

<<<<<<< HEAD
      call mpas_pool_get_array(diagnosticsPool, 'normalTransportVelocity', normalTransportVelocity)
      call mpas_pool_get_array(diagnosticsPool, 'normalGMBolusVelocity', normalGMBolusVelocity)
      call mpas_pool_get_array(diagnosticsPool, 'velocityX', velocityX)
      call mpas_pool_get_array(diagnosticsPool, 'velocityY', velocityY)
      call mpas_pool_get_array(diagnosticsPool, 'velocityZ', velocityZ)
      call mpas_pool_get_array(diagnosticsPool, 'velocityZonal', velocityZonal)
      call mpas_pool_get_array(diagnosticsPool, 'velocityMeridional', velocityMeridional)
=======
      call mpas_pool_get_array(diagnosticsPool, 'uTransport', uTransport)
      call mpas_pool_get_array(diagnosticsPool, 'uBolusGM', uBolusGM)
      call mpas_pool_get_array(diagnosticsPool, 'normalVelocityX', normalVelocityX)
      call mpas_pool_get_array(diagnosticsPool, 'normalVelocityY', normalVelocityY)
      call mpas_pool_get_array(diagnosticsPool, 'normalVelocityZ', normalVelocityZ)
      call mpas_pool_get_array(diagnosticsPool, 'normalVelocityZonal', normalVelocityZonal)
      call mpas_pool_get_array(diagnosticsPool, 'normalVelocityMeridional', normalVelocityMeridional)
      call mpas_pool_get_array(diagnosticsPool, 'boundaryLayerDepth', boundaryLayerDepth)
>>>>>>> d2d25116

      call mpas_pool_get_array(statePool, 'normalVelocity', normalVelocity, 1)
      call mpas_pool_get_array(statePool, 'layerThickness', layerThickness, 1)
      call mpas_pool_get_array(statePool, 'tracers', tracers, 1)

      call mpas_pool_get_config(block % configs, 'config_horiz_tracer_adv_order', config_horiz_tracer_adv_order)
      call mpas_pool_get_config(block % configs, 'config_hmix_scaleWithMesh', config_hmix_scaleWithMesh)
      call mpas_pool_get_config(block % configs, 'config_maxMeshDensity', config_maxMeshDensity)
<<<<<<< HEAD
      call mpas_pool_get_config(block % configs, 'config_use_standardGM', config_use_standardGM)

=======
      call mpas_pool_get_config(block % configs, 'config_do_restart', config_do_restart)
   
>>>>>>> d2d25116
      call ocn_setup_sign_and_index_fields(meshPool)
      call mpas_initialize_deriv_two(meshPool, derivTwo, err)
      call mpas_tracer_advection_coefficients(meshPool, &
          config_horiz_tracer_adv_order, derivTwo, advCoefs, &
          advCoefs3rd, nAdvCellsForEdge, advCellsForEdge, &
          err1, maxLevelCell, highOrderAdvectionMask, &
          boundaryCell)
      err = ior(err, err1)

      call ocn_time_average_init(averagePool)
<<<<<<< HEAD
=======

      if (.not. config_do_restart) then
         do iCell=1,nCells
            boundaryLayerDepth(iCell) = layerThickness(1, iCell) * 0.5
         end do
      end if

   
>>>>>>> d2d25116
      call mpas_timer_start("diagnostic solve", .false., initDiagSolveTimer)
      call ocn_diagnostic_solve(dt,  statePool, forcingPool, meshPool, diagnosticsPool, scratchPool)
      call mpas_timer_stop("diagnostic solve", initDiagSolveTimer)

      ! initialize velocities and tracers on land to be zero.
      areaCell(nCells+1) = -1.0e34

      layerThickness(:, nCells+1) = 0.0

      do iEdge=1, nEdges
         normalVelocity(maxLevelEdgeTop(iEdge)+1:maxLevelEdgeBot(iEdge), iEdge) = 0.0

         normalVelocity(maxLevelEdgeBot(iEdge)+1:nVertLevels,iEdge) = -1.0e34
      end do

      do iCell=1,nCells
         tracers(:, maxLevelCell(iCell)+1:nVertLevels,iCell) =  -1.0e34
      end do

      ! ------------------------------------------------------------------
      ! Accumulating various parametrizations of the transport velocity
      ! ------------------------------------------------------------------
      normalTransportVelocity(:,:) = normalVelocity(:,:)

      ! Compute normalGMBolusVelocity, relativeSlope and RediDiffVertCoef if respective flags are turned on
      if (config_use_standardGM) then
          call ocn_gm_compute_Bolus_velocity(diagnosticsPool, meshPool, scratchPool)
      end if
 
      if (config_use_standardGM) then
         normalTransportVelocity(:,:) = normalTransportVelocity(:,:) + normalGMBolusVelocity(:,:)
       end if
      ! ------------------------------------------------------------------
      ! End: Accumulating various parametrizations of the transport velocity
      ! ------------------------------------------------------------------

      call ocn_compute_mesh_scaling(meshPool, config_hmix_scaleWithMesh, config_maxMeshDensity)
 
      call mpas_rbf_interp_initialize(meshPool)
      call mpas_initialize_tangent_vectors(meshPool, edgeTangentVectors)

      call mpas_init_reconstruct(meshPool)

      call mpas_reconstruct(meshPool, normalVelocity,        &
                       velocityX,            &
                       velocityY,            &
                       velocityZ,            &
                       velocityZonal,        &
                       velocityMeridional    &
                      )

      if (config_use_standardGM) then
         call ocn_reconstruct_gm_vectors(diagnosticsPool, meshPool)
      end if

      call mpas_pool_initialize_time_levels(statePool)

   end subroutine mpas_init_block!}}}
   
!***********************************************************************
!
!  routine mpas_core_run
!
!> \brief   Main driver for MPAS-Ocean time-stepping
!> \author  Doug Jacobsen, Mark Petersen, Todd Ringler
!> \date    September 2011
!> \details 
!>  This routine includes the time-stepping loop, and calls timer
!>  routines to write output and restart files.
!
!-----------------------------------------------------------------------

   subroutine mpas_core_run(domain, output_obj, output_frame)!{{{
   
      use mpas_kind_types
      use mpas_grid_types
      use mpas_io_output
      use mpas_timer
   
      implicit none
   
      type (domain_type), intent(inout) :: domain
      type (io_output_object), intent(inout) :: output_obj
      integer, intent(inout) :: output_frame
   
      integer :: itimestep, err
      real (kind=RKIND) :: dt
      type (block_type), pointer :: block_ptr

      type (MPAS_Time_Type) :: currTime
      character(len=StrKIND) :: timeStamp
      integer :: ierr

      type (mpas_pool_type), pointer :: averagePool
      type (mpas_pool_type), pointer :: meshPool
      type (mpas_pool_type), pointer :: statePool
      type (mpas_pool_type), pointer :: forcingPool

      real (kind=RKIND), pointer :: config_dt
      logical, pointer :: config_write_output_on_startup
   
      call mpas_pool_get_config(domain % configs, 'config_write_output_on_startup', config_write_output_on_startup)
      call mpas_pool_get_config(domain % configs, 'config_dt', config_dt)

      ! Eventually, dt should be domain specific
      dt = config_dt

      currTime = mpas_get_clock_time(clock, MPAS_NOW, ierr)
      call mpas_get_time(curr_time=currTime, dateTimeString=timeStamp, ierr=ierr)
      write(stderrUnit,*) 'Initial time ', trim(timeStamp)

      call ocn_analysis_compute_startup(domain, err) 

      if (config_write_output_on_startup) then
         call ocn_write_output_frame(output_obj, output_frame, domain)
      endif

      block_ptr => domain % blocklist
      do while(associated(block_ptr))
        call mpas_pool_get_subpool(block_ptr % structs, 'average', averagePool)
        call ocn_time_average_init(averagePool)
        block_ptr => block_ptr % next
      end do

      ! During integration, time level 1 stores the model state at the beginning of the
      !   time step, and time level 2 stores the state advanced dt in time by timestep(...)
      itimestep = 0
      do while (.not. mpas_is_clock_stop_time(clock))

         itimestep = itimestep + 1
         call mpas_advance_clock(clock)

         currTime = mpas_get_clock_time(clock, MPAS_NOW, ierr)
         call mpas_get_time(curr_time=currTime, dateTimeString=timeStamp, ierr=ierr)
         write(stderrUnit,*) 'Doing timestep ', trim(timeStamp)
   
         block_ptr => domain % blocklist
         do while(associated(block_ptr))
           call mpas_pool_get_subpool(block_ptr % structs, 'mesh', meshPool)
           call mpas_pool_get_subpool(block_ptr % structs, 'state', statePool)
           call mpas_pool_get_subpool(block_ptr % structs, 'forcing', forcingPool)
           call ocn_forcing_build_arrays(meshPool, statePool, forcingPool, ierr, 1)
           call ocn_forcing_build_transmission_array(meshPool, statePool, forcingpool, ierr, 1)
           block_ptr => block_ptr % next
         end do

         call mpas_timer_start("time integration", .false., timeIntTimer)
         call mpas_timestep(domain, itimestep, dt, timeStamp)
         call mpas_timer_stop("time integration", timeIntTimer)
   
         ! Move time level 2 fields back into time level 1 for next time step
         block_ptr => domain % blocklist
         do while(associated(block_ptr))
            call mpas_pool_get_subpool(block_ptr % structs, 'state', statePool)
            call mpas_pool_shift_time_levels(statePool)
            block_ptr => block_ptr % next
         end do
      
         call ocn_analysis_compute_w_alarms(clock, domain, err) 

         if (mpas_is_alarm_ringing(clock, outputAlarmID, ierr=ierr)) then
            call mpas_reset_clock_alarm(clock, outputAlarmID, ierr=ierr)
            ! output_frame will always be > 1 here unless it was reset after the 
            ! maximum number of frames per outfile was reached.
            if(output_frame == 1) then
               call mpas_output_state_finalize(output_obj, domain % dminfo)
               call mpas_output_state_init(output_obj, domain, "OUTPUT", trim(timeStamp))
            end if

            block_ptr => domain % blocklist
            do while (associated(block_ptr))
                call mpas_pool_get_subpool(block_ptr % structs, 'average', averagePool)
                call ocn_time_average_normalize(averagePool)
                block_ptr => block_ptr % next
            end do

            call ocn_write_output_frame(output_obj, output_frame, domain)

            block_ptr => domain % blocklist
            do while (associated(block_ptr))
                call mpas_pool_get_subpool(block_ptr % structs, 'average', averagePool)
                call ocn_time_average_init(averagePool)
                block_ptr => block_ptr % next
            end do
         end if

         if (mpas_is_alarm_ringing(clock, restartAlarmID, ierr=ierr)) then
            call mpas_reset_clock_alarm(clock, restartAlarmID, ierr=ierr)

            ! Write one restart time per file
            call mpas_output_state_init(restart_obj, domain, "RESTART", trim(timeStamp))
            call mpas_output_state_for_domain(restart_obj, domain, 1)
            call mpas_output_state_finalize(restart_obj, domain % dminfo)

            call ocn_analysis_restart(domain, err)
         end if

      end do

   end subroutine mpas_core_run!}}}
   
   subroutine ocn_write_output_frame(output_obj, output_frame, domain)!{{{
   !!!!!!!!!!!!!!!!!!!!!!!!!!!!!!!!!!!!!!!!!!!!!!!!!!!!!!!!!!!!!!!!!!!!!!!!!!!!!!!!
   ! Compute diagnostic fields for a domain and write model state to output file
   !
   ! Input/Output: domain - contains model state; diagnostic field are computed
   !                        before returning
   !!!!!!!!!!!!!!!!!!!!!!!!!!!!!!!!!!!!!!!!!!!!!!!!!!!!!!!!!!!!!!!!!!!!!!!!!!!!!!!!
   
      use mpas_grid_types
      use mpas_io_output
      use mpas_vector_reconstruction
   
      implicit none
   
      integer, intent(inout) :: output_frame
      type (domain_type), intent(inout) :: domain
      type (io_output_object), intent(inout) :: output_obj
   
      integer :: i, j, k
      integer :: eoe
      type (block_type), pointer :: block_ptr

      type (mpas_pool_type), pointer :: meshPool
      type (mpas_pool_type), pointer :: statePool
      type (mpas_pool_type), pointer :: forcingPool
      type (mpas_pool_type), pointer :: diagnosticsPool
      type (mpas_pool_type), pointer :: scratchPool

      type (field2DReal), pointer :: windStressFull, windStressX, windStressY, windStressZ, windStressZonal, windStressMeridional

      real (kind=RKIND), dimension(:), pointer :: surfaceWindStress, windStressZonalDiag, windStressMeridionalDiag

      integer, pointer :: config_frames_per_outfile

      call mpas_pool_get_config(domain % configs, 'config_frames_per_outfile', config_frames_per_outfile)
   
      ! Compute output diagnostics
      block_ptr => domain % blocklist
      do while (associated(block_ptr))
         call mpas_pool_get_subpool(block_ptr % structs, 'mesh', meshPool)
         call mpas_pool_get_subpool(block_ptr % structs, 'state', statePool)
         call mpas_pool_get_subpool(block_ptr % structs, 'forcing', forcingPool)
         call mpas_pool_get_subpool(block_ptr % structs, 'diagnostics', diagnosticsPool)
         call mpas_pool_get_subpool(block_ptr % structs, 'scratch', scratchPool)

         call mpas_pool_get_field(scratchPool, 'windStressFullScratch', windStressFull)
         call mpas_pool_get_field(scratchPool, 'windStressXScratch', windStressX)
         call mpas_pool_get_field(scratchPool, 'windStressYScratch', windStressY)
         call mpas_pool_get_field(scratchPool, 'windStressZScratch', windStressZ)
         call mpas_pool_get_field(scratchPool, 'windStressZonalScratch', windStressZonal)
         call mpas_pool_get_field(scratchPool, 'windStressMeridionalScratch', windStressMeridional)

         call mpas_pool_get_array(forcingPool, 'surfaceWindStress', surfaceWindStress)

         call mpas_pool_get_array(diagnosticsPool, 'windStressZonalDiag', windStressZonalDiag)
         call mpas_pool_get_array(diagnosticsPool, 'windStressMeridionalDiag', windStressMeridionalDiag)

         call ocn_compute_output_diagnostics(statePool, meshPool, block_ptr % dimensions)

         call mpas_allocate_scratch_field(windStressFull, .true.)
         call mpas_allocate_scratch_field(windStressX, .true.)
         call mpas_allocate_scratch_field(windStressY, .true.)
         call mpas_allocate_scratch_field(windStressZ, .true.)
         call mpas_allocate_scratch_field(windStressZonal, .true.)
         call mpas_allocate_scratch_field(windStressMeridional, .true.)

         windStressFull % array = 0.0_RKIND
         windStressFull % array(1,:) = surfaceWindStress

         call mpas_reconstruct(meshPool, windStressFull % array, &
                               windStressX % array, &
                               windStressY % array, &
                               windStressZ % array, &
                               windStressZonal % array, &
                               windStressMeridional % array)

         windStressZonalDiag(:) = windStressZonal % array(1,:)
         windStressMeridionalDiag(:) = windStressMeridional % array(1,:)

         call mpas_deallocate_scratch_field(windStressFull, .true.)
         call mpas_deallocate_scratch_field(windStressX, .true.)
         call mpas_deallocate_scratch_field(windStressY, .true.)
         call mpas_deallocate_scratch_field(windStressZ, .true.)
         call mpas_deallocate_scratch_field(windStressZonal, .true.)
         call mpas_deallocate_scratch_field(windStressMeridional, .true.)

         block_ptr => block_ptr % next
      end do
   
      call mpas_output_state_for_domain(output_obj, domain, output_frame)
      output_frame = output_frame + 1

      ! reset frame if the maximum number of frames per outfile has been reached
      if (config_frames_per_outfile > 0) then
         current_outfile_frames = current_outfile_frames + 1            
         if(current_outfile_frames >= config_frames_per_outfile) then
            current_outfile_frames = 0
            output_frame = 1
         end if
      end if
   
   end subroutine ocn_write_output_frame!}}}
   
   subroutine ocn_compute_output_diagnostics(statePool, meshPool, dimensionsPool)!{{{
   !!!!!!!!!!!!!!!!!!!!!!!!!!!!!!!!!!!!!!!!!!!!!!!!!!!!!!!!!!!!!!!!!!!!!!!!!!!!!!!!
   ! Compute diagnostic fields for a domain
   !
   ! Input: state - contains model prognostic fields
   !        mesh  - contains mesh metadata
   !
   ! Output: state - upon returning, diagnostic fields will have be computed
   !!!!!!!!!!!!!!!!!!!!!!!!!!!!!!!!!!!!!!!!!!!!!!!!!!!!!!!!!!!!!!!!!!!!!!!!!!!!!!!!
   
      use mpas_grid_types
   
      implicit none

      type (mpas_pool_type), intent(in) :: statePool
      type (mpas_pool_type), intent(in) :: meshPool
      type (mpas_pool_type), intent(in) :: dimensionsPool
   
      integer :: i, eoe
      integer :: iEdge, k
   
   end subroutine ocn_compute_output_diagnostics!}}}
   
!***********************************************************************
!
!  routine mpas_core_run
!
!> \brief   Sub-driver for MPAS-Ocean time-stepping
!> \author  Doug Jacobsen, Mark Petersen, Todd Ringler
!> \date    September 2011
!> \details 
!>  This routine calls the time integration routine within a time-stepping loop.
!
!-----------------------------------------------------------------------

   subroutine mpas_timestep(domain, itimestep, dt, timeStamp)!{{{
   
      use mpas_kind_types
      use mpas_grid_types
   
      implicit none
   
      type (domain_type), intent(inout) :: domain 
      integer, intent(in) :: itimestep
      real (kind=RKIND), intent(in) :: dt
      character(len=*), intent(in) :: timeStamp

      type (block_type), pointer :: block_ptr
      integer :: ierr
   
      call ocn_timestep(domain, dt, timeStamp)

      !if (config_stats_interval > 0) then
      !    if (mod(itimestep, config_stats_interval) == 0) then
      !       call mpas_timer_start("global diagnostics", .false., globalDiagTimer)
      !       call ocn_compute_global_diagnostics(domain, 2, itimestep, dt);
      !       call mpas_timer_stop("global diagnostics", globalDiagTimer)
      !    end if
      !end if

      !TODO: replace the above code block with this if we desire to convert config_stats_interval to use alarms
      if (mpas_is_alarm_ringing(clock, statsAlarmID, ierr=ierr)) then
         call mpas_reset_clock_alarm(clock, statsAlarmID, ierr=ierr)

!        block_ptr => domain % blocklist
!        if (associated(block_ptr % next)) then
!           write(stderrUnit,*) 'Error: computeGlobalDiagnostics assumes ',&
!                      'that there is only one block per processor.'
!        end if
   
         call mpas_timer_start("global diagnostics")
         call ocn_compute_global_diagnostics(domain, 2, itimestep, dt);
      !  call ocn_compute_global_diagnostics(domain % dminfo, &
      !           block_ptr % state % time_levs(2) % state, block_ptr % mesh, &
      !           timeStamp, dt)
         call mpas_timer_stop("global diagnostics")
      end if

   end subroutine mpas_timestep!}}}

   subroutine ocn_init_split_timestep(domain)!{{{
   ! Initialize splitting variables

      use mpas_grid_types
      use mpas_configure

      implicit none

      type (domain_type), intent(inout) :: domain

      integer :: i, iCell, iEdge, iVertex, k
      type (block_type), pointer :: block

      type (mpas_pool_type), pointer :: statePool, meshPool

      integer :: iTracer, cell, cell1, cell2
      integer, dimension(:), pointer :: maxLevelEdgeTop
      integer, dimension(:,:), pointer :: cellsOnEdge
      real (kind=RKIND) :: normalThicknessFluxSum, layerThicknessSum, layerThicknessEdge1
      real (kind=RKIND), dimension(:), pointer :: refBottomDepth, normalBarotropicVelocity
         
      real (kind=RKIND), dimension(:,:), pointer :: layerThickness
      real (kind=RKIND), dimension(:,:), pointer :: normalBaroclinicVelocity, normalVelocity
      integer, pointer :: nVertLevels, nCells, nEdges
      character (len=StrKIND), pointer :: config_time_integrator
      logical, pointer :: config_filter_btr_mode

      ! Initialize z-level mesh variables from h, read in from input file.
      block => domain % blocklist
      do while (associated(block))
         call mpas_pool_get_config(block % configs, 'config_time_integrator', config_time_integrator)
         call mpas_pool_get_config(block % configs, 'config_filter_btr_mode', config_filter_btr_mode)
         call mpas_pool_get_subpool(block % structs, 'state', statePool)
         call mpas_pool_get_subpool(block % structs, 'mesh', meshPool)

         call mpas_pool_get_dimension(block % dimensions, 'nVertLevels', nVertLevels)
         call mpas_pool_get_dimension(block % dimensions, 'nCells', nCells)
         call mpas_pool_get_dimension(block % dimensions, 'nEdges', nEdges)

         call mpas_pool_get_array(statePool, 'layerThickness', layerThickness, 1)
         call mpas_pool_get_array(statePool, 'normalVelocity', normalVelocity, 1)
         call mpas_pool_get_array(statePool, 'normalBarotropicVelocity', normalBarotropicVelocity, 1)
         call mpas_pool_get_array(statePool, 'normalBaroclinicVelocity', normalBaroclinicVelocity, 1)
         
         call mpas_pool_get_array(meshPool, 'refBottomDepth', refBottomDepth)
         call mpas_pool_get_array(meshPool, 'cellsOnEdge', cellsOnEdge)
         call mpas_pool_get_array(meshPool, 'maxLevelEdgeTop', maxLevelEdgeTop)

         ! Compute barotropic velocity at first timestep
         ! This is only done upon start-up.
         if (trim(config_time_integrator) == 'unsplit_explicit') then
            call mpas_pool_get_array(statePool, 'normalBarotropicVelocity', normalBarotropicVelocity)
            normalBarotropicVelocity(:) = 0.0

            normalBaroclinicVelocity(:,:) = normalVelocity(:,:) 

         elseif (trim(config_time_integrator) == 'split_explicit') then

            if (config_filter_btr_mode) then
               do iCell = 1, nCells
                  layerThickness(1,iCell) = refBottomDepth(1)
               enddo
            endif 

            do iEdge = 1, nEdges
               cell1 = cellsOnEdge(1,iEdge)
               cell2 = cellsOnEdge(2,iEdge)

               ! normalBarotropicVelocity = sum(u)/sum(h) on each column
               ! ocn_diagnostic_solve has not yet been called, so compute hEdge 
               ! just for this edge.

               ! thicknessSum is initialized outside the loop because on land boundaries 
               ! maxLevelEdgeTop=0, but I want to initialize thicknessSum with a 
               ! nonzero value to avoid a NaN.
               layerThicknessEdge1 = 0.5*( layerThickness(1,cell1) + layerThickness(1,cell2) ) 
               normalThicknessFluxSum = layerThicknessEdge1 * normalVelocity(1,iEdge)
               layerThicknessSum = layerThicknessEdge1

               do k=2, maxLevelEdgeTop(iEdge)
                  ! ocn_diagnostic_solve has not yet been called, so compute hEdge 
                  ! just for this edge.
                  layerThicknessEdge1 = 0.5*( layerThickness(k,cell1) + layerThickness(k,cell2) ) 

                  normalThicknessFluxSum = normalThicknessFluxSum &
                     + layerThicknessEdge1 * normalVelocity(k,iEdge)
                  layerThicknessSum = layerThicknessSum + layerThicknessEdge1

               enddo
               normalBarotropicVelocity(iEdge) = normalThicknessFluxSum / layerThicknessSum

               ! normalBaroclinicVelocity(k,iEdge) = normalVelocity(k,iEdge) - normalBarotropicVelocity(iEdge)
               do k = 1, maxLevelEdgeTop(iEdge)
                  normalBaroclinicVelocity(k,iEdge) = normalVelocity(k,iEdge) - normalBarotropicVelocity(iEdge)
               enddo

               ! normalBaroclinicVelocity=0, normalVelocity=0 on land cells
               do k = maxLevelEdgeTop(iEdge)+1, nVertLevels
                  normalBaroclinicVelocity(k,iEdge) = 0.0
                  normalVelocity(k,iEdge) = 0.0
               enddo
            enddo

            if (config_filter_btr_mode) then
               ! filter normalBarotropicVelocity out of initial condition
                normalVelocity(:,:) = normalBaroclinicVelocity(:,:)

                normalBarotropicVelocity(:) = 0.0
            endif 

         endif

      block => block % next
      end do

   end subroutine ocn_init_split_timestep!}}}
 
   subroutine mpas_core_finalize(domain)!{{{
   
      use mpas_grid_types
   
      implicit none

      type (domain_type), intent(inout) :: domain 
      integer :: ierr

      call ocn_analysis_finalize(domain, ierr) 

      call mpas_destroy_clock(clock, ierr)

   end subroutine mpas_core_finalize!}}}

!***********************************************************************
!
!  routine mpas_core_setup_packages
!
!> \brief   Package setup routine
!> \author  Doug Jacobsen
!> \date    September 2011
!> \details 
!>  This routine is intended to correctly configure the packages for this MPAS
!>   core. It can use any Fortran logic to properly configure packages, and it
!>   can also make use of any namelist options. All variables in the model are
!>   *not* allocated until after this routine is called.
!
!-----------------------------------------------------------------------
   subroutine mpas_core_setup_packages(configPool, packagePool, ierr)!{{{

      implicit none

      type (mpas_pool_type), intent(in) :: configPool
      type (mpas_pool_type), intent(in) :: packagePool

      integer, intent(out) :: ierr

      integer :: err_tmp

      logical, pointer :: thicknessFilterActive
      logical, pointer :: splitTimeIntegratorActive
      logical, pointer :: surfaceRestoringActive
      logical, pointer :: bulkForcingActive
      logical, pointer :: frazilIceActive
      logical, pointer :: inSituEOSActive

      logical, pointer :: config_use_freq_filtered_thickness
      logical, pointer :: config_frazil_ice_formation
      character (len=StrKIND), pointer :: config_time_integrator, config_forcing_type, config_pressure_gradient_type

      call mpas_pool_get_package(packagePool, 'thicknessFilterActive', thicknessFilterActive)
      call mpas_pool_get_package(packagePool, 'splitTimeIntegratorActive', splitTimeIntegratorActive)
      call mpas_pool_get_package(packagePool, 'surfaceRestoringActive', surfaceRestoringActive)
      call mpas_pool_get_package(packagePool, 'bulkForcingActive', bulkForcingActive)
      call mpas_pool_get_package(packagePool, 'frazilIceActive', frazilIceActive)
      call mpas_pool_get_package(packagePool, 'inSituEOSActive', inSituEOSActive)

      call mpas_pool_get_config(configPool, 'config_use_freq_filtered_thickness', config_use_freq_filtered_thickness)
      call mpas_pool_get_config(configPool, 'config_time_integrator', config_time_integrator)
      call mpas_pool_get_config(configPool, 'config_forcing_type', config_forcing_type)
      call mpas_pool_get_config(configPool, 'config_frazil_ice_formation', config_frazil_ice_formation)
      call mpas_pool_get_config(configPool, 'config_pressure_gradient_type', config_pressure_gradient_type)

      ierr = 0

      if (config_use_freq_filtered_thickness) then
         thicknessFilterActive = .true.
      end if

      if (config_time_integrator == trim('split_explicit') &
         .or. config_time_integrator == trim('unsplit_explicit') ) then

         splitTimeIntegratorActive = .true.
      end if

      if (config_forcing_type == trim('restoring')) then
         surfaceRestoringActive = .true.
      else if (config_forcing_type == trim('bulk')) then
         bulkForcingActive = .true.
      end if

      if (config_frazil_ice_formation) then
         frazilIceActive = .true.
      end if

      if (config_pressure_gradient_type.eq.'common_level_eos') then
         inSituEOSActive = .true.
      end if

      call ocn_analysis_setup_packages(configPool, packagePool, err_tmp)
      ierr = ior(ierr, err_tmp)

   end subroutine mpas_core_setup_packages!}}}

end module mpas_core

! vim: foldmethod=marker<|MERGE_RESOLUTION|>--- conflicted
+++ resolved
@@ -167,11 +167,9 @@
       err = ior(err,err_tmp)
       call ocn_tracer_short_wave_absorption_init(err_tmp)
       err = ior(err,err_tmp)
-<<<<<<< HEAD
       call ocn_gm_init(err_tmp)
-=======
+      err = ior(err,err_tmp)
       call ocn_tracer_nonlocalflux_init(err_tmp)
->>>>>>> d2d25116
       err = ior(err,err_tmp)
 
       call ocn_vmix_init(domain, err_tmp)
@@ -412,13 +410,8 @@
       integer, dimension(:), pointer :: nAdvCellsForEdge, maxLevelCell
       integer, dimension(:), pointer :: maxLevelEdgeBot, maxLevelEdgeTop
       integer, dimension(:,:), pointer :: advCellsForEdge, highOrderAdvectionMask, boundaryCell
-<<<<<<< HEAD
-      real (kind=RKIND), dimension(:), pointer :: areaCell
+      real (kind=RKIND), dimension(:), pointer :: areaCell, boundaryLayerDepth
       real (kind=RKIND), dimension(:,:), pointer :: advCoefs, advCoefs3rd, normalTransportVelocity
-=======
-      real (kind=RKIND), dimension(:), pointer :: areaCell, boundaryLayerDepth
-      real (kind=RKIND), dimension(:,:), pointer :: advCoefs, advCoefs3rd, uTransport
->>>>>>> d2d25116
       real (kind=RKIND), dimension(:,:), pointer :: layerThickness
       real (kind=RKIND), dimension(:,:), pointer :: normalVelocity, normalGMBolusVelocity, edgeTangentVectors
       real (kind=RKIND), dimension(:,:), pointer :: velocityX, velocityY, velocityZ
@@ -429,12 +422,8 @@
 
       integer, pointer :: nCells, nEdges, nVertices, nVertLevels
       integer, pointer :: config_horiz_tracer_adv_order
-<<<<<<< HEAD
-      logical, pointer :: config_hmix_scaleWithMesh
+      logical, pointer :: config_hmix_scaleWithMesh, config_do_restart
       logical, pointer :: config_use_standardGM
-=======
-      logical, pointer :: config_hmix_scaleWithMesh, config_do_restart
->>>>>>> d2d25116
       real (kind=RKIND), pointer :: config_maxMeshDensity
 
       call mpas_pool_get_dimension(block % dimensions, 'nCells', nCells)
@@ -463,7 +452,6 @@
       call mpas_pool_get_array(meshPool, 'maxLevelEdgeBot', maxLevelEdgeBot)
       call mpas_pool_get_array(meshPool, 'maxLevelEdgeTop', maxLevelEdgeTop)
 
-<<<<<<< HEAD
       call mpas_pool_get_array(diagnosticsPool, 'normalTransportVelocity', normalTransportVelocity)
       call mpas_pool_get_array(diagnosticsPool, 'normalGMBolusVelocity', normalGMBolusVelocity)
       call mpas_pool_get_array(diagnosticsPool, 'velocityX', velocityX)
@@ -471,16 +459,7 @@
       call mpas_pool_get_array(diagnosticsPool, 'velocityZ', velocityZ)
       call mpas_pool_get_array(diagnosticsPool, 'velocityZonal', velocityZonal)
       call mpas_pool_get_array(diagnosticsPool, 'velocityMeridional', velocityMeridional)
-=======
-      call mpas_pool_get_array(diagnosticsPool, 'uTransport', uTransport)
-      call mpas_pool_get_array(diagnosticsPool, 'uBolusGM', uBolusGM)
-      call mpas_pool_get_array(diagnosticsPool, 'normalVelocityX', normalVelocityX)
-      call mpas_pool_get_array(diagnosticsPool, 'normalVelocityY', normalVelocityY)
-      call mpas_pool_get_array(diagnosticsPool, 'normalVelocityZ', normalVelocityZ)
-      call mpas_pool_get_array(diagnosticsPool, 'normalVelocityZonal', normalVelocityZonal)
-      call mpas_pool_get_array(diagnosticsPool, 'normalVelocityMeridional', normalVelocityMeridional)
       call mpas_pool_get_array(diagnosticsPool, 'boundaryLayerDepth', boundaryLayerDepth)
->>>>>>> d2d25116
 
       call mpas_pool_get_array(statePool, 'normalVelocity', normalVelocity, 1)
       call mpas_pool_get_array(statePool, 'layerThickness', layerThickness, 1)
@@ -489,13 +468,9 @@
       call mpas_pool_get_config(block % configs, 'config_horiz_tracer_adv_order', config_horiz_tracer_adv_order)
       call mpas_pool_get_config(block % configs, 'config_hmix_scaleWithMesh', config_hmix_scaleWithMesh)
       call mpas_pool_get_config(block % configs, 'config_maxMeshDensity', config_maxMeshDensity)
-<<<<<<< HEAD
       call mpas_pool_get_config(block % configs, 'config_use_standardGM', config_use_standardGM)
-
-=======
       call mpas_pool_get_config(block % configs, 'config_do_restart', config_do_restart)
    
->>>>>>> d2d25116
       call ocn_setup_sign_and_index_fields(meshPool)
       call mpas_initialize_deriv_two(meshPool, derivTwo, err)
       call mpas_tracer_advection_coefficients(meshPool, &
@@ -506,8 +481,6 @@
       err = ior(err, err1)
 
       call ocn_time_average_init(averagePool)
-<<<<<<< HEAD
-=======
 
       if (.not. config_do_restart) then
          do iCell=1,nCells
@@ -515,8 +488,6 @@
          end do
       end if
 
-   
->>>>>>> d2d25116
       call mpas_timer_start("diagnostic solve", .false., initDiagSolveTimer)
       call ocn_diagnostic_solve(dt,  statePool, forcingPool, meshPool, diagnosticsPool, scratchPool)
       call mpas_timer_stop("diagnostic solve", initDiagSolveTimer)
