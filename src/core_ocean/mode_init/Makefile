.SUFFIXES: .F .o

OBJS = mpas_ocn_init_mode.o

UTILS = mpas_ocn_init_spherical_utils.o \
        mpas_ocn_init_vertical_grids.o \
        mpas_ocn_init_cell_markers.o \
        mpas_ocn_init_interpolation.o \
	mpas_ocn_init_ssh_and_landIcePressure.o

TEST_CASES = mpas_ocn_init_baroclinic_channel.o \
             mpas_ocn_init_lock_exchange.o \
             mpas_ocn_init_dam_break.o \
             mpas_ocn_init_internal_waves.o \
             mpas_ocn_init_overflow.o \
             mpas_ocn_init_cvmix_WSwSBF.o \
             mpas_ocn_init_iso.o \
             mpas_ocn_init_soma.o \
             mpas_ocn_init_ziso.o \
             mpas_ocn_init_sub_ice_shelf_2D.o \
             mpas_ocn_init_periodic_planar.o \
             mpas_ocn_init_ecosys_column.o \
             mpas_ocn_init_sea_mount.o \
             mpas_ocn_init_global_ocean.o \
             mpas_ocn_init_isomip.o \
             mpas_ocn_init_isomip_plus.o \
<<<<<<< HEAD
=======
             mpas_ocn_init_hurricane.o \
>>>>>>> 7bb8d561
             mpas_ocn_init_tidal_boundary.o
             #mpas_ocn_init_TEMPLATE.o

all: init_mode

init_mode: $(UTILS) $(TEST_CASES) $(OBJS)

mpas_ocn_init_mode.o: $(UTILS) $(TEST_CASES)

mpas_ocn_init_cell_markers.o:

mpas_ocn_init_interpolation.o:

mpas_ocn_init_ssh_and_landIcePressure.o: mpas_ocn_init_interpolation.o mpas_ocn_init_vertical_grids.o

mpas_ocn_init_spherical_utils.o:

mpas_ocn_init_vertical_grids.o:

mpas_ocn_init_seaSurfaceHeightAndPressure.o:

mpas_ocn_init_baroclinic_channel.o: $(UTILS)

mpas_ocn_init_iso.o: $(UTILS)

mpas_ocn_init_soma.o: $(UTILS)

mpas_ocn_init_lock_exchange.o: $(UTILS)

mpas_ocn_init_internal_waves.o: $(UTILS)

mpas_ocn_init_overflow.o: $(UTILS)

mpas_ocn_init_global_ocean.o: $(UTILS)

mpas_ocn_init_sub_ice_shelf_2D.o: $(UTILS)

mpas_ocn_init_cvmix_WSwSBF.o: $(UTILS)

mpas_ocn_init_periodic_planar.o: $(UTILS)

mpas_ocn_init_ecosys_column.o: $(UTILS)

mpas_ocn_init_sea_mount.o: $(UTILS)

mpas_ocn_init_isomip.o: $(UTILS)

mpas_ocn_init_isomip_plus.o: $(UTILS)

mpas_ocn_init_ziso.o: $(UTILS)

<<<<<<< HEAD
=======
mpas_ocn_init_hurricane.o: $(UTILS)

>>>>>>> 7bb8d561
mpas_ocn_init_tidal_boundary.o: $(UTILS)

#mpas_ocn_init_TEMPLATE.o: $(UTILS)

clean:
	$(RM) *.o *.mod *.f90

.F.o:
	$(RM) $@ $*.mod
ifeq "$(GEN_F90)" "true"
	$(CPP) $(CPPFLAGS) $(CPPINCLUDES) $< > $*.f90
	$(FC) $(FFLAGS) -c $*.f90 $(FCINCLUDES)
else
	$(FC) $(CPPFLAGS) $(FFLAGS) -c $*.F $(CPPINCLUDES) $(FCINCLUDES)
endif<|MERGE_RESOLUTION|>--- conflicted
+++ resolved
@@ -24,10 +24,7 @@
              mpas_ocn_init_global_ocean.o \
              mpas_ocn_init_isomip.o \
              mpas_ocn_init_isomip_plus.o \
-<<<<<<< HEAD
-=======
              mpas_ocn_init_hurricane.o \
->>>>>>> 7bb8d561
              mpas_ocn_init_tidal_boundary.o
              #mpas_ocn_init_TEMPLATE.o
 
@@ -79,11 +76,8 @@
 
 mpas_ocn_init_ziso.o: $(UTILS)
 
-<<<<<<< HEAD
-=======
 mpas_ocn_init_hurricane.o: $(UTILS)
 
->>>>>>> 7bb8d561
 mpas_ocn_init_tidal_boundary.o: $(UTILS)
 
 #mpas_ocn_init_TEMPLATE.o: $(UTILS)
