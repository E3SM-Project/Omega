--- conflicted
+++ resolved
@@ -540,25 +540,12 @@
       printf("%s %d %d %d\n",__FILE__,__LINE__,totalrecv,iodesc->llen);
 
       //      iodesc->llen = totalrecv;
-<<<<<<< HEAD
       totalrecv = iodesc->llen;   // using too much memory here
-=======
-      /*
->>>>>>> c7647402
       iodesc->rindex = (PIO_Offset *) bget(totalrecv*sizeof(PIO_Offset));
       if(iodesc->rindex == NULL){
 	piomemerror(ios,totalrecv * sizeof(PIO_Offset), __FILE__,__LINE__);
       }
-<<<<<<< HEAD
       for(i=0;i<totalrecv;i++)
-=======
-      */
-      iodesc->rindex = (PIO_Offset *) bget(iodesc->llen*sizeof(PIO_Offset));
-      if(iodesc->rindex == NULL){
-	piomemerror(ios,iodesc->llen * sizeof(PIO_Offset), __FILE__,__LINE__);
-      }
-      for(i=0;i<iodesc->llen;i++)
->>>>>>> c7647402
 	iodesc->rindex[i]=0;
     }
   }
