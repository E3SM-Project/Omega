#ifndef OMEGA_FIELD_H
#define OMEGA_FIELD_H
//===-- infra/Field.h - OMEGA field class -----------------------*- C++ -*-===//
//
/// \file
/// \brief Defines Field class and methods
///
/// This header defines classes and methods for Fields. Fields are the
/// data and metadata for all fields that may be a part of an IO stream or any
/// other module where it might be important to keep the data and metadata
/// together. Fields are defined/created withing the modules that own them. It
/// is also possible to define field groups to provide a shortcut for fields
/// that are commonly used together. Once a field is defined/created, a data
/// array can be attached detached or swapped to hold the latest data values
/// (esp for fields with multiple time levels).
///
//===----------------------------------------------------------------------===//

#include "DataTypes.h"
#include "Dimension.h"
#include "Logging.h"
<<<<<<< HEAD
#include "OmegaKokkos.h"
=======
#include "TimeMgr.h"
>>>>>>> 399b7af2
#include <any>
#include <map>
#include <memory>
#include <set>

namespace OMEGA {

// Define the metadata data type
using Metadata = std::map<std::string, std::any>;

/// Field name to use for global code metadata
static const std::string CodeMeta{"code"}; ///< name for code metadata
/// Field name to use for global simulation metadata
static const std::string SimMeta{"simulation"}; ///< name for sim metatdata

//------------------------------------------------------------------------------
/// The Field class manages all metadata and attached data for OMEGA fields
/// used in IO and any other situation where both data and metadata are needed
class Field {

 private:
   /// Store and maintain all defined fields
   static std::map<std::string, std::shared_ptr<Field>> AllFields;

   /// Field name
   std::string FldName;

   /// Metadata (name, value) pairs for descriptive metadata
   Metadata FieldMeta;

   /// Number of dimensions for the field (0 if scalar field or global metadata)
   int NDims;

   /// Dimension names for retrieval of dimension info
   /// These must be in the same index order as the stored data
   std::vector<std::string> DimNames;

   /// Data type for field data
   ArrayDataType DataType;

   /// Location of data
   ArrayMemLoc MemLoc;

   /// Flag for whether this is a time-dependent field that needs the
   /// Unlimited time dimension added during IO
   bool TimeDependent;

   /// Flag for whether this is a field that is distributed across tasks
   /// or whether it is entirely local
   bool Distributed;

   /// Data attached to this field. This will be a pointer to the Kokkos
   /// array holding the data. We use a void pointer to manage all the
   /// various types and cast to the appropriate type when needed.
   std::shared_ptr<void> DataArray;

 public:
   //---------------------------------------------------------------------------
   // Initialization
   //---------------------------------------------------------------------------
   /// Initializes the fields for global code and simulation metadata
   /// It also initializes the unlimited time dimension needed by most fields
   static int init(const Clock *ModelClock ///< [in] the default model clock
   );

   //---------------------------------------------------------------------------
   // Create/destroy/query fields
   //---------------------------------------------------------------------------
   /// Checks to see if a field has been defined
   static bool exists(const std::string &FieldName ///< [in] name of field
   );

   //---------------------------------------------------------------------------
   /// Creates a field with standard metadata. This is the preferred
   /// interface for most fields in Omega. It enforces a list of required
   /// metadata. Note that if input parameters don't exist
   /// (eg stdName) or don't make sense (eg min/max or fill) for a
   /// given field, empty or 0 entries can be provided. Actual field data is
   /// attached in a separate call and additional metadata can be added later.
   static std::shared_ptr<Field>
   create(const std::string &FieldName,   ///< [in] Name of variable/field
          const std::string &Description, ///< [in] long Name or description
          const std::string &Units,       ///< [in] units
          const std::string &StdName,     ///< [in] CF standard Name
          const std::any ValidMin,        ///< [in] min valid field value
          const std::any ValidMax,        ///< [in] max valid field value
          const std::any FillValue,       ///< [in] scalar for undefined entries
          const int NumDims,              ///< [in] number of dimensions
          const std::vector<std::string> &Dimensions, ///< [in] dim names
          const bool TimeDependent = true ///< [in] opt flag for unlim time
   );

   //---------------------------------------------------------------------------
   /// Creates an empty field with a given name. This interface should only
   /// be used for collections of metadata with no attached data array.
   /// Two standard fields called CodeMeta and SimMeta are defined on init
   /// to hold global metadata not attached to fields.
   static std::shared_ptr<Field>
   create(const std::string &FieldName ///< [in] Name of field
   );

   //---------------------------------------------------------------------------
   /// Removes a single Field from the list of available fields
   /// That process also decrements the reference counters for the
   /// shared pointers and removes them if those counters reach 0.
   static int destroy(const std::string &FieldName /// Name of Field to remove
   );

   //---------------------------------------------------------------------------
   /// Removes all Fields. This must be called before exiting environments
   /// This removes all fields from the map structure and also
   /// decrements the reference counter for the shared pointers,
   /// removing them if the count has reached 0.
   static void clear();

   //---------------------------------------------------------------------------
   // Retrieval functions
   //---------------------------------------------------------------------------

   //---------------------------------------------------------------------------
   /// Retrieve pointer to a full field by name
   static std::shared_ptr<Field>
   get(const std::string &FieldName ///< [in] name of field to retrieve
   );

   //---------------------------------------------------------------------------
   /// Retrieve field name
   std::string getName() const;

   //---------------------------------------------------------------------------
   // Retrieve data type of field
   /// Determine type of a given field from instance
   ArrayDataType getType() const;

   /// Determine type of a given field by name
   static ArrayDataType
   getFieldType(const std::string &FieldName ///< [in] name of field
   );

   //---------------------------------------------------------------------------
   // Query location of field data
   /// Determine location of data from instance
   ArrayMemLoc getMemoryLocation() const;

   /// Determine location of data by field name
   static ArrayMemLoc
   getFieldMemoryLocation(const std::string &FieldName ///< [in] name of field
   );

   /// Query whether field is located on host from instance
   bool isOnHost() const;

   /// Query whether field is located on host by field name
   static bool
   isFieldOnHost(const std::string &FieldName ///< [in] name of field
   );

   //---------------------------------------------------------------------------
   // Query for dimension info
   //---------------------------------------------------------------------------
   /// Returns the number of dimensions for the field
   int getNumDims() const;

   /// Returns a vector of dimension names associated with each dimension
   /// of an array field. Returns an error code.
   int getDimNames(
       std::vector<std::string> &Dimensions ///< [out] list of dimensions
   ) const;

   //---------------------------------------------------------------------------
   // Query for other properties
   /// Determine whether this is a time-dependent field that requires the
   /// unlimited time dimension for IO
   bool isTimeDependent() const;

   /// Determine whether this is a distributed field or whether it is entirely
   /// local. This is needed to determine whether IO uses parallel read/write
   /// or an undistributed read/write.
   bool isDistributed() const;

   //---------------------------------------------------------------------------
   // Metadata functions
   //---------------------------------------------------------------------------
   /// Retrieves all Metadata for a Field instance. Returns a
   /// shared pointer to the map structure with metadata.
   std::shared_ptr<Metadata> getAllMetadata() const;

   /// Retrieves all Metadata for a Field given the field name. Returns a
   /// shared pointer to the map structure with metadata.
   static std::shared_ptr<Metadata>
   getFieldMetadata(const std::string &FieldName ///< [in] name of field
   );

   /// Checks for the existence of a metadata entry with the given name
   bool hasMetadata(const std::string &MetaName ///< [in] Name of metadata entry
   ) const;

   /// Adds a metadata entry with the (name,value) pair
   int addMetadata(const std::string &MetaName, ///< [in] Name of new metadata
                   const std::any Value         ///< [in] Value of new metadata
   );

   /// Adds multiple metadata entries with a list of (name,value) pairs
   int addMetadata(const std::initializer_list<std::pair<std::string, std::any>>
                       &MetaPairs);

   /// Updates a metadata entry with a new value
   int updateMetadata(const std::string &MetaName, ///< [in] Name of metadata
                      const std::any Value         ///< [in] Value of metadata
   );

   /// Removes a metadata entry with the given name
   int
   removeMetadata(const std::string &MetaName ///< [in] Name of entry to remove
   );

   /// Removes all metadata entries from a field
   void removeAllMetadata();

   /// Retrieves the value of the metadata associated with a given name
   /// This specific version of the overloaded interface coerces the value
   /// to an I4 type
   int getMetadata(const std::string &Name, ///< [in] Name of metadata to get
                   I4 &Value                ///< [out] I4 Value of metadata
   );

   /// Retrieves the value of the metadata associated with a given name
   /// This specific version of the overloaded interface coerces the value
   /// to an I8 type
   int getMetadata(const std::string &Name, ///< [in] Name of metadata to get
                   I8 &Value                ///< [out] I8 Value of metadata
   );

   /// Retrieves the value of the metadata associated with a given name
   /// This specific version of the overloaded interface coerces the value
   /// to an R4 type
   int getMetadata(const std::string &Name, ///< [in] Name of metadata to get
                   R4 &Value                ///< [out]  R4 Value of metadata
   );

   /// Retrieves the value of the metadata associated with a given name
   /// This specific version of the overloaded interface coerces the value
   /// to an R8 type
   int getMetadata(const std::string &Name, ///< [in] Name of metadata to get
                   R8 &Value                ///< [out] R8 Value of metadata
   );

   /// Retrieves the value of the metadata associated with a given name
   /// This specific version of the overloaded interface coerces the value
   /// to a bool type
   int getMetadata(const std::string &Name, ///< [in] Name of metadata to get
                   bool &Value              ///< [out] bool Value of metadata
   );

   /// Retrieves the value of the metadata associated with a given name
   /// This specific version of the overloaded interface coerces the value
   /// to a string type
   int getMetadata(const std::string &Name, ///< [in] Name of metadata to get
                   std::string &Value       ///< [out] string Value of metadata
   );

   //---------------------------------------------------------------------------
   // Attach/detach data
   // Template functions must have implementation in header files
   //---------------------------------------------------------------------------
   /// Attaches an array of data to an existing Field instance. If a data array
   /// needs to be updated, calling the attach routine with new data
   /// will replace the previously attached data array. This function is
   /// templated based on the array data type so a template argument with
   /// the proper array data type (eg <Array2DR4>) must be supplied.
   template <typename T>
   int attachData(const T &InDataArray ///< [in] Array with data to attach
   ) {
      static_assert(isKokkosArray<T>,
                    "attachData requires Kokkos array as input");
      int Err = 0; // initialize return code

      // Attach the data array - this is a shallow copy
      DataArray = std::make_shared<T>(InDataArray);

      // Determine type and location
      DataType = Impl::checkArrayType<T>();
      MemLoc   = Impl::findArrayMemLoc<T>();

      return Err;
   };

   //---------------------------------------------------------------------------
   /// Attaches an array of data to an existing Field by name. If a data array
   /// needs to be updated, calling the attach routine with new data
   /// will replace the previously attached data array. This function is
   /// templated based on the array data type so a template argument with
   /// the proper array data type (eg <Array2DR4>) must be supplied.
   template <typename T>
   static int
   attachFieldData(const std::string &FieldName, ///< [in] Name of Field
                   const T &InDataArray ///< [in] Array with data to attach
   ) {
      static_assert(isKokkosArray<T>,
                    "attachFieldData requires Kokkos array as input");

      int Err = 0; // initialize return code

      // Check to make sure field exists
      if (exists(FieldName)) { // entry found
         // Retrieve the field
         auto ThisField = AllFields[FieldName];
         // Attach the data array
         Err = ThisField->attachData<T>(InDataArray);

      } else { // field has not yet been defined
         Err = -1;
         LOG_ERROR("Field: error attaching data to {}. Field not defined",
                   FieldName);
      }
      return Err;
   };

   //---------------------------------------------------------------------------
   /// Retrieves Field data from a Field instance. Because all data
   /// arrays in OMEGA are Kokkos arrays, this is a shallow copy of the
   /// attached data array. This is a templated function on the supported
   /// OMEGA array types so a template argument with the proper type must
   /// also be supplied.
   template <typename T> T getDataArray() {
      static_assert(
          isKokkosArray<T>,
          "getDataArray requires Kokkos array as its template argument");

      // Check to make sure data is attached
      if (DataArray != nullptr) { // data is attached

         // Convert the data pointer to the appropriate type and
         // return data array dereferenced from the pointer
         return *(std::static_pointer_cast<T>(DataArray));

      } else { // data has not yet been attached

         LOG_ERROR("Field: Attempt to get data failed from field {}. "
                   "Data array has not been attached",
                   FldName);
         // return an empty data object
         T Data;
         return Data;
      }
   };

   //---------------------------------------------------------------------------
   /// Retrieves Field data array given the field name. Because all data
   /// arrays in OMEGA are Kokkos arrays, this is a shallow copy of the
   /// attached data array. This is a templated function on the supported
   /// OMEGA array types so a template argument with the proper type must
   /// also be supplied.
   template <typename T>
   static T
   getFieldDataArray(const std::string &FieldName ///< [in] name of Field
   ) {

      T Data; // Set up empty array

      // Check to see if field is defined
      if (!exists(FieldName)) { // no entry found return error
         LOG_ERROR("Field: Attempted to get data failed, {} does not exist",
                   FieldName);
         return Data;
      }

      // Retrieve the field by name
      auto ThisField = AllFields[FieldName];

      // Retrieve the data
      Data = ThisField->getDataArray<T>();
      return Data;
   };

   //---------------------------------------------------------------------------
   // Field Group is a friend class so it can access field list
   friend class FieldGroup;

}; // end class Field

//------------------------------------------------------------------------------
/// The FieldGroup class allows fields to be grouped together and referred
/// to by a single name. This helps to reduce the length and complexity of
/// input lists and contents lists.
class FieldGroup {

 private:
   /// Store and maintain all defined groups in map container
   static std::map<std::string, std::shared_ptr<FieldGroup>> AllGroups;

   /// Name of group
   std::string GrpName;

   /// List of fields in group - only names are needed
   std::set<std::string> Fields;

 public:
   /// Creates an empty field group with a given name
   static std::shared_ptr<FieldGroup>
   create(const std::string &GroupName ///< [in] Name of group to create
   );

   /// Removes a field group
   static int
   destroy(const std::string &GroupName ///< [in] Name of group to destroy
   );

   /// Removes all defined field groups
   static void clear();

   /// Determines whether a group of a given name exists
   static bool exists(const std::string &GroupName ///< [in] Name of group
   );

   /// Determines whether a field of a given name exists in the group instance
   bool hasField(const std::string &FieldName ///< [in] Name of field
   ) const;

   /// Determines whether a field of a given name exists in the group
   /// based on group name.
   static bool
   isFieldInGroup(const std::string &FieldName, ///< [in] Name of field
                  const std::string &GroupName  ///< [in] Name of group
   );

   /// Adds a field to the group instance
   int addField(const std::string &FieldName ///< [in] Name of field to add
   );

   /// Adds a field to a group based on group name
   static int
   addFieldToGroup(const std::string &FieldName, ///< [in] Name of field to add
                   const std::string &GroupName  ///< [in] Name of group
   );

   /// Removes a field from a group instance
   int removeField(const std::string &FieldName ///< [in] Name of field removed
   );

   /// Removes a field from a group with a given name
   static int removeFieldFromGroup(
       const std::string &FieldName, ///< [in] Name of field to remove
       const std::string &GroupName  ///< [in] Name of group holding field
   );

   /// Retrieves a pointer to a field group
   static std::shared_ptr<FieldGroup>
   get(const std::string &GroupName ///< [in] Name of group to retrieve
   );

   /// Returns the list of fields in a group instance
   std::set<std::string> getFieldList() const;

   /// Returns the list of fields in a group based on group name
   static std::set<std::string> getFieldListFromGroup(
       const std::string &GroupName ///< [in] Name of group holding fields
   );

   /// Retrieves a full field from a group instance
   std::shared_ptr<Field>
   getField(const std::string &FieldName ///< [in] Name of field to retrieve
   ) const;

   /// Retrieves a full field from a group with a given name
   static std::shared_ptr<Field> getFieldFromGroup(
       const std::string &FieldName, ///< [in] Name of field to retrieve
       const std::string &GroupName  ///< [in] Name of group holding field
   );

}; // end class FieldGroup

//------------------------------------------------------------------------------

} // namespace OMEGA
//===----------------------------------------------------------------------===//
#endif // OMEGA_FIELD_H<|MERGE_RESOLUTION|>--- conflicted
+++ resolved
@@ -19,11 +19,8 @@
 #include "DataTypes.h"
 #include "Dimension.h"
 #include "Logging.h"
-<<<<<<< HEAD
 #include "OmegaKokkos.h"
-=======
 #include "TimeMgr.h"
->>>>>>> 399b7af2
 #include <any>
 #include <map>
 #include <memory>
