//===-- ocn/OceanInit.cpp - Ocean Initialization ----------------*- C++ -*-===//
//
// This file contians ocnInit and associated methods which initialize Omega.
// The ocnInit process reads the config file and uses the config options to
// initialize time management and call all the individual initialization
// routines for each module in Omega.
//
//===----------------------------------------------------------------------===//

#include "AuxiliaryState.h"
#include "Config.h"
#include "DataTypes.h"
#include "Decomp.h"
#include "Error.h"
#include "Field.h"
#include "Halo.h"
#include "HorzMesh.h"
#include "IO.h"
#include "IOStream.h"
#include "Logging.h"
#include "MachEnv.h"
#include "OceanDriver.h"
#include "OceanState.h"
#include "Tendencies.h"
#include "TimeMgr.h"
#include "TimeStepper.h"
#include "Tracers.h"
#include "VertCoord.h"

#include "mpi.h"

namespace OMEGA {

int ocnInit(MPI_Comm Comm ///< [in] ocean MPI communicator
) {

   I4 Err = 0; // return error code

   // Init the default machine environment based on input MPI communicator
   MachEnv::init(Comm);
   MachEnv *DefEnv = MachEnv::getDefault();

   // Initialize Omega logging
   initLogging(DefEnv);

   // Read config file into Config object
   Config("Omega");
   Config::readAll("omega.yml");
   Config *OmegaConfig = Config::getOmegaConfig();

   // initialize remaining Omega modules
   Err = initOmegaModules(Comm);
   if (Err != 0)
      ABORT_ERROR("ocnInit: Error initializing Omega modules");

   return Err;

} // end ocnInit

// Call init routines for remaining Omega modules
int initOmegaModules(MPI_Comm Comm) {

   // error and return codes
   int Err = 0;

   // Initialize the default time stepper (phase 1) that includes the
   // calendar, model clock and start/stop times and alarms
   TimeStepper::init1();
   TimeStepper *DefStepper = TimeStepper::getDefault();
   Clock *ModelClock       = DefStepper->getClock();

   // Initialize IOStreams - this does not yet validate the contents
   // of each file, only creates streams from Config
   IOStream::init(ModelClock);

   Err = IO::init(Comm);
   if (Err != 0) {
      ABORT_ERROR("ocnInit: Error initializing parallel IO");
   }

   Err = Field::init(ModelClock);
   if (Err != 0) {
      ABORT_ERROR("ocnInit: Error initializing Fields");
   }

   Decomp::init();

   Err = Halo::init();
   if (Err != 0) {
      ABORT_ERROR("ocnInit: Error initializing default halo");
   }

<<<<<<< HEAD
   VertCoord::init();

   HorzMesh::init();

=======
   VertCoord::init1();
   HorzMesh::init();
   VertCoord::init2();
>>>>>>> 097a1977
   Tracers::init();
   AuxiliaryState::init();
   Tendencies::init();
   TimeStepper::init2();

   Err = OceanState::init();
   if (Err != 0) {
      ABORT_ERROR("ocnInit: Error initializing default state");
   }

   // Now that all fields have been defined, validate all the streams
   // contents
   bool StreamsValid = IOStream::validateAll();
   if (!StreamsValid) {
      ABORT_ERROR("ocnInit: Error validating IO Streams");
   }

   // Initialize data from Restart or InitialState files
   std::string SimTimeStr          = " "; // create SimulationTime metadata
   std::shared_ptr<Field> SimField = Field::get(SimMeta);
   SimField->addMetadata("SimulationTime", SimTimeStr);
   int Err1 = IOStream::Success;
   int Err2 = IOStream::Success;

   // read from initial state if this is starting a new simulation
   Metadata ReqMeta; // no requested metadata for initial state
   Err1 = IOStream::read("InitialState", ModelClock, ReqMeta);

   // read restart if starting from restart
   SimTimeStr                = " ";
   ReqMeta["SimulationTime"] = SimTimeStr;
   Err2 = IOStream::read("RestartRead", ModelClock, ReqMeta);

   // One of the above two streams must be successful to initialize the
   // state and other fields used in the model
   if (Err1 != IOStream::Success and Err2 != IOStream::Success) {
      ABORT_ERROR("Error initializing ocean variables from input streams");
   }

   // If reading from restart, reset the current time to the input time
   if (SimTimeStr != " ") {
      TimeInstant NewCurrentTime(SimTimeStr);
      ModelClock->setCurrentTime(NewCurrentTime);
   }

   // Update Halos and Host arrays with new state, auxiliary state, and tracer
   // fields

   OceanState *DefState = OceanState::getDefault();
   I4 CurTimeLevel      = 0;
   DefState->exchangeHalo(CurTimeLevel);
   DefState->copyToHost(CurTimeLevel);

   AuxiliaryState *DefAuxState = AuxiliaryState::getDefault();
   DefAuxState->exchangeHalo();

   // Now update tracers - assume using same time level index
   Err = Tracers::exchangeHalo(CurTimeLevel);
   if (Err != 0) {
      ABORT_ERROR("Error updating tracer halo after restart");
   }
   Err = Tracers::copyToHost(CurTimeLevel);
   if (Err != 0) {
      ABORT_ERROR("Error updating tracer device arrays after restart");
   }

   return Err;

} // end initOmegaModules

} // end namespace OMEGA
//===----------------------------------------------------------------------===//<|MERGE_RESOLUTION|>--- conflicted
+++ resolved
@@ -90,16 +90,9 @@
       ABORT_ERROR("ocnInit: Error initializing default halo");
    }
 
-<<<<<<< HEAD
-   VertCoord::init();
-
-   HorzMesh::init();
-
-=======
    VertCoord::init1();
    HorzMesh::init();
    VertCoord::init2();
->>>>>>> 097a1977
    Tracers::init();
    AuxiliaryState::init();
    Tendencies::init();
