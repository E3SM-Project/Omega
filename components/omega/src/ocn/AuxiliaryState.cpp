--- conflicted
+++ resolved
@@ -264,32 +264,23 @@
    } else {
       ABORT_ERROR("AuxiliaryState: Unknown FluxTracerType requested");
    }
-<<<<<<< HEAD
 
    Config WindStressConfig("WindStress");
-   Err = OmegaConfig->get(WindStressConfig);
+   Err += OmegaConfig->get(WindStressConfig);
 
    std::string WindStressInterpTypeStr;
-   Err = WindStressConfig.get("InterpType", WindStressInterpTypeStr);
-   if (Err != 0) {
-      LOG_CRITICAL("AuxiliaryState: InterpType not found in "
-                   "WindStressConfig");
-      return Err;
-   }
+   Err += WindStressConfig.get("InterpType", WindStressInterpTypeStr);
+   CHECK_ERROR_ABORT(
+       Err, "AuxiliaryState: InterpType not found in WindStressConfig");
 
    if (WindStressInterpTypeStr == "Isotropic") {
       this->WindForcingAux.InterpChoice = InterpCellToEdgeOption::Isotropic;
    } else if (WindStressInterpTypeStr == "Anisotropic") {
       this->WindForcingAux.InterpChoice = InterpCellToEdgeOption::Anisotropic;
    } else {
-      LOG_CRITICAL("AuxiliaryState: Unknown InterpType requested");
-      Err = -1;
-      return Err;
-   }
-
-   return Err;
-=======
->>>>>>> 16ee28f4
+      ABORT_ERROR("AuxiliaryState: Unknown InterpType requested");
+   }
+
 }
 
 //------------------------------------------------------------------------------
