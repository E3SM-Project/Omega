//===-- ocn/Tendencies.cpp - Tendencies ------------------*- C++ -*-===//
//
// The Tendencies class is responsible for managing tendencies of state
// variables and tracers. It contains arrays that store the tendency data
// and provides methods for computing different tendency groups for use
// within the timestepping algorithm. At initialization, it determines which
// tendency terms are enabled.
//
//===----------------------------------------------------------------------===//

#include "Tendencies.h"
#include "CustomTendencyTerms.h"
#include "Error.h"
#include "Tracers.h"

namespace OMEGA {

Tendencies *Tendencies::DefaultTendencies = nullptr;
std::map<std::string, std::unique_ptr<Tendencies>> Tendencies::AllTendencies;

//------------------------------------------------------------------------------
// Initialize the tendencies. Assumes that HorzMesh as alread been initialized.
void Tendencies::init() {
   Error Err; // error code

   HorzMesh *DefHorzMesh = HorzMesh::getDefault();

   I4 NVertLevels = DefHorzMesh->NVertLevels;
   I4 NTracers    = Tracers::getNumTracers();

   // Get TendConfig group
   Config *OmegaConfig = Config::getOmegaConfig();
   Config TendConfig("Tendencies");
   Err += OmegaConfig->get(TendConfig);
   CHECK_ERROR_ABORT(Err, "Tendencies: Tendencies group not found in Config");

   // Check if use the customized tendencies. If it is not found in the
   // config, we assume it is not used (false)
   bool UseCustomTendency = false;
   Err += TendConfig.get("UseCustomTendency", UseCustomTendency);

   /// Instances of custom tendencies - empty by default
   CustomTendencyType CustomThickTend;
   CustomTendencyType CustomVelTend;

   if (UseCustomTendency) {
      // Check if use manufactured tendency terms if it is not found in
      // the config file, we will assume it is not used (false)
      bool ManufacturedTend = false;
      Error ManufacturedTendErr =
          TendConfig.get("ManufacturedSolutionTendency", ManufacturedTend);

      if (ManufacturedTend) {
         ManufacturedSolution ManufacturedSol;
         ManufacturedSol.init();

         CustomThickTend = ManufacturedSol.ManufacturedThickTend;
         CustomVelTend   = ManufacturedSol.ManufacturedVelTend;

      } // if ManufacturedTend

   } // end if UseCustomTendency

   // Ceate default tendencies
   Tendencies::DefaultTendencies =
       create("Default", DefHorzMesh, NVertLevels, NTracers, &TendConfig,
              CustomThickTend, CustomVelTend);

   DefaultTendencies->readTendConfig(&TendConfig);

} // end init

//------------------------------------------------------------------------------
// Destroys the tendencies
Tendencies::~Tendencies() {

   // No operations needed, Kokkos arrays removed when no longer in scope

} // end destructor

//------------------------------------------------------------------------------
// Removes all tendencies instances before exit
void Tendencies::clear() { AllTendencies.clear(); } // end clear

//------------------------------------------------------------------------------
// Removes tendencies from list by name
void Tendencies::erase(const std::string &Name) {

   AllTendencies.erase(Name);

} // end erase

//------------------------------------------------------------------------------
// Get default tendencies
Tendencies *Tendencies::getDefault() {

   return Tendencies::DefaultTendencies;

} // end get default

//------------------------------------------------------------------------------
// Get tendencies by name
Tendencies *Tendencies::get(const std::string &Name ///< [in] Name of tendencies
) {

   auto it = AllTendencies.find(Name);

   if (it != AllTendencies.end()) {
      return it->second.get();
   } else {
      LOG_ERROR(
          "Tendencies::get: Attempt to retrieve non-existent tendencies:");
      LOG_ERROR("{} has not been defined or has been removed", Name);
      return nullptr;
   }

} // end get tendencies

//------------------------------------------------------------------------------
// read and set config options
void Tendencies::readTendConfig(
    Config *TendConfig ///< [in] Tendencies subconfig
) {
   Error Err; // error code

   Err += TendConfig->get("ThicknessFluxTendencyEnable",
                          this->ThicknessFluxDiv.Enabled);
   CHECK_ERROR_ABORT(
       Err, "Tendencies: ThicknessFluxTendencyEnable not found in TendConfig");

   Err += TendConfig->get("PVTendencyEnable", this->PotientialVortHAdv.Enabled);
   CHECK_ERROR_ABORT(Err,
                     "Tendencies: PVTendencyEnable not found in TendConfig");

   Err += TendConfig->get("KETendencyEnable", this->KEGrad.Enabled);
   CHECK_ERROR_ABORT(Err,
                     "Tendencies: KETendencyEnable not found in TendConfig");

   Err += TendConfig->get("SSHTendencyEnable", this->SSHGrad.Enabled);
   CHECK_ERROR_ABORT(Err,
                     "Tendencies: SSHTendencyEnable not found in TendConfig");

   Err += TendConfig->get("VelDiffTendencyEnable",
                          this->VelocityDiffusion.Enabled);
   CHECK_ERROR_ABORT(
       Err, "Tendencies: VelDiffTendencyEnable not found in TendConfig");

   Err += TendConfig->get("VelHyperDiffTendencyEnable",
                          this->VelocityHyperDiff.Enabled);
   CHECK_ERROR_ABORT(
       Err, "Tendencies: VelHyperDiffTendencyEnable not found in TendConfig");

   if (this->VelocityDiffusion.Enabled) {
      Err += TendConfig->get("ViscDel2", this->VelocityDiffusion.ViscDel2);
      CHECK_ERROR_ABORT(Err, "Tendencies: ViscDel2 not found in TendConfig");
   }

   if (this->VelocityHyperDiff.Enabled) {
      Err += TendConfig->get("ViscDel4", this->VelocityHyperDiff.ViscDel4);
      CHECK_ERROR_ABORT(Err, "Tendencies: ViscDel4 not found in TendConfig");
      Err += TendConfig->get("DivFactor", this->VelocityHyperDiff.DivFactor);
      CHECK_ERROR_ABORT(Err, "Tendencies: DivFactor not found in TendConfig");
   }

   Err += TendConfig->get("TracerHorzAdvTendencyEnable",
                          this->TracerHorzAdv.Enabled);
   CHECK_ERROR_ABORT(
       Err, "Tendencies: TracerHorzAdvTendencyEnable not found in TendConfig");

   Err += TendConfig->get("TracerDiffTendencyEnable",
                          this->TracerDiffusion.Enabled);
   CHECK_ERROR_ABORT(
       Err, "Tendencies: TracerDiffTendencyEnable not found in TendConfig");

<<<<<<< HEAD
   I4 WindForcingErr =
       TendConfig->get("WindForcingTendencyEnable", this->WindForcing.Enabled);
   if (WindForcingErr != 0) {
      LOG_CRITICAL("Tendencies: WindForcingTendencyEnable not found in "
                   "TendConfig");
      return WindForcingErr;
   }

   I4 WindForcingDensityErr =
       TendConfig->get("Density0", this->WindForcing.SaltWaterDensity);
   if (WindForcingDensityErr != 0 && this->WindForcing.Enabled) {
      LOG_CRITICAL("Tendencies: Density0 not found in TendConfig");
      return WindForcingDensityErr;
   }

   I4 BottomDragErr =
       TendConfig->get("BottomDragTendencyEnable", this->BottomDrag.Enabled);
   if (BottomDragErr != 0) {
      LOG_CRITICAL("Tendencies: BottomDragTendencyEnable not found in "
                   "TendConfig");
      return BottomDragErr;
   }

   I4 BottomDragCoeffErr =
       TendConfig->get("BottomDragCoeff", this->BottomDrag.Coeff);
   if (BottomDragCoeffErr != 0 && this->BottomDrag.Enabled) {
      LOG_CRITICAL("Tendencies: BottomDragCoeff not found in TendConfig");
      return BottomDragCoeffErr;
   }

   I4 TrHAdvErr = TendConfig->get("TracerHorzAdvTendencyEnable",
                                  this->TracerHorzAdv.Enabled);
   if (TrHAdvErr != 0) {
      LOG_CRITICAL("Tendencies: TracerHorzAdvTendencyEnable not found in "
                   "TendConfig");
      return TrHAdvErr;
=======
   if (this->TracerDiffusion.Enabled) {
      Err += TendConfig->get("EddyDiff2", this->TracerDiffusion.EddyDiff2);
      CHECK_ERROR_ABORT(Err, "Tendencies: EddyDiff2 not found in TendConfig");
>>>>>>> 16ee28f4
   }

   Err += TendConfig->get("TracerHyperDiffTendencyEnable",
                          this->TracerHyperDiff.Enabled);
   CHECK_ERROR_ABORT(
       Err,
       "Tendencies: TracerHyperDiffTendencyEnable not found in TendConfig");

   if (this->TracerHyperDiff.Enabled) {
      Err += TendConfig->get("EddyDiff4", this->TracerHyperDiff.EddyDiff4);
      CHECK_ERROR_ABORT(Err, "Tendencies: EddyDiff4 not found in TendConfig");
   }
}

//------------------------------------------------------------------------------
// Construct a new group of tendencies
Tendencies::Tendencies(const std::string &Name, ///< [in] Name for tendencies
                       const HorzMesh *Mesh,    ///< [in] Horizontal mesh
                       int NVertLevels, ///< [in] Number of vertical levels
                       int NTracersIn,  ///< [in] Number of tracers
                       Config *Options, ///< [in] Configuration options
                       CustomTendencyType InCustomThicknessTend,
                       CustomTendencyType InCustomVelocityTend)
    : ThicknessFluxDiv(Mesh), PotientialVortHAdv(Mesh), KEGrad(Mesh),
      SSHGrad(Mesh), VelocityDiffusion(Mesh), VelocityHyperDiff(Mesh),
      BottomDrag(Mesh), TracerHorzAdv(Mesh), TracerDiffusion(Mesh),
      TracerHyperDiff(Mesh), CustomThicknessTend(InCustomThicknessTend),
      CustomVelocityTend(InCustomVelocityTend) {

   // Tendency arrays
   LayerThicknessTend =
       Array2DReal("LayerThicknessTend", Mesh->NCellsSize, NVertLevels);
   NormalVelocityTend =
       Array2DReal("NormalVelocityTend", Mesh->NEdgesSize, NVertLevels);
   TracerTend =
       Array3DReal("TracerTend", NTracersIn, Mesh->NCellsSize, NVertLevels);

   // Array dimension lengths
   NCellsAll = Mesh->NCellsAll;
   NEdgesAll = Mesh->NEdgesAll;
   NTracers  = NTracersIn;
   NChunks   = NVertLevels / VecLength;

} // end constructor

Tendencies::Tendencies(const std::string &Name, ///< [in] Name for tendencies
                       const HorzMesh *Mesh,    ///< [in] Horizontal mesh
                       int NVertLevels, ///< [in] Number of vertical levels
                       int NTracersIn,  ///< [in] Number of tracers
                       Config *Options) ///< [in] Configuration options
    : Tendencies(Name, Mesh, NVertLevels, NTracersIn, Options,
                 CustomTendencyType{}, CustomTendencyType{}) {}

//------------------------------------------------------------------------------
// Compute tendencies for layer thickness equation
void Tendencies::computeThicknessTendenciesOnly(
    const OceanState *State,        ///< [in] State variables
    const AuxiliaryState *AuxState, ///< [in] Auxilary state variables
    int ThickTimeLevel,             ///< [in] Time level
    int VelTimeLevel,               ///< [in] Time level
    TimeInstant Time                ///< [in] Time
) {

   OMEGA_SCOPE(LocLayerThicknessTend, LayerThicknessTend);
   OMEGA_SCOPE(LocThicknessFluxDiv, ThicknessFluxDiv);
   Array2DReal NormalVelEdge;
   State->getNormalVelocity(NormalVelEdge, VelTimeLevel);

   deepCopy(LocLayerThicknessTend, 0);

   // Compute thickness flux divergence
   const Array2DReal &ThickFluxEdge =
       AuxState->LayerThicknessAux.FluxLayerThickEdge;

   if (LocThicknessFluxDiv.Enabled) {
      parallelFor(
          {NCellsAll, NChunks}, KOKKOS_LAMBDA(int ICell, int KChunk) {
             LocThicknessFluxDiv(LocLayerThicknessTend, ICell, KChunk,
                                 ThickFluxEdge, NormalVelEdge);
          });
   }

   if (CustomThicknessTend) {
      CustomThicknessTend(LocLayerThicknessTend, State, AuxState,
                          ThickTimeLevel, VelTimeLevel, Time);
   }

} // end thickness tendency compute

//------------------------------------------------------------------------------
// Compute tendencies for normal velocity equation
void Tendencies::computeVelocityTendenciesOnly(
    const OceanState *State,        ///< [in] State variables
    const AuxiliaryState *AuxState, ///< [in] Auxilary state variables
    int ThickTimeLevel,             ///< [in] Time level
    int VelTimeLevel,               ///< [in] Time level
    TimeInstant Time                ///< [in] Time
) {

   OMEGA_SCOPE(LocNormalVelocityTend, NormalVelocityTend);
   OMEGA_SCOPE(LocPotientialVortHAdv, PotientialVortHAdv);
   OMEGA_SCOPE(LocKEGrad, KEGrad);
   OMEGA_SCOPE(LocSSHGrad, SSHGrad);
   OMEGA_SCOPE(LocVelocityDiffusion, VelocityDiffusion);
   OMEGA_SCOPE(LocVelocityHyperDiff, VelocityHyperDiff);
   OMEGA_SCOPE(LocWindForcing, WindForcing);
   OMEGA_SCOPE(LocBottomDrag, BottomDrag);

   deepCopy(LocNormalVelocityTend, 0);

   const Array2DReal &NormalVelEdge = State->NormalVelocity[VelTimeLevel];

   // Compute potential vorticity horizontal advection
   const Array2DReal &FluxLayerThickEdge =
       AuxState->LayerThicknessAux.FluxLayerThickEdge;
   const Array2DReal &NormRVortEdge = AuxState->VorticityAux.NormRelVortEdge;
   const Array2DReal &NormFEdge     = AuxState->VorticityAux.NormPlanetVortEdge;
   Array2DReal NormVelEdge;
   State->getNormalVelocity(NormVelEdge, VelTimeLevel);
   if (LocPotientialVortHAdv.Enabled) {
      parallelFor(
          {NEdgesAll, NChunks}, KOKKOS_LAMBDA(int IEdge, int KChunk) {
             LocPotientialVortHAdv(LocNormalVelocityTend, IEdge, KChunk,
                                   NormRVortEdge, NormFEdge, FluxLayerThickEdge,
                                   NormVelEdge);
          });
   }

   // Compute kinetic energy gradient
   const Array2DReal &KECell = AuxState->KineticAux.KineticEnergyCell;
   if (LocKEGrad.Enabled) {
      parallelFor(
          {NEdgesAll, NChunks}, KOKKOS_LAMBDA(int IEdge, int KChunk) {
             LocKEGrad(LocNormalVelocityTend, IEdge, KChunk, KECell);
          });
   }

   // Compute sea surface height gradient
   const Array2DReal &SSHCell = AuxState->LayerThicknessAux.SshCell;
   if (LocSSHGrad.Enabled) {
      parallelFor(
          {NEdgesAll, NChunks}, KOKKOS_LAMBDA(int IEdge, int KChunk) {
             LocSSHGrad(LocNormalVelocityTend, IEdge, KChunk, SSHCell);
          });
   }

   // Compute del2 horizontal diffusion
   const Array2DReal &DivCell     = AuxState->KineticAux.VelocityDivCell;
   const Array2DReal &RVortVertex = AuxState->VorticityAux.RelVortVertex;
   if (LocVelocityDiffusion.Enabled) {
      parallelFor(
          {NEdgesAll, NChunks}, KOKKOS_LAMBDA(int IEdge, int KChunk) {
             LocVelocityDiffusion(LocNormalVelocityTend, IEdge, KChunk, DivCell,
                                  RVortVertex);
          });
   }

   // Compute del4 horizontal diffusion
   const Array2DReal &Del2DivCell = AuxState->VelocityDel2Aux.Del2DivCell;
   const Array2DReal &Del2RVortVertex =
       AuxState->VelocityDel2Aux.Del2RelVortVertex;
   if (LocVelocityHyperDiff.Enabled) {
      parallelFor(
          {NEdgesAll, NChunks}, KOKKOS_LAMBDA(int IEdge, int KChunk) {
             LocVelocityHyperDiff(LocNormalVelocityTend, IEdge, KChunk,
                                  Del2DivCell, Del2RVortVertex);
          });
   }

   // Compute wind forcing
   const auto &NormalStressEdge = AuxState->WindForcingAux.NormalStressEdge;
   const auto &MeanLayerThickEdge =
       AuxState->LayerThicknessAux.MeanLayerThickEdge;
   if (LocWindForcing.Enabled) {
      parallelFor(
          {NEdgesAll, NChunks}, KOKKOS_LAMBDA(int IEdge, int KChunk) {
             LocWindForcing(LocNormalVelocityTend, IEdge, KChunk,
                            NormalStressEdge, MeanLayerThickEdge);
          });
   }

   // Compute bottom drag
   if (LocBottomDrag.Enabled) {
      parallelFor(
          {NEdgesAll}, KOKKOS_LAMBDA(int IEdge) {
             LocBottomDrag(LocNormalVelocityTend, IEdge, NormalVelEdge, KECell,
                           MeanLayerThickEdge);
          });
   }

   if (CustomVelocityTend) {
      CustomVelocityTend(LocNormalVelocityTend, State, AuxState, ThickTimeLevel,
                         VelTimeLevel, Time);
   }

} // end velocity tendency compute

void Tendencies::computeTracerTendenciesOnly(
    const OceanState *State,        ///< [in] State variables
    const AuxiliaryState *AuxState, ///< [in] Auxilary state variables
    const Array3DReal &TracerArray, ///< [in] Tracer array
    int ThickTimeLevel,             ///< [in] Time level
    int VelTimeLevel,               ///< [in] Time level
    TimeInstant Time                ///< [in] Time
) {
   OMEGA_SCOPE(LocTracerTend, TracerTend);
   OMEGA_SCOPE(LocTracerHorzAdv, TracerHorzAdv);
   OMEGA_SCOPE(LocTracerDiffusion, TracerDiffusion);
   OMEGA_SCOPE(LocTracerHyperDiff, TracerHyperDiff);

   deepCopy(LocTracerTend, 0);

   // compute tracer horizotal advection
   const Array2DReal &NormalVelEdge = State->NormalVelocity[VelTimeLevel];
   const Array3DReal &HTracersEdge  = AuxState->TracerAux.HTracersEdge;
   if (LocTracerHorzAdv.Enabled) {
      parallelFor(
          {NTracers, NCellsAll, NChunks},
          KOKKOS_LAMBDA(int L, int ICell, int KChunk) {
             LocTracerHorzAdv(LocTracerTend, L, ICell, KChunk, NormalVelEdge,
                              HTracersEdge);
          });
   }

   // compute tracer diffusion
   const Array2DReal &MeanLayerThickEdge =
       AuxState->LayerThicknessAux.MeanLayerThickEdge;
   if (LocTracerDiffusion.Enabled) {
      parallelFor(
          {NTracers, NCellsAll, NChunks},
          KOKKOS_LAMBDA(int L, int ICell, int KChunk) {
             LocTracerDiffusion(LocTracerTend, L, ICell, KChunk, TracerArray,
                                MeanLayerThickEdge);
          });
   }

   // compute tracer hyperdiffusion
   const Array3DReal &Del2TracersCell = AuxState->TracerAux.Del2TracersCell;
   if (LocTracerHyperDiff.Enabled) {
      parallelFor(
          {NTracers, NCellsAll, NChunks},
          KOKKOS_LAMBDA(int L, int ICell, int KChunk) {
             LocTracerHyperDiff(LocTracerTend, L, ICell, KChunk,
                                Del2TracersCell);
          });
   }

} // end tracer tendency compute

void Tendencies::computeThicknessTendencies(
    const OceanState *State,        ///< [in] State variables
    const AuxiliaryState *AuxState, ///< [in] Auxilary state variables
    int ThickTimeLevel,             ///< [in] Time level
    int VelTimeLevel,               ///< [in] Time level
    TimeInstant Time                ///< [in] Time
) {
   // only need LayerThicknessAux on edge
   Array2DReal LayerThick;
   Array2DReal NormVel;
   State->getLayerThickness(LayerThick, ThickTimeLevel);
   State->getNormalVelocity(NormVel, VelTimeLevel);
   OMEGA_SCOPE(LayerThicknessAux, AuxState->LayerThicknessAux);
   OMEGA_SCOPE(LayerThickCell, LayerThick);
   OMEGA_SCOPE(NormalVelEdge, NormVel);

   parallelFor(
       "computeLayerThickAux", {NEdgesAll, NChunks},
       KOKKOS_LAMBDA(int IEdge, int KChunk) {
          LayerThicknessAux.computeVarsOnEdge(IEdge, KChunk, LayerThickCell,
                                              NormalVelEdge);
       });

   computeThicknessTendenciesOnly(State, AuxState, ThickTimeLevel, VelTimeLevel,
                                  Time);
}

void Tendencies::computeVelocityTendencies(
    const OceanState *State,        ///< [in] State variables
    const AuxiliaryState *AuxState, ///< [in] Auxilary state variables
    int ThickTimeLevel,             ///< [in] Time level
    int VelTimeLevel,               ///< [in] Time level
    TimeInstant Time                ///< [in] Time
) {
   AuxState->computeMomAux(State, ThickTimeLevel, VelTimeLevel);
   computeVelocityTendenciesOnly(State, AuxState, ThickTimeLevel, VelTimeLevel,
                                 Time);
}

void Tendencies::computeTracerTendencies(
    const OceanState *State,        ///< [in] State variables
    const AuxiliaryState *AuxState, ///< [in] Auxilary state variables
    const Array3DReal &TracerArray, ///< [in] Tracer array
    int ThickTimeLevel,             ///< [in] Time level
    int VelTimeLevel,               ///< [in] Time level
    TimeInstant Time                ///< [in] Time
) {
   OMEGA_SCOPE(TracerAux, AuxState->TracerAux);
   OMEGA_SCOPE(LayerThickCell, State->LayerThickness[ThickTimeLevel]);
   OMEGA_SCOPE(NormalVelEdge, State->NormalVelocity[VelTimeLevel]);

   parallelFor(
       "computeTracerAuxEdge", {NTracers, NEdgesAll, NChunks},
       KOKKOS_LAMBDA(int LTracer, int IEdge, int KChunk) {
          TracerAux.computeVarsOnEdge(LTracer, IEdge, KChunk, NormalVelEdge,
                                      LayerThickCell, TracerArray);
       });

   const auto &MeanLayerThickEdge =
       AuxState->LayerThicknessAux.MeanLayerThickEdge;
   parallelFor(
       "computeTracerAuxCell", {NTracers, NCellsAll, NChunks},
       KOKKOS_LAMBDA(int LTracer, int ICell, int KChunk) {
          TracerAux.computeVarsOnCells(LTracer, ICell, KChunk,
                                       MeanLayerThickEdge, TracerArray);
       });

   computeTracerTendenciesOnly(State, AuxState, TracerArray, ThickTimeLevel,
                               VelTimeLevel, Time);
}

//------------------------------------------------------------------------------
// Compute both layer thickness and normal velocity tendencies
void Tendencies::computeAllTendencies(
    const OceanState *State,        ///< [in] State variables
    const AuxiliaryState *AuxState, ///< [in] Auxilary state variables
    const Array3DReal &TracerArray, ///< [in] Tracer array
    int ThickTimeLevel,             ///< [in] Time level
    int VelTimeLevel,               ///< [in] Time level
    TimeInstant Time                ///< [in] Time
) {

   AuxState->computeAll(State, TracerArray, ThickTimeLevel, VelTimeLevel);
   computeThicknessTendenciesOnly(State, AuxState, ThickTimeLevel, VelTimeLevel,
                                  Time);
   computeVelocityTendenciesOnly(State, AuxState, ThickTimeLevel, VelTimeLevel,
                                 Time);
   computeTracerTendenciesOnly(State, AuxState, TracerArray, ThickTimeLevel,
                               VelTimeLevel, Time);

} // end all tendency compute

} // end namespace OMEGA

//===----------------------------------------------------------------------===//<|MERGE_RESOLUTION|>--- conflicted
+++ resolved
@@ -172,48 +172,32 @@
    CHECK_ERROR_ABORT(
        Err, "Tendencies: TracerDiffTendencyEnable not found in TendConfig");
 
-<<<<<<< HEAD
-   I4 WindForcingErr =
+   Err +=
        TendConfig->get("WindForcingTendencyEnable", this->WindForcing.Enabled);
-   if (WindForcingErr != 0) {
-      LOG_CRITICAL("Tendencies: WindForcingTendencyEnable not found in "
-                   "TendConfig");
-      return WindForcingErr;
-   }
-
-   I4 WindForcingDensityErr =
-       TendConfig->get("Density0", this->WindForcing.SaltWaterDensity);
-   if (WindForcingDensityErr != 0 && this->WindForcing.Enabled) {
-      LOG_CRITICAL("Tendencies: Density0 not found in TendConfig");
-      return WindForcingDensityErr;
-   }
-
-   I4 BottomDragErr =
+   CHECK_ERROR_ABORT(Err,
+       Err, "Tendencies: WindForcingTendencyEnable not found in TendConfig");
+
+   Err += TendConfig->get("Density0", this->WindForcing.SaltWaterDensity);
+   CHECK_ERROR_ABORT(Err, "Tendencies: Density0 not found in TendConfig");
+
+   Err +=
        TendConfig->get("BottomDragTendencyEnable", this->BottomDrag.Enabled);
-   if (BottomDragErr != 0) {
-      LOG_CRITICAL("Tendencies: BottomDragTendencyEnable not found in "
-                   "TendConfig");
-      return BottomDragErr;
-   }
-
-   I4 BottomDragCoeffErr =
-       TendConfig->get("BottomDragCoeff", this->BottomDrag.Coeff);
-   if (BottomDragCoeffErr != 0 && this->BottomDrag.Enabled) {
-      LOG_CRITICAL("Tendencies: BottomDragCoeff not found in TendConfig");
-      return BottomDragCoeffErr;
-   }
-
-   I4 TrHAdvErr = TendConfig->get("TracerHorzAdvTendencyEnable",
-                                  this->TracerHorzAdv.Enabled);
-   if (TrHAdvErr != 0) {
-      LOG_CRITICAL("Tendencies: TracerHorzAdvTendencyEnable not found in "
-                   "TendConfig");
+   CHECK_ERROR_ABORT(
+       Err, "Tendencies: BottomDragTendencyEnable not found in TendConfig");
+
+   Err += TendConfig->get("BottomDragCoeff", this->BottomDrag.Coeff);
+   CHECK_ERROR_ABORT(
+       Err, "Tendencies: BottomDragCoeff not found in TendConfig");
+
+   Err += TendConfig->get("TracerHorzAdvTendencyEnable",
+                          this->TracerHorzAdv.Enabled);
+   CHECK_ERROR_ABORT(
+       Err, "Tendencies: TracerHorzAdvTendencyEnable not found in TendConfig");
       return TrHAdvErr;
-=======
+  
    if (this->TracerDiffusion.Enabled) {
       Err += TendConfig->get("EddyDiff2", this->TracerDiffusion.EddyDiff2);
       CHECK_ERROR_ABORT(Err, "Tendencies: EddyDiff2 not found in TendConfig");
->>>>>>> 16ee28f4
    }
 
    Err += TendConfig->get("TracerHyperDiffTendencyEnable",
