--- conflicted
+++ resolved
@@ -170,33 +170,12 @@
 
       // Create the needed decomposition offsets
 
-<<<<<<< HEAD
-      int DecompCellI4;
-      int DecompCellI8;
-      int DecompCellR4;
-      int DecompCellR8;
-      int DecompEdgeI4;
-      int DecompEdgeI8;
-      int DecompEdgeR4;
-      int DecompEdgeR8;
-      int DecompVrtxI4;
-      int DecompVrtxI8;
-      int DecompVrtxR4;
-      int DecompVrtxR8;
       std::vector<int> CellDims{NCellsGlobal, NVertLayers};
       std::vector<int> EdgeDims{NEdgesGlobal, NVertLayers};
       std::vector<int> VrtxDims{NVerticesGlobal, NVertLayers};
       int CellArraySize = NCellsSize * NVertLayers;
       int EdgeArraySize = NEdgesSize * NVertLayers;
       int VrtxArraySize = NVerticesSize * NVertLayers;
-=======
-      std::vector<int> CellDims{NCellsGlobal, NVertLevels};
-      std::vector<int> EdgeDims{NEdgesGlobal, NVertLevels};
-      std::vector<int> VrtxDims{NVerticesGlobal, NVertLevels};
-      int CellArraySize = NCellsSize * NVertLevels;
-      int EdgeArraySize = NEdgesSize * NVertLevels;
-      int VrtxArraySize = NVerticesSize * NVertLevels;
->>>>>>> 8751d3d3
 
       int DecompCellI4 =
           IO::createDecomp(IO::IOTypeI4, 2, CellDims, CellArraySize, OffsetCell,
@@ -246,49 +225,11 @@
       int DimVrtxID;
       int DimVertID;
       int DimTimeID; // unlimited time dim
-<<<<<<< HEAD
-      Err = IO::defineDim(OutFileID, "NVertLayers", NVertLayers, DimVertID);
-      if (Err == 0) {
-         LOG_ERROR("IOTest: defining vertical dimension PASS");
-      } else {
-         RetVal += 1;
-         LOG_ERROR("IOTest: error defining vertical dimension FAIL");
-      }
-      Err = IO::defineDim(OutFileID, "NCells", NCellsGlobal, DimCellID);
-      if (Err == 0) {
-         LOG_ERROR("IOTest: defining Cell dimension PASS");
-      } else {
-         RetVal += 1;
-         LOG_ERROR("IOTest: error defining Cell dimension FAIL");
-      }
-      Err = IO::defineDim(OutFileID, "NEdges", NEdgesGlobal, DimEdgeID);
-      if (Err == 0) {
-         LOG_ERROR("IOTest: defining Edge dimension PASS");
-      } else {
-         RetVal += 1;
-         LOG_ERROR("IOTest: error defining Edge dimension FAIL");
-      }
-      Err = IO::defineDim(OutFileID, "NVertices", NVerticesGlobal, DimVrtxID);
-      if (Err == 0) {
-         LOG_ERROR("IOTest: defining Vertex dimension PASS");
-      } else {
-         RetVal += 1;
-         LOG_ERROR("IOTest: error defining Vertex dimension FAIL");
-      }
-      Err = IO::defineDim(OutFileID, "Time", IO::Unlimited, DimTimeID);
-      if (Err == 0) {
-         LOG_ERROR("IOTest: defining unlimited time dimension PASS");
-      } else {
-         RetVal += 1;
-         LOG_ERROR("IOTest: error defining unlimited time dimension FAIL");
-      }
-=======
-      DimVertID = IO::defineDim(OutFileID, "NVertLevels", NVertLevels);
+      DimVertID = IO::defineDim(OutFileID, "NVertLayers", NVertLayers);
       DimCellID = IO::defineDim(OutFileID, "NCells", NCellsGlobal);
       DimEdgeID = IO::defineDim(OutFileID, "NEdges", NEdgesGlobal);
       DimVrtxID = IO::defineDim(OutFileID, "NVertices", NVerticesGlobal);
       DimTimeID = IO::defineDim(OutFileID, "Time", IO::Unlimited);
->>>>>>> 8751d3d3
 
       // Write some global file metadata
       I4 FileMetaI4Ref          = 2;
@@ -389,150 +330,36 @@
       // Write R8 arrays as two time slices - the first frame here with
       // the second frame written after re-open
       std::vector<int> DimLengths(1);
-<<<<<<< HEAD
       DimLengths[0] = NVertLayers;
-      Err = IO::writeNDVar(RefR8Vert.data(), OutFileID, VarIDR8Time, 0,
-                           &DimLengths);
-      if (Err == 0) {
-         LOG_ERROR("IOTest: writing R8Time vector frame 0 PASS");
-      } else {
-         RetVal += 1;
-         LOG_ERROR("IOTest: error writing R8Time vector frame 0 FAIL");
-      }
+      IO::writeNDVar(RefR8Vert.data(), OutFileID, VarIDR8Time, 0, &DimLengths);
 
       // Write distributed arrays
-      Err = IO::writeArray(RefI4Cell.data(), NCellsSize * NVertLayers, &FillI4,
-                           OutFileID, DecompCellI4, VarIDCellI4);
-      if (Err == 0) {
-         LOG_ERROR("IOTest: writing I4 array on cells PASS");
-      } else {
-         RetVal += 1;
-         LOG_ERROR("IOTest: error writing I4 array on cells FAIL");
-      }
-      Err = IO::writeArray(RefI8Cell.data(), NCellsSize * NVertLayers, &FillI8,
-                           OutFileID, DecompCellI8, VarIDCellI8);
-      if (Err == 0) {
-         LOG_ERROR("IOTest: writing I8 array on cells PASS");
-      } else {
-         RetVal += 1;
-         LOG_ERROR("IOTest: error writing I8 array on cells FAIL");
-      }
-      Err = IO::writeArray(RefR4Cell.data(), NCellsSize * NVertLayers, &FillR4,
-                           OutFileID, DecompCellR4, VarIDCellR4);
-      if (Err == 0) {
-         LOG_ERROR("IOTest: writing R4 array on cells PASS");
-      } else {
-         RetVal += 1;
-         LOG_ERROR("IOTest: error writing R4 array on cells FAIL");
-      }
-      // Write R8 cell data as two time slices - this is first frame
-      // Second frame written below
-      Err = IO::writeArray(RefR8Cell.data(), NCellsSize * NVertLayers, &FillR8,
-                           OutFileID, DecompCellR8, VarIDTimeR8, 0);
-      if (Err == 0) {
-         LOG_ERROR("IOTest: writing R8 array on cells frame 0 PASS");
-      } else {
-         RetVal += 1;
-         LOG_ERROR("IOTest: error writing R8 array on cells frame 0 FAIL");
-      }
-
-      Err = IO::writeArray(RefI4Edge.data(), NEdgesSize * NVertLayers, &FillI4,
-                           OutFileID, DecompEdgeI4, VarIDEdgeI4);
-      if (Err == 0) {
-         LOG_ERROR("IOTest: writing I4 array on Edges PASS");
-      } else {
-         RetVal += 1;
-         LOG_ERROR("IOTest: error writing I4 array on Edges FAIL");
-      }
-      Err = IO::writeArray(RefI8Edge.data(), NEdgesSize * NVertLayers, &FillI8,
-                           OutFileID, DecompEdgeI8, VarIDEdgeI8);
-      if (Err == 0) {
-         LOG_ERROR("IOTest: writing I8 array on Edges PASS");
-      } else {
-         RetVal += 1;
-         LOG_ERROR("IOTest: error writing I8 array on Edges FAIL");
-      }
-      Err = IO::writeArray(RefR4Edge.data(), NEdgesSize * NVertLayers, &FillR4,
-                           OutFileID, DecompEdgeR4, VarIDEdgeR4);
-      if (Err == 0) {
-         LOG_ERROR("IOTest: writing R4 array on Edges PASS");
-      } else {
-         RetVal += 1;
-         LOG_ERROR("IOTest: error writing R4 array on Edges FAIL");
-      }
-      Err = IO::writeArray(RefR8Edge.data(), NEdgesSize * NVertLayers, &FillR8,
-                           OutFileID, DecompEdgeR8, VarIDEdgeR8);
-      if (Err == 0) {
-         LOG_ERROR("IOTest: writing R8 array on Edges PASS");
-      } else {
-         RetVal += 1;
-         LOG_ERROR("IOTest: error writing R8 array on Edges FAIL");
-      }
-
-      Err = IO::writeArray(RefI4Vrtx.data(), NVerticesSize * NVertLayers,
-                           &FillI4, OutFileID, DecompVrtxI4, VarIDVrtxI4);
-      if (Err == 0) {
-         LOG_ERROR("IOTest: writing I4 array on vertices PASS");
-      } else {
-         RetVal += 1;
-         LOG_ERROR("IOTest: error writing I4 array on vertices FAIL");
-      }
-      Err = IO::writeArray(RefI8Vrtx.data(), NVerticesSize * NVertLayers,
-                           &FillI8, OutFileID, DecompVrtxI8, VarIDVrtxI8);
-      if (Err == 0) {
-         LOG_ERROR("IOTest: writing I8 array on vertices PASS");
-      } else {
-         RetVal += 1;
-         LOG_ERROR("IOTest: error writing I8 array on vertices FAIL");
-      }
-      Err = IO::writeArray(RefR4Vrtx.data(), NVerticesSize * NVertLayers,
-                           &FillR4, OutFileID, DecompVrtxR4, VarIDVrtxR4);
-      if (Err == 0) {
-         LOG_ERROR("IOTest: writing R4 array on vertices PASS");
-      } else {
-         RetVal += 1;
-         LOG_ERROR("IOTest: error writing R4 array on vertices FAIL");
-      }
-      Err = IO::writeArray(RefR8Vrtx.data(), NVerticesSize * NVertLayers,
-                           &FillR8, OutFileID, DecompVrtxR8, VarIDVrtxR8);
-      if (Err == 0) {
-         LOG_ERROR("IOTest: writing R8 array on vertices PASS");
-      } else {
-         RetVal += 1;
-         LOG_ERROR("IOTest: error writing R8 array on vertices FAIL");
-      }
-=======
-      DimLengths[0] = NVertLevels;
-      IO::writeNDVar(RefR8Vert.data(), OutFileID, VarIDR8Time, 0, &DimLengths);
-
-      // Write distributed arrays
-      IO::writeArray(RefI4Cell.data(), NCellsSize * NVertLevels, &FillI4,
+      IO::writeArray(RefI4Cell.data(), NCellsSize * NVertLayers, &FillI4,
                      OutFileID, DecompCellI4, VarIDCellI4);
-      IO::writeArray(RefI8Cell.data(), NCellsSize * NVertLevels, &FillI8,
+      IO::writeArray(RefI8Cell.data(), NCellsSize * NVertLayers, &FillI8,
                      OutFileID, DecompCellI8, VarIDCellI8);
-      IO::writeArray(RefR4Cell.data(), NCellsSize * NVertLevels, &FillR4,
+      IO::writeArray(RefR4Cell.data(), NCellsSize * NVertLayers, &FillR4,
                      OutFileID, DecompCellR4, VarIDCellR4);
       // Write R8 cell data as two time slices - this is first frame
       // Second frame written below
-      IO::writeArray(RefR8Cell.data(), NCellsSize * NVertLevels, &FillR8,
+      IO::writeArray(RefR8Cell.data(), NCellsSize * NVertLayers, &FillR8,
                      OutFileID, DecompCellR8, VarIDTimeR8, 0);
-      IO::writeArray(RefI4Edge.data(), NEdgesSize * NVertLevels, &FillI4,
+      IO::writeArray(RefI4Edge.data(), NEdgesSize * NVertLayers, &FillI4,
                      OutFileID, DecompEdgeI4, VarIDEdgeI4);
-      IO::writeArray(RefI8Edge.data(), NEdgesSize * NVertLevels, &FillI8,
+      IO::writeArray(RefI8Edge.data(), NEdgesSize * NVertLayers, &FillI8,
                      OutFileID, DecompEdgeI8, VarIDEdgeI8);
-      IO::writeArray(RefR4Edge.data(), NEdgesSize * NVertLevels, &FillR4,
+      IO::writeArray(RefR4Edge.data(), NEdgesSize * NVertLayers, &FillR4,
                      OutFileID, DecompEdgeR4, VarIDEdgeR4);
-      IO::writeArray(RefR8Edge.data(), NEdgesSize * NVertLevels, &FillR8,
+      IO::writeArray(RefR8Edge.data(), NEdgesSize * NVertLayers, &FillR8,
                      OutFileID, DecompEdgeR8, VarIDEdgeR8);
-      IO::writeArray(RefI4Vrtx.data(), NVerticesSize * NVertLevels, &FillI4,
+      IO::writeArray(RefI4Vrtx.data(), NVerticesSize * NVertLayers, &FillI4,
                      OutFileID, DecompVrtxI4, VarIDVrtxI4);
-      IO::writeArray(RefI8Vrtx.data(), NVerticesSize * NVertLevels, &FillI8,
+      IO::writeArray(RefI8Vrtx.data(), NVerticesSize * NVertLayers, &FillI8,
                      OutFileID, DecompVrtxI8, VarIDVrtxI8);
-      IO::writeArray(RefR4Vrtx.data(), NVerticesSize * NVertLevels, &FillR4,
+      IO::writeArray(RefR4Vrtx.data(), NVerticesSize * NVertLayers, &FillR4,
                      OutFileID, DecompVrtxR4, VarIDVrtxR4);
-      IO::writeArray(RefR8Vrtx.data(), NVerticesSize * NVertLevels, &FillR8,
+      IO::writeArray(RefR8Vrtx.data(), NVerticesSize * NVertLayers, &FillR8,
                      OutFileID, DecompVrtxR8, VarIDVrtxR8);
->>>>>>> 8751d3d3
 
       // Finished writing, close file
       IO::closeFile(OutFileID);
@@ -543,29 +370,9 @@
                    IO::IfExists::Append);
 
       // write second frame data
-<<<<<<< HEAD
-      Err = IO::writeNDVar(RefR8Time.data(), OutFileID, VarIDR8Time, 1,
-                           &DimLengths);
-      if (Err == 0) {
-         LOG_ERROR("IOTest: writing R8Time vector frame 1 PASS");
-      } else {
-         RetVal += 1;
-         LOG_ERROR("IOTest: error writing R8Time vector frame 1 FAIL");
-      }
-
-      Err = IO::writeArray(RefR8Tim2.data(), NCellsSize * NVertLayers, &FillR8,
-                           OutFileID, DecompCellR8, VarIDTimeR8, 1);
-      if (Err == 0) {
-         LOG_ERROR("IOTest: writing R8 array on cells frame 1 PASS");
-      } else {
-         RetVal += 1;
-         LOG_ERROR("IOTest: error writing R8 array on cells frame 1 FAIL");
-      }
-=======
       IO::writeNDVar(RefR8Time.data(), OutFileID, VarIDR8Time, 1, &DimLengths);
-      IO::writeArray(RefR8Tim2.data(), NCellsSize * NVertLevels, &FillR8,
+      IO::writeArray(RefR8Tim2.data(), NCellsSize * NVertLayers, &FillR8,
                      OutFileID, DecompCellR8, VarIDTimeR8, 1);
->>>>>>> 8751d3d3
 
       // Finished writing again, close file
       IO::closeFile(OutFileID);
@@ -575,24 +382,11 @@
       IO::openFile(InFileID, "IOTest.nc", IO::ModeRead);
 
       // Get dimension lengths to verify read/write of dimension info
-<<<<<<< HEAD
       I4 NVertLayersID;
       I4 NVertLayersNew;
       Err = IO::getDimFromFile(InFileID, "NVertLayers", NVertLayersID,
                                NVertLayersNew);
-      if (Err == 0 and NVertLayersNew == NVertLayers) {
-         LOG_ERROR("IOTest: read/write vert dimension test PASS");
-      } else {
-         RetVal += 1;
-         LOG_ERROR("IOTest: read/write vert dimension test FAIL");
-      }
-=======
-      I4 NVertLevelsID;
-      I4 NVertLevelsNew;
-      Err = IO::getDimFromFile(InFileID, "NVertLevels", NVertLevelsID,
-                               NVertLevelsNew);
-      CHECK_ERROR_ABORT(Err, "IOTest: failed to get NVertLevels from file");
->>>>>>> 8751d3d3
+      CHECK_ERROR_ABORT(Err, "IOTest: failed to get NVertLayers from file");
 
       I4 NCellsNewID;
       I4 NCellsNew;
@@ -716,124 +510,44 @@
       // Read distributed arrays
       Err = IO::readArray(NewI4Cell.data(), NCellsSize * NVertLayers, "CellI4",
                           InFileID, DecompCellI4, VarIDCellI4);
-<<<<<<< HEAD
-      if (Err == 0) {
-         LOG_ERROR("IOTest: reading I4 array on cells PASS");
-      } else {
-         RetVal += 1;
-         LOG_ERROR("IOTest: error reading I4 array on cells FAIL");
-      }
+      CHECK_ERROR_ABORT(Err, "IOTest: Failed to read I4 cell array")
       Err = IO::readArray(NewI8Cell.data(), NCellsSize * NVertLayers, "CellI8",
                           InFileID, DecompCellI8, VarIDCellI8);
-      if (Err == 0) {
-         LOG_ERROR("IOTest: reading I8 array on cells PASS");
-      } else {
-         RetVal += 1;
-         LOG_ERROR("IOTest: error reading I8 array on cells FAIL");
-      }
+      CHECK_ERROR_ABORT(Err, "IOTest: Failed to read I8 cell array")
       Err = IO::readArray(NewR4Cell.data(), NCellsSize * NVertLayers, "CellR4",
-=======
-      CHECK_ERROR_ABORT(Err, "IOTest: Failed to read I4 cell array")
-      Err = IO::readArray(NewI8Cell.data(), NCellsSize * NVertLevels, "CellI8",
-                          InFileID, DecompCellI8, VarIDCellI8);
-      CHECK_ERROR_ABORT(Err, "IOTest: Failed to read I8 cell array")
-      Err = IO::readArray(NewR4Cell.data(), NCellsSize * NVertLevels, "CellR4",
->>>>>>> 8751d3d3
                           InFileID, DecompCellR4, VarIDCellR4);
       CHECK_ERROR_ABORT(Err, "IOTest: Failed to read R4 cell array")
       // Read R8 Cell data as two time slices
       Err = IO::readArray(NewR8Cell.data(), NCellsSize * NVertLayers, "TimeR8",
                           InFileID, DecompCellR8, VarIDTimeR8, 0);
-<<<<<<< HEAD
-      if (Err == 0) {
-         LOG_ERROR("IOTest: reading R8 array on cells frame 0 PASS");
-      } else {
-         RetVal += 1;
-         LOG_ERROR("IOTest: error reading R8 array on cells frame 0 FAIL");
-      }
+      CHECK_ERROR_ABORT(Err, "IOTest: Failed to read R8 cell array, time 0")
       Err = IO::readArray(NewR8Tim2.data(), NCellsSize * NVertLayers, "TimeR8",
-=======
-      CHECK_ERROR_ABORT(Err, "IOTest: Failed to read R8 cell array, time 0")
-      Err = IO::readArray(NewR8Tim2.data(), NCellsSize * NVertLevels, "TimeR8",
->>>>>>> 8751d3d3
                           InFileID, DecompCellR8, VarIDTimeR8, 1);
       CHECK_ERROR_ABORT(Err, "IOTest: Failed to read R8 cell array, time 1")
 
       Err = IO::readArray(NewI4Edge.data(), NEdgesSize * NVertLayers, "EdgeI4",
                           InFileID, DecompEdgeI4, VarIDEdgeI4);
-<<<<<<< HEAD
-      if (Err == 0) {
-         LOG_ERROR("IOTest: reading I4 array on Edges PASS");
-      } else {
-         RetVal += 1;
-         LOG_ERROR("IOTest: error reading I4 array on Edges FAIL");
-      }
+      CHECK_ERROR_ABORT(Err, "IOTest: Failed to read I4 edge array")
       Err = IO::readArray(NewI8Edge.data(), NEdgesSize * NVertLayers, "EdgeI8",
                           InFileID, DecompEdgeI8, VarIDEdgeI8);
-      if (Err == 0) {
-         LOG_ERROR("IOTest: reading I8 array on Edges PASS");
-      } else {
-         RetVal += 1;
-         LOG_ERROR("IOTest: error reading I8 array on Edges FAIL");
-      }
+      CHECK_ERROR_ABORT(Err, "IOTest: Failed to read I8 edge array")
       Err = IO::readArray(NewR4Edge.data(), NEdgesSize * NVertLayers, "EdgeR4",
                           InFileID, DecompEdgeR4, VarIDEdgeR4);
-      if (Err == 0) {
-         LOG_ERROR("IOTest: reading R4 array on Edges PASS");
-      } else {
-         RetVal += 1;
-         LOG_ERROR("IOTest: error reading R4 array on Edges FAIL");
-      }
+      CHECK_ERROR_ABORT(Err, "IOTest: Failed to read R4 edge array")
       Err = IO::readArray(NewR8Edge.data(), NEdgesSize * NVertLayers, "EdgeR8",
-=======
-      CHECK_ERROR_ABORT(Err, "IOTest: Failed to read I4 edge array")
-      Err = IO::readArray(NewI8Edge.data(), NEdgesSize * NVertLevels, "EdgeI8",
-                          InFileID, DecompEdgeI8, VarIDEdgeI8);
-      CHECK_ERROR_ABORT(Err, "IOTest: Failed to read I8 edge array")
-      Err = IO::readArray(NewR4Edge.data(), NEdgesSize * NVertLevels, "EdgeR4",
-                          InFileID, DecompEdgeR4, VarIDEdgeR4);
-      CHECK_ERROR_ABORT(Err, "IOTest: Failed to read R4 edge array")
-      Err = IO::readArray(NewR8Edge.data(), NEdgesSize * NVertLevels, "EdgeR8",
->>>>>>> 8751d3d3
                           InFileID, DecompEdgeR8, VarIDEdgeR8);
       CHECK_ERROR_ABORT(Err, "IOTest: Failed to read R8 edge array")
 
       Err = IO::readArray(NewI4Vrtx.data(), NVerticesSize * NVertLayers,
                           "VrtxI4", InFileID, DecompVrtxI4, VarIDVrtxI4);
-<<<<<<< HEAD
-      if (Err == 0) {
-         LOG_ERROR("IOTest: reading I4 array on vertices PASS");
-      } else {
-         RetVal += 1;
-         LOG_ERROR("IOTest: error reading I4 array on vertices FAIL");
-      }
+      CHECK_ERROR_ABORT(Err, "IOTest: Failed to read I4 vertex array")
       Err = IO::readArray(NewI8Vrtx.data(), NVerticesSize * NVertLayers,
                           "VrtxI8", InFileID, DecompVrtxI8, VarIDVrtxI8);
-      if (Err == 0) {
-         LOG_ERROR("IOTest: reading I8 array on vertices PASS");
-      } else {
-         RetVal += 1;
-         LOG_ERROR("IOTest: error reading I8 array on vertices FAIL");
-      }
+      CHECK_ERROR_ABORT(Err, "IOTest: Failed to read I8 vertex array")
       Err = IO::readArray(NewR4Vrtx.data(), NVerticesSize * NVertLayers,
                           "VrtxR4", InFileID, DecompVrtxR4, VarIDVrtxR4);
-      if (Err == 0) {
-         LOG_ERROR("IOTest: reading R4 array on vertices PASS");
-      } else {
-         RetVal += 1;
-         LOG_ERROR("IOTest: error reading R4 array on vertices FAIL");
-      }
+      CHECK_ERROR_ABORT(Err, "IOTest: Failed to read R4 vertex array")
       Err = IO::readArray(NewR8Vrtx.data(), NVerticesSize * NVertLayers,
-=======
-      CHECK_ERROR_ABORT(Err, "IOTest: Failed to read I4 vertex array")
-      Err = IO::readArray(NewI8Vrtx.data(), NVerticesSize * NVertLevels,
-                          "VrtxI8", InFileID, DecompVrtxI8, VarIDVrtxI8);
-      CHECK_ERROR_ABORT(Err, "IOTest: Failed to read I8 vertex array")
-      Err = IO::readArray(NewR4Vrtx.data(), NVerticesSize * NVertLevels,
-                          "VrtxR4", InFileID, DecompVrtxR4, VarIDVrtxR4);
-      CHECK_ERROR_ABORT(Err, "IOTest: Failed to read R4 vertex array")
-      Err = IO::readArray(NewR8Vrtx.data(), NVerticesSize * NVertLevels,
->>>>>>> 8751d3d3
                           "VrtxR8", InFileID, DecompVrtxR8, VarIDVrtxR8);
       CHECK_ERROR_ABORT(Err, "IOTest: Failed to read R8 vertex array")
 
@@ -856,49 +570,7 @@
       int Err4 = 0;
       int Err5 = 0;
 
-<<<<<<< HEAD
-      if (NewI4Scalar != RefI4Scalar)
-         Err1++;
-      if (NewI8Scalar != RefI8Scalar)
-         Err2++;
-      if (NewR4Scalar != RefR4Scalar)
-         Err3++;
-      if (NewR8Scalar != RefR8Scalar)
-         Err4++;
-      if (Err1 == 0) {
-         LOG_ERROR("IOTest: read/write scalar I4 test PASS");
-      } else {
-         RetVal += 1;
-         LOG_ERROR("IOTest: read/write scalar I4 test FAIL");
-      }
-      if (Err2 == 0) {
-         LOG_ERROR("IOTest: read/write scalar I8 test PASS");
-      } else {
-         RetVal += 1;
-         LOG_ERROR("IOTest: read/write scalar I8 test FAIL");
-      }
-      if (Err3 == 0) {
-         LOG_ERROR("IOTest: read/write scalar R4 test PASS");
-      } else {
-         RetVal += 1;
-         LOG_ERROR("IOTest: read/write scalar R4 test FAIL");
-      }
-      if (Err4 == 0) {
-         LOG_ERROR("IOTest: read/write scalar R8 test PASS");
-      } else {
-         RetVal += 1;
-         LOG_ERROR("IOTest: read/write scalar R8 test FAIL");
-      }
-
-      Err1 = 0;
-      Err2 = 0;
-      Err3 = 0;
-      Err4 = 0;
-      Err5 = 0;
       for (int k = 0; k < NVertLayers; ++k) {
-=======
-      for (int k = 0; k < NVertLevels; ++k) {
->>>>>>> 8751d3d3
          if (NewI4Vert(k) != RefI4Vert(k))
             Err1++;
          if (NewI8Vert(k) != RefI8Vert(k))
