#include "Config.h"
#include "DataTypes.h"
#include "Decomp.h"
#include "Dimension.h"
#include "Field.h"
#include "Halo.h"
#include "HorzMesh.h"
#include "IO.h"
#include "IOStream.h"
#include "Logging.h"
#include "MachEnv.h"
#include "OceanTestCommon.h"
#include "OmegaKokkos.h"
#include "Pacer.h"
<<<<<<< HEAD
=======
#include "TimeStepper.h"
>>>>>>> 097a1977
#include "VertCoord.h"
#include "auxiliaryVars/KineticAuxVars.h"
#include "auxiliaryVars/LayerThicknessAuxVars.h"
#include "auxiliaryVars/TracerAuxVars.h"
#include "auxiliaryVars/VelocityDel2AuxVars.h"
#include "auxiliaryVars/VorticityAuxVars.h"
#include "auxiliaryVars/WindForcingAuxVars.h"
#include "mpi.h"

#include <cmath>
#include <iomanip>

using namespace OMEGA;

struct TestSetupPlane {
   Real Pi = M_PI;

   Real Lx = 1;
   Real Ly = std::sqrt(3) / 2;

   ErrorMeasures ExpectedKineticEnergyErrors = {0.00994439065100057897,
                                                0.00703403756741667954};
   ErrorMeasures ExpectedVelocityDivErrors   = {0.00124886886594453264,
                                                0.00124886886590973452};

   ErrorMeasures ExpectedFluxThickErrors = {0.0218166134247192549,
                                            0.0171404379252105554};
   ErrorMeasures ExpectedMeanThickErrors = {0.000890795148016506602,
                                            0.000741722075349612398};

   ErrorMeasures ExpectedRelVortVertexErrors        = {0.161365663569687623,
                                                       0.161348016897141511};
   ErrorMeasures ExpectedNormRelVortVertexErrors    = {0.185771689108325755,
                                                       0.170080698606596442};
   ErrorMeasures ExpectedNormPlanetVortVertexErrors = {0.000831626192159380336,
                                                       0.000562164971653627546};

   ErrorMeasures ExpectedNormRelVortEdgeErrors    = {0.0119295506805566498,
                                                     0.00779991259802507997};
   ErrorMeasures ExpectedNormPlanetVortEdgeErrors = {0.00223924332422219697,
                                                     0.0015382243254998785};

   ErrorMeasures ExpectedDel2Errors        = {0.00113090174765806731,
                                              0.00134324628763670241};
   ErrorMeasures ExpectedDel2DivErrors     = {0.002495925826729385,
                                              0.00249592582669975289};
   ErrorMeasures ExpectedDel2RelVortErrors = {0.0104455692965114266,
                                              0.0104135556263709097};

   ErrorMeasures ExpectedHTracerErrors    = {0.017402432114157595,
                                             0.00813360234680596434};
   ErrorMeasures ExpectedDel2TracerErrors = {0.0033346711042859123,
                                             0.0029202923731303323};

   ErrorMeasures ExpectedNormalStressErrors = {0.0033910709836867704,
                                               0.0039954090464502795};

   KOKKOS_FUNCTION Real layerThickness(Real X, Real Y) const {
      return 2 + std::cos(2 * Pi * X / Lx) * std::cos(2 * Pi * Y / Ly);
   }

   KOKKOS_FUNCTION Real velocityX(Real X, Real Y) const {
      return std::sin(2 * Pi * X / Lx) * std::cos(2 * Pi * Y / Ly);
   }

   KOKKOS_FUNCTION Real velocityY(Real X, Real Y) const {
      return std::cos(2 * Pi * X / Lx) * std::sin(2 * Pi * Y / Ly);
   }

   KOKKOS_FUNCTION Real windStressX(Real X, Real Y) const {
      return std::cos(2 * Pi * X / Lx) * std::sin(2 * Pi * Y / Ly);
   }

   KOKKOS_FUNCTION Real windStressY(Real X, Real Y) const {
      return std::sin(2 * Pi * X / Lx) * std::cos(2 * Pi * Y / Ly);
   }

   KOKKOS_FUNCTION Real divergence(Real X, Real Y) const {
      return 2 * Pi * (1. / Lx + 1. / Ly) * std::cos(2 * Pi * X / Lx) *
             std::cos(2 * Pi * Y / Ly);
   }

   KOKKOS_FUNCTION Real relativeVorticity(Real X, Real Y) const {
      return 2 * Pi * (-1. / Lx + 1. / Ly) * std::sin(2 * Pi * X / Lx) *
             std::sin(2 * Pi * Y / Ly);
   }

   KOKKOS_FUNCTION Real velocityDel2X(Real X, Real Y) const {
      return -4 * Pi * Pi * (1 / (Lx * Lx) + 1 / (Ly * Ly)) * velocityX(X, Y);
   }

   KOKKOS_FUNCTION Real velocityDel2Y(Real X, Real Y) const {
      return -4 * Pi * Pi * (1 / (Lx * Lx) + 1 / (Ly * Ly)) * velocityY(X, Y);
   }

   KOKKOS_FUNCTION Real velocityDel2Div(Real X, Real Y) const {
      return -4 * Pi * Pi * (1 / (Lx * Lx) + 1 / (Ly * Ly)) * divergence(X, Y);
   }

   KOKKOS_FUNCTION Real velocityDel2Curl(Real X, Real Y) const {
      return -4 * Pi * Pi * (1 / (Lx * Lx) + 1 / (Ly * Ly)) *
             relativeVorticity(X, Y);
   }

   KOKKOS_FUNCTION Real planetaryVorticity(Real X, Real Y) const {
      return std::sin(2 * Pi * X / Lx) * std::sin(2 * Pi * Y / Ly);
   }

   KOKKOS_FUNCTION Real normalizedRelativeVorticity(Real X, Real Y) const {
      return relativeVorticity(X, Y) / layerThickness(X, Y);
   }

   KOKKOS_FUNCTION Real normalizedPlanetaryVorticity(Real X, Real Y) const {
      return planetaryVorticity(X, Y) / layerThickness(X, Y);
   }

   KOKKOS_FUNCTION Real kineticEnergy(Real X, Real Y) const {
      return (velocityX(X, Y) * velocityX(X, Y) +
              velocityY(X, Y) * velocityY(X, Y)) /
             2;
   }

   KOKKOS_FUNCTION Real tracer(Real X, Real Y) const {
      return 2 - std::cos(2 * Pi * X / Lx) * std::cos(2 * Pi * Y / Ly);
   }

   KOKKOS_FUNCTION Real thickTracer(Real X, Real Y) const {
      return 4 - std::pow(std::cos(2 * Pi * X / Lx), 2) *
                     std::pow(std::cos(2 * Pi * Y / Ly), 2);
   }

   KOKKOS_FUNCTION Real del2Tracer(Real X, Real Y) const {
      return 2 * Pi * Pi *
             (4 * (1 / Lx / Lx + 1 / Ly / Ly) * std::cos(2 * Pi * X / Lx) *
                  std::cos(2 * Pi * Y / Ly) +
              std::pow(std::cos(2 * Pi * X / Lx), 2) *
                  (1 / Lx / Lx +
                   (2 / Ly / Ly + 1 / Lx / Lx) * std::cos(4 * Pi * Y / Ly)) -
              (2 / Lx / Lx) * std::pow(std::sin(2 * Pi * X / Lx), 2) *
                  std::pow(std::cos(2 * Pi * Y / Ly), 2));
   }
};

struct TestSetupSphere {

   Real Radius = 6371220;

   ErrorMeasures ExpectedKineticEnergyErrors = {0.0143579382532765844,
                                                0.00681096618897046764};
   ErrorMeasures ExpectedVelocityDivErrors   = {0.0136595773989793799,
                                                0.00367052484586382699};

   ErrorMeasures ExpectedFluxThickErrors = {0.0159821090867812224,
                                            0.010364511516135164};
   ErrorMeasures ExpectedMeanThickErrors = {0.000800109287518277435,
                                            0.000406527457820634436};

   ErrorMeasures ExpectedRelVortVertexErrors        = {0.0271404735181343393,
                                                       0.0252023166109219786};
   ErrorMeasures ExpectedNormRelVortVertexErrors    = {0.0348741350737879693,
                                                       0.0259506101504540822};
   ErrorMeasures ExpectedNormPlanetVortVertexErrors = {0.00451268952953497778,
                                                       0.00101771171197261793};

   ErrorMeasures ExpectedNormRelVortEdgeErrors    = {0.0125376497261775952,
                                                     0.00307521304930552519};
   ErrorMeasures ExpectedNormPlanetVortEdgeErrors = {0.00495174534686814403,
                                                     0.000855432390947949515};

   ErrorMeasures ExpectedDel2Errors        = {0.00360406641962622652,
                                              0.00313406628499444213};
   ErrorMeasures ExpectedDel2DivErrors     = {0.0177782108439020134,
                                              0.00751922684420262138};
   ErrorMeasures ExpectedDel2RelVortErrors = {0.0915578492503972413,
                                              0.0246736311927726465};

   ErrorMeasures ExpectedHTracerErrors    = {0.01603249913425972,
                                             0.00546762028673672059};
   ErrorMeasures ExpectedDel2TracerErrors = {0.0081206665417422382,
                                             0.004917863312407276};

   ErrorMeasures ExpectedNormalStressErrors = {0.0038588958862868362,
                                               0.003813760171030077};

   KOKKOS_FUNCTION Real layerThickness(Real Lon, Real Lat) const {
      return (2 + std::cos(Lon) * std::pow(std::cos(Lat), 4));
   }

   KOKKOS_FUNCTION Real velocityX(Real Lon, Real Lat) const {
      return -std::pow(std::sin(Lon), 2) * std::pow(std::cos(Lat), 3);
   }

   KOKKOS_FUNCTION Real velocityY(Real Lon, Real Lat) const {
      return -4 * std::sin(Lon) * std::cos(Lon) * std::pow(std::cos(Lat), 3) *
             std::sin(Lat);
   }
   KOKKOS_FUNCTION Real windStressX(Real Lon, Real Lat) const {
      return -4 * std::sin(Lon) * std::cos(Lon) * std::pow(std::cos(Lat), 3) *
             std::sin(Lat);
   }

   KOKKOS_FUNCTION Real windStressY(Real Lon, Real Lat) const {
      return -std::pow(std::sin(Lon), 2) * std::pow(std::cos(Lat), 3);
   }

   KOKKOS_FUNCTION Real relativeVorticity(Real Lon, Real Lat) const {
      return -4 * std::pow(std::cos(Lon), 2) * std::pow(std::cos(Lat), 2) *
             std::sin(Lat) / Radius;
   }

   KOKKOS_FUNCTION Real divergence(Real Lon, Real Lat) const {
      return std::sin(Lon) * std::cos(Lon) * std::pow(std::cos(Lat), 2) *
             (20 * std::pow(std::sin(Lat), 2) - 6) / Radius;
   }

   KOKKOS_FUNCTION Real velocityDel2X(Real Lon, Real Lat) const {
      return 1 / (Radius * Radius) *
                 (std::pow(std::cos(Lon), 2) - std::pow(std::sin(Lon), 2)) *
                 std::cos(Lat) * (20 * std::pow(std::sin(Lat), 2) - 6) +
             4 / (Radius * Radius) * std::pow(cos(Lon), 2) *
                 (std::pow(cos(Lat), 3) -
                  2 * std::cos(Lat) * std::pow(sin(Lat), 2));
   }

   KOKKOS_FUNCTION Real velocityDel2Y(Real Lon, Real Lat) const {
      return 1 / (Radius * Radius) * std::sin(Lon) * std::cos(Lon) *
                 std::sin(Lat) * std::cos(Lat) *
                 (80 * std::pow(std::cos(Lat), 2) - 28) +
             8 / (Radius * Radius) * std::sin(Lon) * std::cos(Lon) *
                 std::sin(Lat) * std::cos(Lat);
   }

   KOKKOS_FUNCTION Real velocityDel2Div(Real Lon, Real Lat) const {
      return 1 / (Radius * Radius * Radius) *
             (-2 * std::sin(Lon) * std::cos(Lon) *
                  (28 * std::pow(sin(Lat), 2) - 8) +
              std::sin(Lon) * std::cos(Lon) *
                  ((std::pow(cos(Lat), 2) - 2 * std::pow(sin(Lat), 2)) *
                       (80 * std::pow(cos(Lat), 2) - 20) -
                   160 * std::pow(sin(Lat) * cos(Lat), 2)));
   }

   KOKKOS_FUNCTION Real velocityDel2Curl(Real Lon, Real Lat) const {
      return 1 / (Radius * Radius * Radius) *
             (-std::sin(Lat) * (std::pow(std::cos(Lat), 2) *
                                    (56 * std::pow(cos(Lon), 2) - 40) -
                                2 * (std::pow(cos(Lon), 2) *
                                         (28 * std::pow(sin(Lat), 2) - 8) -
                                     20 * std::pow(sin(Lat), 2) + 6)) +
              std::sin(Lat) * (80 * std::pow(cos(Lat), 2) - 20) *
                  (std::pow(cos(Lon), 2) - std::pow(sin(Lon), 2)));
   }

   KOKKOS_FUNCTION Real planetaryVorticity(Real Lon, Real Lat) const {
      return std::sin(Lat);
   }

   KOKKOS_FUNCTION Real normalizedRelativeVorticity(Real Lon, Real Lat) const {
      return relativeVorticity(Lon, Lat) / layerThickness(Lon, Lat);
   }

   KOKKOS_FUNCTION Real normalizedPlanetaryVorticity(Real Lon, Real Lat) const {
      return planetaryVorticity(Lon, Lat) / layerThickness(Lon, Lat);
   }

   KOKKOS_FUNCTION Real kineticEnergy(Real Lon, Real Lat) const {
      return (velocityX(Lon, Lat) * velocityX(Lon, Lat) +
              velocityY(Lon, Lat) * velocityY(Lon, Lat)) /
             2;
   }

   KOKKOS_FUNCTION Real tracer(Real Lon, Real Lat) const {
      return (2 - std::cos(Lon) * std::pow(std::cos(Lat), 4));
   }

   KOKKOS_FUNCTION Real thickTracer(Real Lon, Real Lat) const {
      return (4 - std::pow(std::cos(Lon), 2) * std::pow(std::cos(Lat), 8));
   }

   KOKKOS_FUNCTION Real del2Tracer(Real Lon, Real Lat) const {
      return 1 / (Radius * Radius) *
             (10 * std::cos(Lon) * std::pow(std::cos(Lat), 2) *
                  (-1 + 2 * std::cos(2 * Lat)) +
              std::pow(std::cos(Lon), 2) * std::pow(std::cos(Lat), 6) *
                  (-13 + 18 * std::cos(2 * Lat)) -
              std::pow(std::cos(Lat), 6) * std::pow(std::sin(Lon), 2));
   }
};

#ifdef AUXVARS_TEST_PLANE
constexpr Geometry Geom          = Geometry::Planar;
constexpr char DefaultMeshFile[] = "OmegaPlanarMesh.nc";
using TestSetup                  = TestSetupPlane;
#else
constexpr Geometry Geom          = Geometry::Spherical;
constexpr char DefaultMeshFile[] = "OmegaSphereMesh.nc";
using TestSetup                  = TestSetupSphere;
#endif

constexpr int NVertLayers = 16;
constexpr int NTracers    = 3;

int initState(const Array2DReal &LayerThickCell,
              const Array2DReal &NormalVelEdge, HorzMesh *Mesh) {
   int Err = 0;

   TestSetup Setup;

   Err += setScalar(
       KOKKOS_LAMBDA(Real X, Real Y) { return Setup.layerThickness(X, Y); },
       LayerThickCell, Geom, Mesh, OnCell);

   Err += setVectorEdge(
       KOKKOS_LAMBDA(Real(&VecField)[2], Real X, Real Y) {
          VecField[0] = Setup.velocityX(X, Y);
          VecField[1] = Setup.velocityY(X, Y);
       },
       NormalVelEdge, EdgeComponent::Normal, Geom, Mesh);

   // need to override FVertex with prescribed values
   const auto &FVertex = Mesh->FVertex;

   Err += setScalar(
       KOKKOS_LAMBDA(Real X, Real Y) { return Setup.planetaryVorticity(X, Y); },
       FVertex, Geom, Mesh, OnVertex);

   return Err;
}

int testKineticAuxVars(const Array2DReal &LayerThicknessCell,
                       const Array2DReal &NormalVelocityEdge, Real RTol) {
   int Err = 0;
   TestSetup Setup;

   const auto Mesh = HorzMesh::getDefault();

   // Compute exact result

   Array2DReal ExactKineticEnergyCell("ExactKineticEnergyCell",
                                      Mesh->NCellsOwned, NVertLayers);
   Err += setScalar(
       KOKKOS_LAMBDA(Real X, Real Y) { return Setup.kineticEnergy(X, Y); },
       ExactKineticEnergyCell, Geom, Mesh, OnCell, ExchangeHalos::No);

   Array2DReal ExactVelocityDivCell("ExactVelocityDivCell", Mesh->NCellsOwned,
                                    NVertLayers);
   Err += setScalar(
       KOKKOS_LAMBDA(Real X, Real Y) { return Setup.divergence(X, Y); },
       ExactVelocityDivCell, Geom, Mesh, OnCell, ExchangeHalos::No);

   // Compute numerical result

   KineticAuxVars KineticAux("", Mesh, NVertLayers);

   parallelFor(
       {Mesh->NCellsOwned, NVertLayers}, KOKKOS_LAMBDA(int ICell, int KLayer) {
          KineticAux.computeVarsOnCell(ICell, KLayer, NormalVelocityEdge);
       });
   const auto &NumKineticEnergyCell = KineticAux.KineticEnergyCell;
   const auto &NumVelocityDivCell   = KineticAux.VelocityDivCell;

   // Compute error measures and check error values

   ErrorMeasures KineticEnergyErrors;
   Err += computeErrors(KineticEnergyErrors, NumKineticEnergyCell,
                        ExactKineticEnergyCell, Mesh, OnCell);
   Err += checkErrors("AuxVarsTest", "KineticEnergy", KineticEnergyErrors,
                      Setup.ExpectedKineticEnergyErrors, RTol);

   ErrorMeasures VelocityDivErrors;
   Err += computeErrors(VelocityDivErrors, NumVelocityDivCell,
                        ExactVelocityDivCell, Mesh, OnCell);
   Err += checkErrors("AuxVarsTest", "VelocityDiv", VelocityDivErrors,
                      Setup.ExpectedVelocityDivErrors, RTol);

   if (Err == 0) {
      LOG_INFO("AuxVarsTest: KineticAuxVars PASS");
   }

   return Err;
}

int testWindForcingAuxVars(Real RTol) {
   int Err = 0;
   TestSetup Setup;

   const auto Mesh = HorzMesh::getDefault();

   // Compute exact result

   Array1DReal ExactNormalStressEdge("ExactNormalStressEdge",
                                     Mesh->NEdgesOwned);
   Err += setVectorEdge(
       KOKKOS_LAMBDA(Real(&VecField)[2], Real X, Real Y) {
          VecField[0] = Setup.windStressX(X, Y);
          VecField[1] = Setup.windStressY(X, Y);
       },
       ExactNormalStressEdge, EdgeComponent::Normal, Geom, Mesh,
       ExchangeHalos::No);

   WindForcingAuxVars WindForcingAux("", Mesh);
   WindForcingAux.InterpChoice = InterpCellToEdgeOption::Anisotropic;

   // Set inputs
   Err += setScalar(
       KOKKOS_LAMBDA(Real X, Real Y) { return Setup.windStressX(X, Y); },
       WindForcingAux.ZonalStressCell, Geom, Mesh, OnCell);

   Err += setScalar(
       KOKKOS_LAMBDA(Real X, Real Y) { return Setup.windStressY(X, Y); },
       WindForcingAux.MeridStressCell, Geom, Mesh, OnCell);

   // Compute numerical result
   parallelFor(
       {Mesh->NEdgesOwned},
       KOKKOS_LAMBDA(int IEdge) { WindForcingAux.computeVarsOnEdge(IEdge); });
   const auto &NumNormalStressEdge = WindForcingAux.NormalStressEdge;

   // Compute error measures and check error values
   ErrorMeasures NormalStressErrors;
   Err += computeErrors(NormalStressErrors, NumNormalStressEdge,
                        ExactNormalStressEdge, Mesh, OnEdge);

   Err += checkErrors("AuxVarsTest", "NormalStress", NormalStressErrors,
                      Setup.ExpectedNormalStressErrors, RTol);

   if (Err == 0) {
      LOG_INFO("AuxVarsTest: WindForcingAuxVars PASS");
   }

   return Err;
}

int testLayerThicknessAuxVars(const Array2DReal &LayerThickCell,
                              const Array2DReal &NormalVelEdge, Real RTol) {
   int Err = 0;
   TestSetup Setup;

   const auto Mesh = HorzMesh::getDefault();

   // Compute exact result

   Array2DReal ExactThickEdge("ExactThickEdge", Mesh->NEdgesOwned, NVertLayers);
   Err += setScalar(
       KOKKOS_LAMBDA(Real X, Real Y) { return Setup.layerThickness(X, Y); },
       ExactThickEdge, Geom, Mesh, OnEdge, ExchangeHalos::No);

   // Compute numerical result

   LayerThicknessAuxVars LayerThicknessAux("", Mesh, NVertLayers);
   LayerThicknessAux.FluxThickEdgeChoice = FluxThickEdgeOption::Upwind;
   parallelFor(
       {Mesh->NEdgesOwned, NVertLayers}, KOKKOS_LAMBDA(int IEdge, int KLayer) {
          LayerThicknessAux.computeVarsOnEdge(IEdge, KLayer, LayerThickCell,
                                              NormalVelEdge);
       });

   const auto &NumFluxLayerThickEdge = LayerThicknessAux.FluxLayerThickEdge;
   const auto &NumMeanLayerThickEdge = LayerThicknessAux.MeanLayerThickEdge;

   // Compute error measures and check error values

   ErrorMeasures FluxThickErrors;
   Err += computeErrors(FluxThickErrors, NumFluxLayerThickEdge, ExactThickEdge,
                        Mesh, OnEdge);
   Err += checkErrors("AuxVarsTest", "FluxThick", FluxThickErrors,
                      Setup.ExpectedFluxThickErrors, RTol);

   ErrorMeasures MeanThickErrors;
   Err += computeErrors(MeanThickErrors, NumMeanLayerThickEdge, ExactThickEdge,
                        Mesh, OnEdge);
   Err += checkErrors("AuxVarsTest", "MeanThick", MeanThickErrors,
                      Setup.ExpectedMeanThickErrors, RTol);

   if (Err == 0) {
      LOG_INFO("AuxVarsTest: ThickAuxVars PASS");
   }

   return Err;
}

int testVorticityAuxVars(const Array2DReal &LayerThickCell,
                         const Array2DReal &NormalVelEdge, Real RTol) {
   TestSetup Setup;
   int Err = 0;

   const auto Decomp = Decomp::getDefault();
   const auto Mesh   = HorzMesh::getDefault();
   VorticityAuxVars VorticityAux("", Mesh, NVertLayers);

   // Compute exact results for vertex variables

   Array2DReal ExactRelVortVertex("ExactRelVortVertex", Mesh->NVerticesOwned,
                                  NVertLayers);
   Err += setScalar(
       KOKKOS_LAMBDA(Real X, Real Y) { return Setup.relativeVorticity(X, Y); },
       ExactRelVortVertex, Geom, Mesh, OnVertex, ExchangeHalos::No);

   Array2DReal ExactNormRelVortVertex("ExactNormRelVortVertex",
                                      Mesh->NVerticesOwned, NVertLayers);
   Err += setScalar(
       KOKKOS_LAMBDA(Real X, Real Y) {
          return Setup.normalizedRelativeVorticity(X, Y);
       },
       ExactNormRelVortVertex, Geom, Mesh, OnVertex, ExchangeHalos::No);

   Array2DReal ExactNormPlanetVortVertex("ExactNormPlanetVortVertex",
                                         Mesh->NVerticesOwned, NVertLayers);
   Err += setScalar(
       KOKKOS_LAMBDA(Real X, Real Y) {
          return Setup.normalizedPlanetaryVorticity(X, Y);
       },
       ExactNormPlanetVortVertex, Geom, Mesh, OnVertex, ExchangeHalos::No);

   // Compute numerical results for vertex variables

   parallelFor(
       {Decomp->NVerticesHaloH(0), NVertLayers},
       KOKKOS_LAMBDA(int IVertex, int KLayer) {
          VorticityAux.computeVarsOnVertex(IVertex, KLayer, LayerThickCell,
                                           NormalVelEdge);
       });

   const auto &NumRelVortVertex        = VorticityAux.RelVortVertex;
   const auto &NumNormRelVortVertex    = VorticityAux.NormRelVortVertex;
   const auto &NumNormPlanetVortVertex = VorticityAux.NormPlanetVortVertex;

   // Compute error measures and check errors for vertex variables

   ErrorMeasures RelVortVertexErrors;
   Err += computeErrors(RelVortVertexErrors, NumRelVortVertex,
                        ExactRelVortVertex, Mesh, OnVertex);
   Err += checkErrors("AuxVarsTest", "RelVortVertex", RelVortVertexErrors,
                      Setup.ExpectedRelVortVertexErrors, RTol);

   ErrorMeasures NormRelVortVertexErrors;
   Err += computeErrors(NormRelVortVertexErrors, NumNormRelVortVertex,
                        ExactNormRelVortVertex, Mesh, OnVertex);
   Err +=
       checkErrors("AuxVarsTest", "NormRelVortVertex", NormRelVortVertexErrors,
                   Setup.ExpectedNormRelVortVertexErrors, RTol);

   ErrorMeasures NormPlanetVortVertexErrors;
   Err += computeErrors(NormPlanetVortVertexErrors, NumNormPlanetVortVertex,
                        ExactNormPlanetVortVertex, Mesh, OnVertex);
   Err += checkErrors("AuxVarsTest", "NormPlanetVortVertex",
                      NormPlanetVortVertexErrors,
                      Setup.ExpectedNormPlanetVortVertexErrors, RTol);

   // Compute exact results for edge variables

   Array2DReal ExactNormRelVortEdge("ExactNormRelVortEdge", Mesh->NEdgesOwned,
                                    NVertLayers);
   Err += setScalar(
       KOKKOS_LAMBDA(Real X, Real Y) {
          return Setup.normalizedRelativeVorticity(X, Y);
       },
       ExactNormRelVortEdge, Geom, Mesh, OnEdge, ExchangeHalos::No);

   Array2DReal ExactNormPlanetVortEdge("ExactNormPlanetVortEdge",
                                       Mesh->NEdgesOwned, NVertLayers);
   Err += setScalar(
       KOKKOS_LAMBDA(Real X, Real Y) {
          return Setup.normalizedPlanetaryVorticity(X, Y);
       },
       ExactNormPlanetVortEdge, Geom, Mesh, OnEdge, ExchangeHalos::No);

   // Compute numerical results for vertex variables

   parallelFor(
       {Mesh->NEdgesOwned, NVertLayers}, KOKKOS_LAMBDA(int IEdge, int KLayer) {
          VorticityAux.computeVarsOnEdge(IEdge, KLayer);
       });
   const auto &NumNormRelVortEdge    = VorticityAux.NormRelVortEdge;
   const auto &NumNormPlanetVortEdge = VorticityAux.NormPlanetVortEdge;

   // Compute error measures and check errors for edge variables

   ErrorMeasures NormRelVortEdgeErrors;
   Err += computeErrors(NormRelVortEdgeErrors, NumNormRelVortEdge,
                        ExactNormRelVortEdge, Mesh, OnEdge);
   Err += checkErrors("AuxVarsTest", "NormRelVortEdge", NormRelVortEdgeErrors,
                      Setup.ExpectedNormRelVortEdgeErrors, RTol);

   ErrorMeasures NormPlanetVortEdgeErrors;
   Err += computeErrors(NormPlanetVortEdgeErrors, NumNormPlanetVortEdge,
                        ExactNormPlanetVortEdge, Mesh, OnEdge);
   Err += checkErrors("AuxVarsTest", "NormPlanetVortEdge",
                      NormPlanetVortEdgeErrors,
                      Setup.ExpectedNormPlanetVortEdgeErrors, RTol);

   if (Err == 0) {
      LOG_INFO("AuxVarsTest: VorticityAuxVars PASS");
   }

   return Err;
}

int testVelocityDel2AuxVars(Real RTol) {
   TestSetup Setup;
   int Err = 0;

   const auto Decomp = Decomp::getDefault();
   const auto Mesh   = HorzMesh::getDefault();
   VelocityDel2AuxVars VelocityDel2Aux("", Mesh, NVertLayers);

   // Use analytical expressions to compute inputs

   Array2DReal ExactVelocityDivCell("ExactVelocityDivCell", Mesh->NCellsSize,
                                    NVertLayers);
   Err += setScalar(
       KOKKOS_LAMBDA(Real X, Real Y) { return Setup.divergence(X, Y); },
       ExactVelocityDivCell, Geom, Mesh, OnCell);

   Array2DReal ExactRelVortVertex("ExactRelVortVertex", Mesh->NVerticesSize,
                                  NVertLayers);
   Err += setScalar(
       KOKKOS_LAMBDA(Real X, Real Y) { return Setup.relativeVorticity(X, Y); },
       ExactRelVortVertex, Geom, Mesh, OnVertex);

   // Compute exact Del2

   Array2DReal ExactDel2Edge("ExactDel2Edge", Mesh->NEdgesOwned, NVertLayers);
   Err += setVectorEdge(
       KOKKOS_LAMBDA(Real(&VecField)[2], Real X, Real Y) {
          VecField[0] = Setup.velocityDel2X(X, Y);
          VecField[1] = Setup.velocityDel2Y(X, Y);
       },
       ExactDel2Edge, EdgeComponent::Normal, Geom, Mesh, ExchangeHalos::No);

   // Compute numerical Del2

   parallelFor(
       {Decomp->NEdgesHaloH(1), NVertLayers},
       KOKKOS_LAMBDA(int IEdge, int KLayer) {
          VelocityDel2Aux.computeVarsOnEdge(IEdge, KLayer, ExactVelocityDivCell,
                                            ExactRelVortVertex);
       });
   const auto &NumDel2Edge = VelocityDel2Aux.Del2Edge;

   // Compute error measures and check errors for Del2

   ErrorMeasures Del2Errors;
   Err += computeErrors(Del2Errors, NumDel2Edge, ExactDel2Edge, Mesh, OnEdge);

   Err += checkErrors("AuxVarsTest", "Del2", Del2Errors,
                      Setup.ExpectedDel2Errors, RTol);

   // Compute exact Del2Div

   Array2DReal ExactDel2DivCell("ExactDel2DivCell", Mesh->NCellsOwned,
                                NVertLayers);
   Err += setScalar(
       KOKKOS_LAMBDA(Real X, Real Y) { return Setup.velocityDel2Div(X, Y); },
       ExactDel2DivCell, Geom, Mesh, OnCell, ExchangeHalos::No);

   // Compute numerical Del2Div

   parallelFor(
       {Mesh->NCellsOwned, NVertLayers}, KOKKOS_LAMBDA(int ICell, int KLayer) {
          VelocityDel2Aux.computeVarsOnCell(ICell, KLayer);
       });
   const auto &NumDel2DivCell = VelocityDel2Aux.Del2DivCell;

   // Compute error measures and check errors for Del2Div

   ErrorMeasures Del2DivErrors;
   Err += computeErrors(Del2DivErrors, NumDel2DivCell, ExactDel2DivCell, Mesh,
                        OnCell);
   Err += checkErrors("AuxVarsTest", "Del2Div", Del2DivErrors,
                      Setup.ExpectedDel2DivErrors, RTol);

   // Compute exact Del2RelVort

   Array2DReal ExactDel2RelVortVertex("ExactDel2RelVortVertex",
                                      Mesh->NVerticesOwned, NVertLayers);
   Err += setScalar(
       KOKKOS_LAMBDA(Real X, Real Y) { return Setup.velocityDel2Curl(X, Y); },
       ExactDel2RelVortVertex, Geom, Mesh, OnVertex, ExchangeHalos::No);

   // Compute numerical Del2RelVort

   parallelFor(
       {Mesh->NVerticesOwned, NVertLayers},
       KOKKOS_LAMBDA(int IVertex, int KLayer) {
          VelocityDel2Aux.computeVarsOnVertex(IVertex, KLayer);
       });
   const auto &NumDel2RelVortVertex = VelocityDel2Aux.Del2RelVortVertex;

   // Compute error measures and check errors for Del2RelVort

   ErrorMeasures Del2RelVortErrors;
   Err += computeErrors(Del2RelVortErrors, NumDel2RelVortVertex,
                        ExactDel2RelVortVertex, Mesh, OnVertex);
   Err += checkErrors("AuxVarsTest", "Del2RelVort", Del2RelVortErrors,
                      Setup.ExpectedDel2RelVortErrors, RTol);

   if (Err == 0) {
      LOG_INFO("AuxVarsTest: VelocityDel2AuxVars PASS");
   }

   return Err;
}

int testTracerAuxVars(const Array2DReal &LayerThickCell,
                      const Array2DReal &NormalVelEdge, Real RTol) {

   TestSetup Setup;
   int Err = 0;

   const auto Mesh = HorzMesh::getDefault();

   TracerAuxVars TracerAux("", Mesh, NVertLayers, NTracers);
   TracerAux.TracersOnEdgeChoice = FluxTracerEdgeOption::Upwind;

   // Set input arrays

   Array3DReal TracersOnCell("TracersOnCell", NTracers, Mesh->NCellsSize,
                             NVertLayers);
   Err += setScalar(
       KOKKOS_LAMBDA(Real X, Real Y) { return Setup.tracer(X, Y); },
       TracersOnCell, Geom, Mesh, OnCell);

   Array2DReal LayerThickEdge("LayerThickEdge", Mesh->NEdgesSize, NVertLayers);
   Err += setScalar(
       KOKKOS_LAMBDA(Real X, Real Y) { return Setup.layerThickness(X, Y); },
       LayerThickEdge, Geom, Mesh, OnEdge);

   // Compute exact HTracerEdge

   Array3DReal ExactHTrEdge("ExactHTrEdge", NTracers, Mesh->NEdgesOwned,
                            NVertLayers);
   Err += setScalar(
       KOKKOS_LAMBDA(Real X, Real Y) { return Setup.thickTracer(X, Y); },
       ExactHTrEdge, Geom, Mesh, OnEdge, ExchangeHalos::No);

   // Compute numerical HTracersEdge

   parallelFor(
       {NTracers, Mesh->NEdgesOwned, NVertLayers},
       KOKKOS_LAMBDA(int L, int IEdge, int KLayer) {
          TracerAux.computeVarsOnEdge(L, IEdge, KLayer, NormalVelEdge,
                                      LayerThickCell, TracersOnCell);
       });

   // Compute error measures and check errors for HTracersEdge

   const auto &NumHTrEdge = TracerAux.HTracersEdge;

   ErrorMeasures HTracerErrors;
   Err += computeErrors(HTracerErrors, NumHTrEdge, ExactHTrEdge, Mesh, OnEdge);
   Err += checkErrors("AuxVarsTest", "HTracers", HTracerErrors,
                      Setup.ExpectedHTracerErrors, RTol);

   // Compute exact Del2TracerCell

   Array3DReal ExactDel2TrCell("ExactDel2TrCell", NTracers, Mesh->NCellsOwned,
                               NVertLayers);
   Err += setScalar(
       KOKKOS_LAMBDA(Real X, Real Y) { return Setup.del2Tracer(X, Y); },
       ExactDel2TrCell, Geom, Mesh, OnCell, ExchangeHalos::No);

   // Compute numerical Del2TracerCell

   parallelFor(
       {NTracers, Mesh->NCellsOwned, NVertLayers},
       KOKKOS_LAMBDA(int L, int ICell, int KLayer) {
          TracerAux.computeVarsOnCells(L, ICell, KLayer, LayerThickEdge,
                                       TracersOnCell);
       });

   // Compute error measures and check errors for Del2TracersCell

   const auto &NumDel2TrCell = TracerAux.Del2TracersCell;

   ErrorMeasures Del2TracerErrors;
   Err += computeErrors(Del2TracerErrors, NumDel2TrCell, ExactDel2TrCell, Mesh,
                        OnCell);
   Err += checkErrors("AuxVarsTest", "Del2Tracers", Del2TracerErrors,
                      Setup.ExpectedDel2TracerErrors, RTol);

   if (Err == 0) {
      LOG_INFO("AuxVarsTest: TracerAuxVars PASS");
   }

   return Err;
}
//------------------------------------------------------------------------------
// The initialization routine for aux vars testing
int initAuxVarsTest(const std::string &mesh) {
   int Err = 0;

   MachEnv::init(MPI_COMM_WORLD);
   MachEnv *DefEnv  = MachEnv::getDefault();
   MPI_Comm DefComm = DefEnv->getComm();

   // initialize logging
   initLogging(DefEnv);

   // Open config file
   Config("Omega");
   OMEGA::Config::readAll("omega.yml");

   TimeStepper::init1();

   int IOErr = IO::init(DefComm);
   if (IOErr != 0) {
      Err++;
      LOG_ERROR("AuxVarsTest: error initializing parallel IO");
   }

   Decomp::init(mesh);

   IOStream::init();

   int HaloErr = Halo::init();
   if (HaloErr != 0) {
      Err++;
      LOG_ERROR("AuxVarsTest: error initializing default halo");
   }

<<<<<<< HEAD
   VertCoord::init();
=======
   VertCoord::init1();
   // Reset NVertLayers to the test value
   auto *DefVertCoord        = VertCoord::getDefault();
   DefVertCoord->NVertLayers = NVertLayers;
   Dimension::destroy("NVertLayers");
   std::shared_ptr<Dimension> VertDim =
       Dimension::create("NVertLayers", NVertLayers);
>>>>>>> 097a1977

   HorzMesh::init();

   VertCoord::init2();

   return Err;
}

void finalizeAuxVarsTest() {
   IOStream::finalize();
   TimeStepper::clear();
   VertCoord::clear();
   Field::clear();
   Dimension::clear();
   HorzMesh::clear();
   VertCoord::clear();
   Halo::clear();
   Decomp::clear();
   MachEnv::removeAll();
}

int auxVarsTest(const std::string &mesh = DefaultMeshFile) {
   int Err = initAuxVarsTest(mesh);
   if (Err != 0) {
      LOG_CRITICAL("AuxVarsTest: Error initializing");
   }

   const auto &Mesh = HorzMesh::getDefault();

   Array2DReal LayerThickCell("LayerThickCell", Mesh->NCellsSize, NVertLayers);
   Array2DReal NormalVelEdge("NormalVelEdge", Mesh->NEdgesSize, NVertLayers);
   Err += initState(LayerThickCell, NormalVelEdge, Mesh);

   const Real RTol = sizeof(Real) == 4 ? 1e-2 : 2e-4;

   Err += testKineticAuxVars(LayerThickCell, NormalVelEdge, RTol);

   Err += testLayerThicknessAuxVars(LayerThickCell, NormalVelEdge, RTol);

   Err += testVorticityAuxVars(LayerThickCell, NormalVelEdge, RTol);

   Err += testVelocityDel2AuxVars(RTol);

   Err += testTracerAuxVars(LayerThickCell, NormalVelEdge, RTol);

   Err += testWindForcingAuxVars(RTol);

   if (Err == 0) {
      LOG_INFO("AuxVarsTest: Successful completion");
   }
   finalizeAuxVarsTest();

   return Err;
}

int main(int argc, char *argv[]) {

   int RetVal = 0;

   MPI_Init(&argc, &argv);
   Kokkos::initialize(argc, argv);
   Pacer::initialize(MPI_COMM_WORLD);
   Pacer::setPrefix("Omega:");

   RetVal += auxVarsTest();

   Kokkos::finalize();
   MPI_Finalize();

   if (RetVal >= 256)
      RetVal = 255;

   return RetVal;

} // end of main
//===-----------------------------------------------------------------------===/<|MERGE_RESOLUTION|>--- conflicted
+++ resolved
@@ -12,10 +12,7 @@
 #include "OceanTestCommon.h"
 #include "OmegaKokkos.h"
 #include "Pacer.h"
-<<<<<<< HEAD
-=======
 #include "TimeStepper.h"
->>>>>>> 097a1977
 #include "VertCoord.h"
 #include "auxiliaryVars/KineticAuxVars.h"
 #include "auxiliaryVars/LayerThicknessAuxVars.h"
@@ -837,9 +834,6 @@
       LOG_ERROR("AuxVarsTest: error initializing default halo");
    }
 
-<<<<<<< HEAD
-   VertCoord::init();
-=======
    VertCoord::init1();
    // Reset NVertLayers to the test value
    auto *DefVertCoord        = VertCoord::getDefault();
@@ -847,7 +841,6 @@
    Dimension::destroy("NVertLayers");
    std::shared_ptr<Dimension> VertDim =
        Dimension::create("NVertLayers", NVertLayers);
->>>>>>> 097a1977
 
    HorzMesh::init();
 
