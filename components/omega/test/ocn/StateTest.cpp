--- conflicted
+++ resolved
@@ -84,23 +84,15 @@
    if (Err != 0)
       LOG_ERROR("State: error initializing default halo");
 
-<<<<<<< HEAD
-   // Initialize the vertical coordinate
-   VertCoord::init();
-=======
    // Initialize the vertical coordinate (phase 1)
    VertCoord::init1();
->>>>>>> 097a1977
 
    // Initialize the default mesh
    HorzMesh::init();
 
-<<<<<<< HEAD
-=======
    // Initialize the vertical coordinate (phase 2)
    VertCoord::init2();
 
->>>>>>> 097a1977
    // Initialize tracers
    Tracers::init();
 
