//===-- Test driver for OMEGA tendency terms ---------------------*- C++ -*-===/
//
/// \file
/// \brief Test driver for OMEGA tendency term functors
///
/// This driver tests the functors used to calculate the tendencies used to
/// update OMEGA state variables. The tests are designed to be run with the
/// planar and spherical meshes described in the OMEGA Quick Start. For each
/// functor, input arrays are initialized based on arbitrary periodic functions
/// defined in the structs for the planar and spherical configurations. The
/// difference between analytical solutions and the output of each function
/// are used to calculate L2 and L-Infinity error norms, which are compared to
/// expected values for the given mesh.
///
//
//===-----------------------------------------------------------------------===/
#include "TendencyTerms.h"
#include "DataTypes.h"
#include "Decomp.h"
#include "Dimension.h"
#include "Error.h"
#include "Halo.h"
#include "HorzMesh.h"
#include "IO.h"
#include "Logging.h"
#include "OceanTestCommon.h"
#include "OmegaKokkos.h"
#include "Pacer.h"
#include "VertCoord.h"
#include "mpi.h"

#include <cmath>
#include <limits>

using namespace OMEGA;

struct TestSetupPlane {
   Real Pi = M_PI;

   Real Lx = 1;
   Real Ly = std::sqrt(3) / 2;

   ErrorMeasures ExpectedDivErrors         = {0.00124886886594453264,
                                              0.00124886886590977139};
   ErrorMeasures ExpectedPVErrors          = {0.00807347170900282914,
                                              0.00794755105765788429};
   ErrorMeasures ExpectedGradErrors        = {0.00125026071878537952,
                                              0.00134354611117262161};
   ErrorMeasures ExpectedLaplaceErrors     = {0.00113090174765822192,
                                              0.00134324628763667899};
   ErrorMeasures ExpectedTrHAdvErrors      = {0.00205864372747571571,
                                              0.00172418025417940784};
   ErrorMeasures ExpectedTrDel2Errors      = {0.00334357193650093847,
                                              0.00290978146207349032};
   ErrorMeasures ExpectedTrDel4Errors      = {0.00508833446725232875,
                                              0.00523080740758275625};
   ErrorMeasures ExpectedWindForcingErrors = {0, 0};
   ErrorMeasures ExpectedBottomDragErrors  = {0.033848740052302935,
                                              0.01000133508329411};

   KOKKOS_FUNCTION Real vectorX(Real X, Real Y) const {
      return std::sin(2 * Pi * X / Lx) * std::cos(2 * Pi * Y / Ly);
   }

   KOKKOS_FUNCTION Real vectorY(Real X, Real Y) const {
      return std::cos(2 * Pi * X / Lx) * std::sin(2 * Pi * Y / Ly);
   }

   KOKKOS_FUNCTION Real divergence(Real X, Real Y) const {
      return 2 * Pi * (1. / Lx + 1. / Ly) * std::cos(2 * Pi * X / Lx) *
             std::cos(2 * Pi * Y / Ly);
   }

   KOKKOS_FUNCTION Real scalar(Real X, Real Y) const {
      return std::sin(2 * Pi * X / Lx) * std::sin(2 * Pi * Y / Ly);
   }

   KOKKOS_FUNCTION Real gradX(Real X, Real Y) const {
      return 2 * Pi / Lx * std::cos(2 * Pi * X / Lx) *
             std::sin(2 * Pi * Y / Ly);
   }
   KOKKOS_FUNCTION Real gradY(Real X, Real Y) const {
      return 2 * Pi / Ly * std::sin(2 * Pi * X / Lx) *
             std::cos(2 * Pi * Y / Ly);
   }

   KOKKOS_FUNCTION Real curl(Real X, Real Y) const {
      return 2 * Pi * (-1. / Lx + 1. / Ly) * std::sin(2 * Pi * X / Lx) *
             std::sin(2 * Pi * Y / Ly);
   }

   KOKKOS_FUNCTION Real laplaceVecX(Real X, Real Y) const {
      return -4 * Pi * Pi * (1. / Lx / Lx + 1. / Ly / Ly) *
             std::sin(2 * Pi * X / Lx) * std::cos(2 * Pi * Y / Ly);
   }

   KOKKOS_FUNCTION Real laplaceVecY(Real X, Real Y) const {
      return -4 * Pi * Pi * (1. / Lx / Lx + 1. / Ly / Ly) *
             std::cos(2 * Pi * X / Lx) * std::sin(2 * Pi * Y / Ly);
   }

   KOKKOS_FUNCTION Real layerThick(Real X, Real Y) const {
      return 2. + std::sin(2 * Pi * X / Lx) * std::cos(2 * Pi * Y / Ly);
   }

   KOKKOS_FUNCTION Real planetaryVort(Real X, Real Y) const {
      return std::cos(2 * Pi * X / Lx) * std::cos(2 * Pi * Y / Ly);
   }

   KOKKOS_FUNCTION Real normRelVort(Real X, Real Y) const {
      return curl(X, Y) / layerThick(X, Y);
   }

   KOKKOS_FUNCTION Real normPlanetVort(Real X, Real Y) const {
      return planetaryVort(X, Y) / layerThick(X, Y);
   }

   KOKKOS_FUNCTION Real tracerFluxDiv(Real X, Real Y) const {
      return (2 * Pi / (Lx * Ly)) *
             (std::cos(2 * Pi * X / Lx) *
              (2 * (Lx + Ly) * std::cos(2 * Pi * Y / Ly) +
               (Lx + 2 * Ly) * std::sin(2 * Pi * X / Lx) *
                   std::pow(std::cos(2 * Pi * Y / Ly), 2) -
               Lx * std::sin(2 * Pi * X / Lx) *
                   std::pow(std::sin(2 * Pi * Y / Ly), 2)));
   }

   KOKKOS_FUNCTION Real scalarA(Real X, Real Y) const {
      return std::cos(2 * Pi * X / Lx) * std::sin(2 * Pi * Y / Ly);
   }

   KOKKOS_FUNCTION Real scalarB(Real X, Real Y) const {
      return 2. + std::cos(2 * Pi * X / Lx) * std::cos(2 * Pi * Y / Ly);
   }

   KOKKOS_FUNCTION Real tracerDiff(Real X, Real Y) const {
      return -4 * Pi * Pi * std::sin(2 * Pi * Y / Ly) *
             (2 * (1 / Lx / Lx + 1 / Ly / Ly) * std::cos(2 * Pi * X / Lx) +
              (1 / Ly / Ly +
               (1 / Lx / Lx + 1 / Ly / Ly) * std::cos(4 * Pi * X / Lx)) *
                  std::cos(2 * Pi * Y / Ly));
   }

   KOKKOS_FUNCTION Real scalarC(Real X, Real Y) const {
      return std::pow(std::cos(2 * Pi * X / Lx), 2) -
             std::pow(std::sin(2 * Pi * Y / Ly), 2);
   }

   KOKKOS_FUNCTION Real tracerHyperDiff(Real X, Real Y) const {
      return -8 * Pi * Pi *
             (std::cos(4 * Pi * X / Lx) / Lx / Lx +
              std::cos(4 * Pi * Y / Ly) / Ly / Ly);
   }

   KOKKOS_FUNCTION Real windForcingX(Real X, Real Y,
                                     Real SaltWaterDensity) const {
      const Real StressU = vectorX(X, Y);
      const Real Thick   = scalarB(X, Y);
      return StressU / (Thick * SaltWaterDensity);
   }

   KOKKOS_FUNCTION Real windForcingY(Real X, Real Y,
                                     Real SaltWaterDensity) const {
      const Real StressV = vectorY(X, Y);
      const Real Thick   = scalarB(X, Y);
      return StressV / (Thick * SaltWaterDensity);
   }

   KOKKOS_FUNCTION Real bottomDragX(Real X, Real Y, Real Coeff) const {
      const Real UVel = vectorX(X, Y);
      return -Coeff * std::abs(scalarA(X, Y)) / scalarB(X, Y) * UVel;
   }

   KOKKOS_FUNCTION Real bottomDragY(Real X, Real Y, Real Coeff) const {
      const Real VVel = vectorY(X, Y);
      return -Coeff * std::abs(scalarA(X, Y)) / scalarB(X, Y) * VVel;
   }

}; // end TestSetupPlane

struct TestSetupSphere {
   // radius of spherical mesh
   // TODO: get this from the mesh
   Real Radius = 6371220;

   Real Pi = M_PI;

   ErrorMeasures ExpectedDivErrors         = {0.0136595773989796766,
                                              0.00367052484586384131};
   ErrorMeasures ExpectedPVErrors          = {0.0219217796608757037,
                                              0.0122537418367830303};
   ErrorMeasures ExpectedGradErrors        = {0.00187912292540623471,
                                              0.00149841802817334935};
   ErrorMeasures ExpectedLaplaceErrors     = {0.281930203304510130,
                                              0.270530313560271740};
   ErrorMeasures ExpectedTrHAdvErrors      = {0.0132310202299444034,
                                              0.0038523368564029538};
   ErrorMeasures ExpectedTrDel2Errors      = {0.0486107109846934185,
                                              0.00507514214194892694};
   ErrorMeasures ExpectedTrDel4Errors      = {0.000819552466009620408,
                                              0.00064700084412871962};
   ErrorMeasures ExpectedWindForcingErrors = {0, 0};
   ErrorMeasures ExpectedBottomDragErrors  = {0.0015333449035655053,
                                              0.0014897009917655022};

   KOKKOS_FUNCTION Real vectorX(Real Lon, Real Lat) const {
      return -Radius * std::pow(std::sin(Lon), 2) * std::pow(std::cos(Lat), 3);
   }

   KOKKOS_FUNCTION Real vectorY(Real Lon, Real Lat) const {
      return -4 * Radius * std::sin(Lon) * std::cos(Lon) *
             std::pow(std::cos(Lat), 3) * std::sin(Lat);
   }

   KOKKOS_FUNCTION Real divergence(Real Lon, Real Lat) const {
      return std::sin(Lon) * std::cos(Lon) * std::pow(std::cos(Lat), 2) *
             (20 * std::pow(std::sin(Lat), 2) - 6);
   }

   KOKKOS_FUNCTION Real scalar(Real Lon, Real Lat) const {
      return Radius * std::cos(Lon) * std::pow(std::cos(Lat), 4);
   }

   KOKKOS_FUNCTION Real gradX(Real Lon, Real Lat) const {
      return -std::sin(Lon) * std::pow(std::cos(Lat), 3);
   }

   KOKKOS_FUNCTION Real gradY(Real Lon, Real Lat) const {
      return -4 * std::cos(Lon) * std::pow(std::cos(Lat), 3) * std::sin(Lat);
   }

   KOKKOS_FUNCTION Real curl(Real Lon, Real Lat) const {
      return -4 * std::pow(std::cos(Lon), 2) * std::pow(std::cos(Lat), 2) *
             std::sin(Lat);
   }

   KOKKOS_FUNCTION Real laplaceVecX(Real Lon, Real Lat) const {
      return std::cos(Lat) *
             (std::pow(std::sin(Lat), 2) *
                  (17 - 37 * std::pow(std::sin(Lon), 2)) +
              11 * std::pow(std::sin(Lon), 2) - 5) /
             Radius;
   }

   KOKKOS_FUNCTION Real laplaceVecY(Real Lon, Real Lat) const {
      return std::sin(Lon) * std::cos(Lon) * std::sin(Lat) * std::cos(Lat) *
             (96 * std::pow(std::cos(Lat), 2) - 22) / Radius;
   }

   KOKKOS_FUNCTION Real layerThick(Real Lon, Real Lat) const {
      return (2 + std::cos(Lon) * std::pow(std::cos(Lat), 4));
   }

   KOKKOS_FUNCTION Real planetaryVort(Real Lon, Real Lat) const {
      return std::sin(Lat);
   }

   KOKKOS_FUNCTION Real normRelVort(Real Lon, Real Lat) const {
      return curl(Lon, Lat) / layerThick(Lon, Lat);
   }

   KOKKOS_FUNCTION Real normPlanetVort(Real Lon, Real Lat) const {
      return planetaryVort(Lon, Lat) / layerThick(Lon, Lat);
   }

   KOKKOS_FUNCTION Real tracerFluxDiv(Real Lon, Real Lat) const {
      return std::sin(Lon) * std::pow(std::cos(Lat), 2) *
             (std::cos(Lon) * (8 - 20 * std::cos(2 * Lat)) -
              6 * std::pow(std::cos(Lon), 2) * std::pow(std::cos(Lat), 4) *
                  (-2 + 3 * std::cos(2 * Lat)) +
              std::pow(std::cos(Lat), 4) * std::pow(std::sin(Lon), 2));
   }

   KOKKOS_FUNCTION Real scalarA(Real Lon, Real Lat) const {
      return Radius * std::pow(std::sin(Lon), 2) * std::pow(std::cos(Lat), 2);
   }

   KOKKOS_FUNCTION Real scalarB(Real Lon, Real Lat) const {
      return 2. + std::cos(Lon) * std::sin(Lat);
   }

   KOKKOS_FUNCTION Real tracerDiff(Real Lon, Real Lat) const {
      return (4 * std::pow(std::cos(Lon), 2) -
              2 * (1. + 3 * std::cos(2 * Lat)) * std::pow(std::sin(Lon), 2) +
              2 * std::pow(std::cos(Lon), 3) * std::sin(Lat) -
              8 * std::cos(Lon) * std::pow(std::cos(Lat), 2) *
                  std::pow(std::sin(Lon), 2) * std::sin(Lat)) /
             Radius;
   }

   KOKKOS_FUNCTION Real scalarC(Real Lon, Real Lat) const {
      return -(Radius / 2) * std::sqrt(3 / 2 / Pi) * std::cos(Lat) *
             std::cos(Lon);
   }

   KOKKOS_FUNCTION Real tracerHyperDiff(Real Lon, Real Lat) const {
      return std::sqrt(3 / 2 / Pi) * std::cos(Lat) * std::cos(Lon) / Radius;
   }

   KOKKOS_FUNCTION Real windForcingX(Real Lon, Real Lat,
                                     Real SaltWaterDensity) const {
      const Real StressU = vectorX(Lon, Lat);
      const Real Thick   = scalarB(Lon, Lat);
      return StressU / (Thick * SaltWaterDensity);
   }

   KOKKOS_FUNCTION Real windForcingY(Real Lon, Real Lat,
                                     Real SaltWaterDensity) const {
      const Real StressV = vectorY(Lon, Lat);
      const Real Thick   = scalarB(Lon, Lat);
      return StressV / (Thick * SaltWaterDensity);
   }

   KOKKOS_FUNCTION Real bottomDragX(Real Lon, Real Lat, Real Coeff) const {
      const Real UVel = vectorX(Lon, Lat);
      return -Coeff * std::abs(scalarA(Lon, Lat)) / scalarB(Lon, Lat) * UVel;
   }

   KOKKOS_FUNCTION Real bottomDragY(Real Lon, Real Lat, Real Coeff) const {
      const Real VVel = vectorY(Lon, Lat);
      return -Coeff * std::abs(scalarA(Lon, Lat)) / scalarB(Lon, Lat) * VVel;
   }

}; // end TestSetupSphere

#ifdef TENDENCYTERMS_TEST_PLANE
constexpr Geometry Geom          = Geometry::Planar;
constexpr char DefaultMeshFile[] = "OmegaPlanarMesh.nc";
using TestSetup                  = TestSetupPlane;
#else
constexpr Geometry Geom          = Geometry::Spherical;
constexpr char DefaultMeshFile[] = "OmegaSphereMesh.nc";
using TestSetup                  = TestSetupSphere;
#endif

int testThickFluxDiv(int NVertLayers, Real RTol) {

   int Err = 0;
   TestSetup Setup;

   const auto Mesh = HorzMesh::getDefault();

   // Compute exact result
   Array2DReal ExactThickFluxDiv("ExactThickFluxDiv", Mesh->NCellsOwned,
                                 NVertLayers);

   Err += setScalar(
       KOKKOS_LAMBDA(Real X, Real Y) { return -Setup.divergence(X, Y); },
       ExactThickFluxDiv, Geom, Mesh, OnCell, ExchangeHalos::No);

   // Set input array
   Array2DReal ThickFluxEdge("ThickFluxEdge", Mesh->NEdgesSize, NVertLayers);

   // TODO(mwarusz) temporary fix for this test
   Array2DReal OnesEdge("OnesEdge", Mesh->NEdgesSize, NVertLayers);
   deepCopy(OnesEdge, 1);

   Err += setVectorEdge(
       KOKKOS_LAMBDA(Real(&VecField)[2], Real X, Real Y) {
          VecField[0] = Setup.vectorX(X, Y);
          VecField[1] = Setup.vectorY(X, Y);
       },
       ThickFluxEdge, EdgeComponent::Normal, Geom, Mesh);

   // Compute numerical result
   Array2DReal NumThickFluxDiv("NumThickFluxDiv", Mesh->NCellsOwned,
                               NVertLayers);
   ThicknessFluxDivOnCell ThickFluxDivOnC(Mesh);
   parallelFor(
       {Mesh->NCellsOwned, NVertLayers}, KOKKOS_LAMBDA(int ICell, int KLayer) {
          ThickFluxDivOnC(NumThickFluxDiv, ICell, KLayer, OnesEdge,
                          ThickFluxEdge);
       });

   // Compute errors
   ErrorMeasures TFDivErrors;
   Err += computeErrors(TFDivErrors, NumThickFluxDiv, ExactThickFluxDiv, Mesh,
                        OnCell);

   // Check error values
   Err += checkErrors("TendencyTermsTest", "ThickFluxDiv", TFDivErrors,
                      Setup.ExpectedDivErrors, RTol);

   if (Err == 0) {
      LOG_INFO("TendencyTermsTest: ThickFluxDiv PASS");
   }

   return Err;
} // end testThickFluxDiv

int testPotVortHAdv(int NVertLayers, Real RTol) {

   int Err = 0;
   TestSetup Setup;

   const auto Mesh = HorzMesh::getDefault();

   // Compute exact result
   Array2DReal ExactPotVortHAdv("ExactPotVortHAdv", Mesh->NEdgesOwned,
                                NVertLayers);

   Err += setVectorEdge(
       KOKKOS_LAMBDA(Real(&VecField)[2], Real X, Real Y) {
          VecField[0] = (Setup.normRelVort(X, Y) + Setup.normPlanetVort(X, Y)) *
                        Setup.layerThick(X, Y) * Setup.vectorX(X, Y);
          VecField[1] = (Setup.normRelVort(X, Y) + Setup.normPlanetVort(X, Y)) *
                        Setup.layerThick(X, Y) * Setup.vectorY(X, Y);
       },
       ExactPotVortHAdv, EdgeComponent::Tangential, Geom, Mesh,
       ExchangeHalos::No);

   // Set input arrays
   Array2DReal NormRelVortEdge("NormRelVortEdge", Mesh->NEdgesSize,
                               NVertLayers);

   Err += setScalar(
       KOKKOS_LAMBDA(Real X, Real Y) { return Setup.normRelVort(X, Y); },
       NormRelVortEdge, Geom, Mesh, OnEdge);

   Array2DReal NormPlanetVortEdge("NormPlanetVortEdge", Mesh->NEdgesSize,
                                  NVertLayers);
   Err += setScalar(
       KOKKOS_LAMBDA(Real X, Real Y) { return Setup.normPlanetVort(X, Y); },
       NormPlanetVortEdge, Geom, Mesh, OnEdge);

   Array2DReal LayerThickEdge("LayerThickEdge", Mesh->NEdgesSize, NVertLayers);

   Err += setScalar(
       KOKKOS_LAMBDA(Real X, Real Y) { return Setup.layerThick(X, Y); },
       LayerThickEdge, Geom, Mesh, OnEdge);

   Array2DReal NormVelEdge("NormVelEdge", Mesh->NEdgesSize, NVertLayers);

   Err += setVectorEdge(
       KOKKOS_LAMBDA(Real(&VecField)[2], Real X, Real Y) {
          VecField[0] = Setup.vectorX(X, Y);
          VecField[1] = Setup.vectorY(X, Y);
       },
       NormVelEdge, EdgeComponent::Normal, Geom, Mesh);

   // Compute numerical result
   Array2DReal NumPotVortHAdv("NumPotVortHAdv", Mesh->NEdgesOwned, NVertLayers);

   PotentialVortHAdvOnEdge PotVortHAdvOnE(Mesh);
   parallelFor(
       {Mesh->NEdgesOwned, NVertLayers}, KOKKOS_LAMBDA(int IEdge, int KLayer) {
          PotVortHAdvOnE(NumPotVortHAdv, IEdge, KLayer, NormRelVortEdge,
                         NormPlanetVortEdge, LayerThickEdge, NormVelEdge);
       });

   // Compute errors
   ErrorMeasures PotVortHAdvErrors;
   Err += computeErrors(PotVortHAdvErrors, NumPotVortHAdv, ExactPotVortHAdv,
                        Mesh, OnEdge);

   // Check error values
   Err += checkErrors("TendencyTermsTest", "PotVortHAdv", PotVortHAdvErrors,
                      Setup.ExpectedPVErrors, RTol);

   if (Err == 0) {
      LOG_INFO("TendencyTermsTest: PotVortHAdv PASS");
   }

   return Err;
} // end testPotVortHAdv

int testKEGrad(int NVertLayers, Real RTol) {

   int Err = 0;
   TestSetup Setup;

   const auto Mesh = HorzMesh::getDefault();

   // Compute exact result
   Array2DReal ExactKEGrad("ExactKEGrad", Mesh->NEdgesOwned, NVertLayers);

   Err += setVectorEdge(
       KOKKOS_LAMBDA(Real(&VecField)[2], Real X, Real Y) {
          VecField[0] = -Setup.gradX(X, Y);
          VecField[1] = -Setup.gradY(X, Y);
       },
       ExactKEGrad, EdgeComponent::Normal, Geom, Mesh, ExchangeHalos::No);

   // Set input array
   Array2DReal KECell("KECell", Mesh->NCellsSize, NVertLayers);

   Err += setScalar(
       KOKKOS_LAMBDA(Real X, Real Y) { return Setup.scalar(X, Y); }, KECell,
       Geom, Mesh, OnCell);

   // Compute numerical result
   Array2DReal NumKEGrad("NumKEGrad", Mesh->NEdgesOwned, NVertLayers);

   KEGradOnEdge KEGradOnE(Mesh);
   parallelFor(
       {Mesh->NEdgesOwned, NVertLayers}, KOKKOS_LAMBDA(int IEdge, int KLayer) {
          KEGradOnE(NumKEGrad, IEdge, KLayer, KECell);
       });

   // Compute errors
   ErrorMeasures KEGradErrors;
   Err += computeErrors(KEGradErrors, NumKEGrad, ExactKEGrad, Mesh, OnEdge);

   // Check error values
   Err += checkErrors("TendencyTermsTest", "KEGrad", KEGradErrors,
                      Setup.ExpectedGradErrors, RTol);

   if (Err == 0) {
      LOG_INFO("TendencyTermsTest: KEGrad PASS");
   }

   return Err;
} // end testKEGrad

int testSSHGrad(int NVertLayers, Real RTol) {

   int Err = 0;
   TestSetup Setup;

   const auto Mesh = HorzMesh::getDefault();

   // Compute exact result
   Array2DReal ExactSSHGrad("ExactSSHGrad", Mesh->NEdgesOwned, NVertLayers);

   Err += setVectorEdge(
       KOKKOS_LAMBDA(Real(&VecField)[2], Real X, Real Y) {
          VecField[0] = -9.80665_Real * Setup.gradX(X, Y);
          VecField[1] = -9.80665_Real * Setup.gradY(X, Y);
       },
       ExactSSHGrad, EdgeComponent::Normal, Geom, Mesh, ExchangeHalos::No);

   // Set input array
   Array2DReal SSHCell("SSHCell", Mesh->NCellsSize, NVertLayers);

   Err += setScalar(
       KOKKOS_LAMBDA(Real X, Real Y) { return Setup.scalar(X, Y); }, SSHCell,
       Geom, Mesh, OnCell);

   // Compute numerical result
   Array2DReal NumSSHGrad("NumSSHGrad", Mesh->NEdgesOwned, NVertLayers);

   SSHGradOnEdge SSHGradOnE(Mesh);
   parallelFor(
       {Mesh->NEdgesOwned, NVertLayers}, KOKKOS_LAMBDA(int IEdge, int KLayer) {
          SSHGradOnE(NumSSHGrad, IEdge, KLayer, SSHCell);
       });

   // Compute errors
   ErrorMeasures SSHGradErrors;
   Err += computeErrors(SSHGradErrors, NumSSHGrad, ExactSSHGrad, Mesh, OnEdge);

   // Check error values
   Err += checkErrors("TendencyTermsTest", "SSHGrad", SSHGradErrors,
                      Setup.ExpectedGradErrors, RTol);

   return Err;
} // end testSSHGrad

int testVelDiff(int NVertLayers, Real RTol) {

   int Err = 0;
   Error Err1;
   TestSetup Setup;

   const auto Mesh = HorzMesh::getDefault();

   Config *OmegaConfig = Config::getOmegaConfig();
   Config TendConfig("Tendencies");
   Err1 += OmegaConfig->get(TendConfig);
   CHECK_ERROR_ABORT(Err1, "Tendencies: Tendencies group not found in Config");

   VelocityDiffusionOnEdge VelDiffOnE(Mesh);
   Err1 += TendConfig.get("ViscDel2", VelDiffOnE.ViscDel2);
   CHECK_ERROR_ABORT(Err1, "Tendencies: ViscDel2 not found in TendConfig");

   const Real ViscDel2 = VelDiffOnE.ViscDel2;

   // Compute exact result
   Array2DReal ExactVelDiff("ExactVelDiff", Mesh->NEdgesOwned, NVertLayers);

   Err += setVectorEdge(
       KOKKOS_LAMBDA(Real(&VecField)[2], Real X, Real Y) {
          VecField[0] = ViscDel2 * Setup.laplaceVecX(X, Y);
          VecField[1] = ViscDel2 * Setup.laplaceVecY(X, Y);
       },
       ExactVelDiff, EdgeComponent::Normal, Geom, Mesh, ExchangeHalos::No);

   // Set input arrays
   Array2DReal DivCell("DivCell", Mesh->NCellsSize, NVertLayers);

   Err += setScalar(
       KOKKOS_LAMBDA(Real X, Real Y) { return Setup.divergence(X, Y); },
       DivCell, Geom, Mesh, OnCell);

   Array2DReal RVortVertex("RVortVertex", Mesh->NVerticesSize, NVertLayers);

   Err += setScalar(
       KOKKOS_LAMBDA(Real X, Real Y) { return Setup.curl(X, Y); }, RVortVertex,
       Geom, Mesh, OnVertex);

   // Compute numerical result
   Array2DReal NumVelDiff("NumVelDiff", Mesh->NEdgesOwned, NVertLayers);

   parallelFor(
       {Mesh->NEdgesOwned, NVertLayers}, KOKKOS_LAMBDA(int IEdge, int KLayer) {
          VelDiffOnE(NumVelDiff, IEdge, KLayer, DivCell, RVortVertex);
       });

   // Compute errors
   ErrorMeasures VelDiffErrors;
   Err += computeErrors(VelDiffErrors, NumVelDiff, ExactVelDiff, Mesh, OnEdge);

   // Check error values
   Err += checkErrors("TendencyTermsTest", "VelDiff", VelDiffErrors,
                      Setup.ExpectedLaplaceErrors, RTol);

   if (Err == 0) {
      LOG_INFO("TendencyTermsTest: VelDiff PASS");
   }

   return Err;
} // end testVelDiff

int testVelHyperDiff(int NVertLayers, Real RTol) {

   int Err = 0;
   Error Err1;
   TestSetup Setup;

   const auto Mesh = HorzMesh::getDefault();

   Config *OmegaConfig = Config::getOmegaConfig();
   Config TendConfig("Tendencies");
   Err1 += OmegaConfig->get(TendConfig);
   CHECK_ERROR_ABORT(Err1, "Tendencies: Tendencies group not found in Config");

   VelocityHyperDiffOnEdge VelHyperDiffOnE(Mesh);
   Err1 += TendConfig.get("ViscDel4", VelHyperDiffOnE.ViscDel4);
   CHECK_ERROR_ABORT(Err1, "Tendencies: ViscDel4 not found in TendConfig");

   Err1 += TendConfig.get("DivFactor", VelHyperDiffOnE.DivFactor);
   CHECK_ERROR_ABORT(Err1, "Tendencies: DivFactor not found in TendConfig");

   const Real ViscDel4 = VelHyperDiffOnE.ViscDel4;

   // Compute exact result
   Array2DReal ExactVelHyperDiff("ExactVelHyperDiff", Mesh->NEdgesOwned,
                                 NVertLayers);

   Err += setVectorEdge(
       KOKKOS_LAMBDA(Real(&VecField)[2], Real X, Real Y) {
          VecField[0] = -ViscDel4 * Setup.laplaceVecX(X, Y);
          VecField[1] = -ViscDel4 * Setup.laplaceVecY(X, Y);
       },
       ExactVelHyperDiff, EdgeComponent::Normal, Geom, Mesh, ExchangeHalos::No);

   // Set input arrays
   Array2DReal DivCell("DivCell", Mesh->NCellsSize, NVertLayers);

   Err += setScalar(
       KOKKOS_LAMBDA(Real X, Real Y) { return Setup.divergence(X, Y); },
       DivCell, Geom, Mesh, OnCell);

   Array2DReal RVortVertex("RVortVertex", Mesh->NVerticesSize, NVertLayers);

   Err += setScalar(
       KOKKOS_LAMBDA(Real X, Real Y) { return Setup.curl(X, Y); }, RVortVertex,
       Geom, Mesh, OnVertex);

   // Compute numerical result
   Array2DReal NumVelHyperDiff("NumVelHyperDiff", Mesh->NEdgesOwned,
                               NVertLayers);

   parallelFor(
       {Mesh->NEdgesOwned, NVertLayers}, KOKKOS_LAMBDA(int IEdge, int KLayer) {
          VelHyperDiffOnE(NumVelHyperDiff, IEdge, KLayer, DivCell, RVortVertex);
       });

   // Compute errors
   ErrorMeasures VelHyperDiffErrors;
   Err += computeErrors(VelHyperDiffErrors, NumVelHyperDiff, ExactVelHyperDiff,
                        Mesh, OnEdge);

   // Check error values
   Err += checkErrors("TendencyTermsTest", "VelHyperDiff", VelHyperDiffErrors,
                      Setup.ExpectedLaplaceErrors, RTol);

   if (Err == 0) {
      LOG_INFO("TendencyTermsTest: VelHyperDiff PASS");
   }

   return Err;
} // end testVelHyperDiff

int testWindForcing(int NVertLayers) {

   int Err = 0;
   TestSetup Setup;

   const auto Mesh = HorzMesh::getDefault();

   const Real SaltWaterDensity = 0.987654321;

   // Compute exact result
   Array2DReal ExactWindForcing("ExactWindForcing", Mesh->NEdgesOwned,
                                NVertLayers);

   // Note: this computes wind forcing at every layer
   Err += setVectorEdge(
       KOKKOS_LAMBDA(Real(&VecField)[2], Real X, Real Y) {
          VecField[0] = Setup.windForcingX(X, Y, SaltWaterDensity);
          VecField[1] = Setup.windForcingY(X, Y, SaltWaterDensity);
       },
       ExactWindForcing, EdgeComponent::Normal, Geom, Mesh, ExchangeHalos::No);

   // Reset wind forcing to zero below the surface
   deepCopy(Kokkos::subview(ExactWindForcing, Kokkos::ALL,
                            Kokkos::make_pair(1, NVertLayers)),
            0);

   // Set input arrays
   Array1DReal NormalStressEdge("NormalStressEdge", Mesh->NEdgesSize);

   Err += setVectorEdge(
       KOKKOS_LAMBDA(Real(&VecField)[2], Real X, Real Y) {
          VecField[0] = Setup.vectorX(X, Y);
          VecField[1] = Setup.vectorY(X, Y);
       },
       NormalStressEdge, EdgeComponent::Normal, Geom, Mesh);

   Array2DReal LayerThickEdge("LayerThickEdge", Mesh->NEdgesSize, NVertLayers);

   Err += setScalar(
       KOKKOS_LAMBDA(Real X, Real Y) { return Setup.scalarB(X, Y); },
       LayerThickEdge, Geom, Mesh, OnEdge);

   // Compute numerical result
   Array2DReal NumWindForcing("NumWindForcing", Mesh->NEdgesOwned, NVertLayers);

   WindForcingOnEdge WindForcingOnE(Mesh);
   WindForcingOnE.SaltWaterDensity = SaltWaterDensity;

   parallelFor(
       {Mesh->NEdgesOwned, NVertLayers}, KOKKOS_LAMBDA(int IEdge, int KLayer) {
          WindForcingOnE(NumWindForcing, IEdge, KLayer, NormalStressEdge,
                         LayerThickEdge);
       });

   // Compute errors
   ErrorMeasures WindForcingErrors;
   Err += computeErrors(WindForcingErrors, NumWindForcing, ExactWindForcing,
                        Mesh, OnEdge);

   // Check error values
   const Real RTol = 0;
   const Real ATol = 100 * std::numeric_limits<Real>::epsilon();
   Err += checkErrors("TendencyTermsTest", "WindForcing", WindForcingErrors,
                      Setup.ExpectedWindForcingErrors, RTol, ATol);

   return Err;
} // end testWindForcing

int testBottomDrag(int NVertLayers, Real RTol) {

   int Err = 0;
   TestSetup Setup;

   const auto Mesh   = HorzMesh::getDefault();
   const auto VCoord = VertCoord::getDefault();

   const Real Coeff = 1.123456789;

   // Compute exact result
   Array2DReal ExactBottomDrag("ExactBottomDrag", Mesh->NEdgesOwned,
                               NVertLayers);

   // Note: this computes bottom drag at every layer
   Err += setVectorEdge(
       KOKKOS_LAMBDA(Real(&VecField)[2], Real X, Real Y) {
          VecField[0] = Setup.bottomDragX(X, Y, Coeff);
          VecField[1] = Setup.bottomDragY(X, Y, Coeff);
       },
       ExactBottomDrag, EdgeComponent::Normal, Geom, Mesh, ExchangeHalos::No);

   // Reset bottom drag to zero above the lowest layer
   deepCopy(Kokkos::subview(ExactBottomDrag, Kokkos::ALL,
                            Kokkos::make_pair(0, NVertLayers - 1)),
            0);

   // Set input arrays
   Array2DReal NormalVelEdge("NormalVelEdge", Mesh->NEdgesSize, NVertLayers);

   Err += setVectorEdge(
       KOKKOS_LAMBDA(Real(&VecField)[2], Real X, Real Y) {
          VecField[0] = Setup.vectorX(X, Y);
          VecField[1] = Setup.vectorY(X, Y);
       },
       NormalVelEdge, EdgeComponent::Normal, Geom, Mesh);

   Array2DReal KECell("KECell", Mesh->NCellsSize, NVertLayers);

   Err += setScalar(
       KOKKOS_LAMBDA(Real X, Real Y) {
          return Setup.scalarA(X, Y) * Setup.scalarA(X, Y) / 2;
       },
       KECell, Geom, Mesh, OnCell);

   Array2DReal LayerThickEdge("LayerThickEdge", Mesh->NEdgesSize, NVertLayers);

   Err += setScalar(
       KOKKOS_LAMBDA(Real X, Real Y) { return Setup.scalarB(X, Y); },
       LayerThickEdge, Geom, Mesh, OnEdge);

   // Compute numerical result
   Array2DReal NumBottomDrag("NumBottomDrag", Mesh->NEdgesOwned, NVertLayers);

   BottomDragOnEdge BottomDragOnE(Mesh, VCoord);
   BottomDragOnE.Coeff = Coeff;

   parallelFor(
       {Mesh->NEdgesOwned}, KOKKOS_LAMBDA(int IEdge) {
          BottomDragOnE(NumBottomDrag, IEdge, NormalVelEdge, KECell,
                        LayerThickEdge);
       });

   // Compute errors
   ErrorMeasures BottomDragErrors;
   Err += computeErrors(BottomDragErrors, NumBottomDrag, ExactBottomDrag, Mesh,
                        OnEdge);

   // Check error values
   Err += checkErrors("TendencyTermsTest", "BottomDrag", BottomDragErrors,
                      Setup.ExpectedBottomDragErrors, RTol);

   return Err;
} // end testBottomDrag

int testTracerHorzAdvOnCell(int NVertLayers, int NTracers, Real RTol) {

   I4 Err = 0;
   TestSetup Setup;

   const auto Mesh = HorzMesh::getDefault();

   // Compute exact result
   Array3DReal ExactTrFluxDiv("ExactTrFluxDiv", NTracers, Mesh->NCellsOwned,
                              NVertLayers);

   Err += setScalar(
       KOKKOS_LAMBDA(Real X, Real Y) { return Setup.tracerFluxDiv(X, Y); },
       ExactTrFluxDiv, Geom, Mesh, OnCell, ExchangeHalos::No);

   // Set input arrays
   Array2DReal NormalVelocity("NormalVelocity", Mesh->NEdgesSize, NVertLayers);

   Err += setVectorEdge(
       KOKKOS_LAMBDA(Real(&VecField)[2], Real X, Real Y) {
          VecField[0] = Setup.vectorX(X, Y);
          VecField[1] = Setup.vectorY(X, Y);
       },
       NormalVelocity, EdgeComponent::Normal, Geom, Mesh);

   Array3DReal HTrOnEdge("HTrOnEdge", NTracers, Mesh->NEdgesSize, NVertLayers);

   Err += setScalar(
       KOKKOS_LAMBDA(Real X, Real Y) { return -Setup.layerThick(X, Y); },
       HTrOnEdge, Geom, Mesh, OnEdge);

   // Compute numerical result
   Array3DReal NumTrFluxDiv("NumTrFluxDiv", NTracers, Mesh->NCellsOwned,
                            NVertLayers);
   TracerHorzAdvOnCell TrHorzAdvOnC(Mesh);
   parallelFor(
       {NTracers, Mesh->NCellsOwned, NVertLayers},
       KOKKOS_LAMBDA(int L, int ICell, int KLayer) {
          TrHorzAdvOnC(NumTrFluxDiv, L, ICell, KLayer, NormalVelocity,
                       HTrOnEdge);
       });

   ErrorMeasures TrHAdvErrors;
   Err +=
       computeErrors(TrHAdvErrors, NumTrFluxDiv, ExactTrFluxDiv, Mesh, OnCell);

   Err += checkErrors("TendencyTermsTest", "TracerHorzAdv", TrHAdvErrors,
                      Setup.ExpectedTrHAdvErrors, RTol);

   if (Err == 0) {
      LOG_INFO("TendencyTermsTest: TracerHorzAdv PASS");
   }

   return Err;
} // end testTracerHorzAdvOnCell

int testTracerDiffOnCell(int NVertLayers, int NTracers, Real RTol) {

   I4 Err = 0;
   TestSetup Setup;

   const auto Mesh = HorzMesh::getDefault();

   // Compute exact result
   Array3DReal ExactTracerDiff("ExactTracerDiff", NTracers, Mesh->NCellsOwned,
                               NVertLayers);

   Err += setScalar(
       KOKKOS_LAMBDA(Real X, Real Y) { return Setup.tracerDiff(X, Y); },
       ExactTracerDiff, Geom, Mesh, OnCell, ExchangeHalos::No);

   // Set input arrays
   Array3DReal TracerCell("TracerCell", NTracers, Mesh->NCellsSize,
                          NVertLayers);

   Err += setScalar(
       KOKKOS_LAMBDA(Real X, Real Y) { return Setup.scalarA(X, Y); },
       TracerCell, Geom, Mesh, OnCell);

   Array2DReal LayerThickEdge("LayerThickEdge", Mesh->NEdgesSize, NVertLayers);

   Err += setScalar(
       KOKKOS_LAMBDA(Real X, Real Y) { return Setup.scalarB(X, Y); },
       LayerThickEdge, Geom, Mesh, OnEdge);

   // Compute numerical result
   Array3DReal NumTracerDiff("NumTracerDiff", NTracers, Mesh->NCellsOwned,
                             NVertLayers);
   TracerDiffOnCell TrDiffOnC(Mesh);
   TrDiffOnC.EddyDiff2 = 1._Real;

   parallelFor(
       {NTracers, Mesh->NCellsOwned, NVertLayers},
       KOKKOS_LAMBDA(int L, int ICell, int KLayer) {
          TrDiffOnC(NumTracerDiff, L, ICell, KLayer, TracerCell,
                    LayerThickEdge);
       });

   ErrorMeasures TrDiffErrors;
   Err += computeErrors(TrDiffErrors, NumTracerDiff, ExactTracerDiff, Mesh,
                        OnCell);

   Err += checkErrors("TendencyTermsTest", "TracerDiff", TrDiffErrors,
                      Setup.ExpectedTrDel2Errors, RTol);

   if (Err == 0) {
      LOG_INFO("TendencyTermsTest: TracerDiff PASS");
   }

   return Err;
} // end testTracerDiffOnCell

int testTracerHyperDiffOnCell(int NVertLayers, int NTracers, Real RTol) {

   I4 Err = 0;
   TestSetup Setup;

   const auto Mesh = HorzMesh::getDefault();

   // Compute exact result
   Array3DReal ExactTracerHyperDiff("ExactTracerHyperDiff", NTracers,
                                    Mesh->NCellsOwned, NVertLayers);

   Err += setScalar(
       KOKKOS_LAMBDA(Real X, Real Y) { return -Setup.tracerHyperDiff(X, Y); },
       ExactTracerHyperDiff, Geom, Mesh, OnCell, ExchangeHalos::No);

   // Set input arrays
   Array3DReal TrDel2Cell("TracerCell", NTracers, Mesh->NCellsSize,
                          NVertLayers);

   Err += setScalar(
       KOKKOS_LAMBDA(Real X, Real Y) { return Setup.scalarC(X, Y); },
       TrDel2Cell, Geom, Mesh, OnCell);

   // Compute numerical result
   Array3DReal NumTracerHyperDiff("NumTracerHyperDiff", NTracers,
                                  Mesh->NCellsOwned, NVertLayers);
   TracerHyperDiffOnCell TrHypDiffOnC(Mesh);
   TrHypDiffOnC.EddyDiff4 = 1._Real;
   parallelFor(
       {NTracers, Mesh->NCellsOwned, NVertLayers},
       KOKKOS_LAMBDA(int L, int ICell, int KLayer) {
          TrHypDiffOnC(NumTracerHyperDiff, L, ICell, KLayer, TrDel2Cell);
       });

   ErrorMeasures TrHyperDiffErrors;
   Err += computeErrors(TrHyperDiffErrors, NumTracerHyperDiff,
                        ExactTracerHyperDiff, Mesh, OnCell);

   Err += checkErrors("TendencyTermsTest", "TracerHyperDiff", TrHyperDiffErrors,
                      Setup.ExpectedTrDel4Errors, RTol);

   if (Err == 0) {
      LOG_INFO("TendencyTermsTest: TracerHyperDiff PASS");
   }

   return Err;
} // end testTracerHyperDiffOnCell

void initTendTest(const std::string &MeshFile, int NVertLayers) {

   Error Err;

   MachEnv::init(MPI_COMM_WORLD);
   MachEnv *DefEnv  = MachEnv::getDefault();
   MPI_Comm DefComm = DefEnv->getComm();

   // Initialize logging
   initLogging(DefEnv);

   // Open config file
   Config("Omega");
   Config::readAll("omega.yml");

<<<<<<< HEAD
   I4 IOErr = IO::init(DefComm);
   if (IOErr != 0) {
      ABORT_ERROR("TendencyTermsTest: error initializing parallel IO");
   }

=======
   // Reset NVertLevels to the test value
   Config *OmegaConfig = Config::getOmegaConfig();
   Config DimConfig("Dimension");
   Err += OmegaConfig->get(DimConfig);
   CHECK_ERROR_ABORT(Err,
                     "TendencyTermsTest: Dimension group not found in Config");

   DimConfig.set("NVertLevels", NVertLevels);

   IO::init(DefComm);
>>>>>>> 8751d3d3
   Decomp::init(MeshFile);

   int HaloErr = Halo::init();
   if (HaloErr != 0) {
      ABORT_ERROR("TendencyTermsTest: error initializing default halo");
   }

   VertCoord::init1();

   // Reset NVertLayers to the test value
   auto *DefVertCoord        = VertCoord::getDefault();
   DefVertCoord->NVertLayers = NVertLayers;
   Dimension::destroy("NVertLayers");
   std::shared_ptr<Dimension> VertDim =
       Dimension::create("NVertLayers", NVertLayers);

   HorzMesh::init();

} // end initTendTest

void finalizeTendTest() {
   HorzMesh::clear();
   VertCoord::clear();
   Dimension::clear();
   Halo::clear();
   Decomp::clear();
   MachEnv::removeAll();

} // end finalizeTendTest

int tendencyTermsTest(const std::string &MeshFile = DefaultMeshFile) {
   int Err         = 0;
   int NVertLayers = 16;

   initTendTest(MeshFile, NVertLayers);

   const auto &Mesh = HorzMesh::getDefault();
   int NTracers     = 3;

   const Real RTol = sizeof(Real) == 4 ? 2e-2 : 1e-5;

   Err += testThickFluxDiv(NVertLayers, RTol);

   Err += testPotVortHAdv(NVertLayers, RTol);

   Err += testKEGrad(NVertLayers, RTol);

   Err += testSSHGrad(NVertLayers, RTol);

   Err += testVelDiff(NVertLayers, RTol);

   Err += testVelHyperDiff(NVertLayers, RTol);

   Err += testWindForcing(NVertLayers);

   Err += testBottomDrag(NVertLayers, RTol);

   Err += testTracerHorzAdvOnCell(NVertLayers, NTracers, RTol);

   Err += testTracerDiffOnCell(NVertLayers, NTracers, RTol);

   Err += testTracerHyperDiffOnCell(NVertLayers, NTracers, RTol);

   if (Err == 0) {
      LOG_INFO("TendencyTermsTest: Successful completion");
   }

   finalizeTendTest();

   return Err;

} // end tendencyTermsTest

int main(int argc, char *argv[]) {

   int RetErr = 0;

   MPI_Init(&argc, &argv);
   Kokkos::initialize(argc, argv);
   Pacer::initialize(MPI_COMM_WORLD);
   Pacer::setPrefix("Omega:");

   RetErr = tendencyTermsTest();

   Kokkos::finalize();
   MPI_Finalize();

   return RetErr;

} // end of main
//===-----------------------------------------------------------------------===/<|MERGE_RESOLUTION|>--- conflicted
+++ resolved
@@ -1010,24 +1010,8 @@
    Config("Omega");
    Config::readAll("omega.yml");
 
-<<<<<<< HEAD
-   I4 IOErr = IO::init(DefComm);
-   if (IOErr != 0) {
-      ABORT_ERROR("TendencyTermsTest: error initializing parallel IO");
-   }
-
-=======
-   // Reset NVertLevels to the test value
-   Config *OmegaConfig = Config::getOmegaConfig();
-   Config DimConfig("Dimension");
-   Err += OmegaConfig->get(DimConfig);
-   CHECK_ERROR_ABORT(Err,
-                     "TendencyTermsTest: Dimension group not found in Config");
-
-   DimConfig.set("NVertLevels", NVertLevels);
-
    IO::init(DefComm);
->>>>>>> 8751d3d3
+
    Decomp::init(MeshFile);
 
    int HaloErr = Halo::init();
