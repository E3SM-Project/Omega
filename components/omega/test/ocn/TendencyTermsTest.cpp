//===-- Test driver for OMEGA tendency terms ---------------------*- C++ -*-===/
//
/// \file
/// \brief Test driver for OMEGA tendency term functors
///
/// This driver tests the functors used to calculate the tendencies used to
/// update OMEGA state variables. The tests are designed to be run with the
/// planar and spherical meshes described in the OMEGA Quick Start. For each
/// functor, input arrays are initialized based on arbitrary periodic functions
/// defined in the structs for the planar and spherical configurations. The
/// difference between analytical solutions and the output of each function
/// are used to calculate L2 and L-Infinity error norms, which are compared to
/// expected values for the given mesh.
///
//
//===-----------------------------------------------------------------------===/
#include "TendencyTerms.h"
#include "DataTypes.h"
#include "Decomp.h"
#include "Dimension.h"
#include "Error.h"
#include "Halo.h"
#include "HorzMesh.h"
#include "IO.h"
#include "IOStream.h"
#include "Logging.h"
#include "OceanTestCommon.h"
#include "OmegaKokkos.h"
#include "Pacer.h"
<<<<<<< HEAD
=======
#include "TimeStepper.h"
>>>>>>> 097a1977
#include "VertCoord.h"
#include "mpi.h"

#include <cmath>
#include <limits>

using namespace OMEGA;

struct TestSetupPlane {
   Real Pi = M_PI;

   Real Lx = 1;
   Real Ly = std::sqrt(3) / 2;

   ErrorMeasures ExpectedDivErrors         = {0.00124886886594453264,
                                              0.00124886886590977139};
   ErrorMeasures ExpectedPVErrors          = {0.00807347170900282914,
                                              0.00794755105765788429};
   ErrorMeasures ExpectedGradErrors        = {0.00125026071878537952,
                                              0.00134354611117262161};
   ErrorMeasures ExpectedLaplaceErrors     = {0.00113090174765822192,
                                              0.00134324628763667899};
   ErrorMeasures ExpectedTrHAdvErrors      = {0.00205864372747571571,
                                              0.00172418025417940784};
   ErrorMeasures ExpectedTrDel2Errors      = {0.00334357193650093847,
                                              0.00290978146207349032};
   ErrorMeasures ExpectedTrDel4Errors      = {0.00508833446725232875,
                                              0.00523080740758275625};
   ErrorMeasures ExpectedWindForcingErrors = {0, 0};
   ErrorMeasures ExpectedBottomDragErrors  = {0.033848740052302935,
                                              0.01000133508329411};

   KOKKOS_FUNCTION Real vectorX(Real X, Real Y) const {
      return std::sin(2 * Pi * X / Lx) * std::cos(2 * Pi * Y / Ly);
   }

   KOKKOS_FUNCTION Real vectorY(Real X, Real Y) const {
      return std::cos(2 * Pi * X / Lx) * std::sin(2 * Pi * Y / Ly);
   }

   KOKKOS_FUNCTION Real divergence(Real X, Real Y) const {
      return 2 * Pi * (1. / Lx + 1. / Ly) * std::cos(2 * Pi * X / Lx) *
             std::cos(2 * Pi * Y / Ly);
   }

   KOKKOS_FUNCTION Real scalar(Real X, Real Y) const {
      return std::sin(2 * Pi * X / Lx) * std::sin(2 * Pi * Y / Ly);
   }

   KOKKOS_FUNCTION Real gradX(Real X, Real Y) const {
      return 2 * Pi / Lx * std::cos(2 * Pi * X / Lx) *
             std::sin(2 * Pi * Y / Ly);
   }
   KOKKOS_FUNCTION Real gradY(Real X, Real Y) const {
      return 2 * Pi / Ly * std::sin(2 * Pi * X / Lx) *
             std::cos(2 * Pi * Y / Ly);
   }

   KOKKOS_FUNCTION Real curl(Real X, Real Y) const {
      return 2 * Pi * (-1. / Lx + 1. / Ly) * std::sin(2 * Pi * X / Lx) *
             std::sin(2 * Pi * Y / Ly);
   }

   KOKKOS_FUNCTION Real laplaceVecX(Real X, Real Y) const {
      return -4 * Pi * Pi * (1. / Lx / Lx + 1. / Ly / Ly) *
             std::sin(2 * Pi * X / Lx) * std::cos(2 * Pi * Y / Ly);
   }

   KOKKOS_FUNCTION Real laplaceVecY(Real X, Real Y) const {
      return -4 * Pi * Pi * (1. / Lx / Lx + 1. / Ly / Ly) *
             std::cos(2 * Pi * X / Lx) * std::sin(2 * Pi * Y / Ly);
   }

   KOKKOS_FUNCTION Real layerThick(Real X, Real Y) const {
      return 2. + std::sin(2 * Pi * X / Lx) * std::cos(2 * Pi * Y / Ly);
   }

   KOKKOS_FUNCTION Real planetaryVort(Real X, Real Y) const {
      return std::cos(2 * Pi * X / Lx) * std::cos(2 * Pi * Y / Ly);
   }

   KOKKOS_FUNCTION Real normRelVort(Real X, Real Y) const {
      return curl(X, Y) / layerThick(X, Y);
   }

   KOKKOS_FUNCTION Real normPlanetVort(Real X, Real Y) const {
      return planetaryVort(X, Y) / layerThick(X, Y);
   }

   KOKKOS_FUNCTION Real tracerFluxDiv(Real X, Real Y) const {
      return (2 * Pi / (Lx * Ly)) *
             (std::cos(2 * Pi * X / Lx) *
              (2 * (Lx + Ly) * std::cos(2 * Pi * Y / Ly) +
               (Lx + 2 * Ly) * std::sin(2 * Pi * X / Lx) *
                   std::pow(std::cos(2 * Pi * Y / Ly), 2) -
               Lx * std::sin(2 * Pi * X / Lx) *
                   std::pow(std::sin(2 * Pi * Y / Ly), 2)));
   }

   KOKKOS_FUNCTION Real scalarA(Real X, Real Y) const {
      return std::cos(2 * Pi * X / Lx) * std::sin(2 * Pi * Y / Ly);
   }

   KOKKOS_FUNCTION Real scalarB(Real X, Real Y) const {
      return 2. + std::cos(2 * Pi * X / Lx) * std::cos(2 * Pi * Y / Ly);
   }

   KOKKOS_FUNCTION Real tracerDiff(Real X, Real Y) const {
      return -4 * Pi * Pi * std::sin(2 * Pi * Y / Ly) *
             (2 * (1 / Lx / Lx + 1 / Ly / Ly) * std::cos(2 * Pi * X / Lx) +
              (1 / Ly / Ly +
               (1 / Lx / Lx + 1 / Ly / Ly) * std::cos(4 * Pi * X / Lx)) *
                  std::cos(2 * Pi * Y / Ly));
   }

   KOKKOS_FUNCTION Real scalarC(Real X, Real Y) const {
      return std::pow(std::cos(2 * Pi * X / Lx), 2) -
             std::pow(std::sin(2 * Pi * Y / Ly), 2);
   }

   KOKKOS_FUNCTION Real tracerHyperDiff(Real X, Real Y) const {
      return -8 * Pi * Pi *
             (std::cos(4 * Pi * X / Lx) / Lx / Lx +
              std::cos(4 * Pi * Y / Ly) / Ly / Ly);
   }

   KOKKOS_FUNCTION Real windForcingX(Real X, Real Y,
                                     Real SaltWaterDensity) const {
      const Real StressU = vectorX(X, Y);
      const Real Thick   = scalarB(X, Y);
      return StressU / (Thick * SaltWaterDensity);
   }

   KOKKOS_FUNCTION Real windForcingY(Real X, Real Y,
                                     Real SaltWaterDensity) const {
      const Real StressV = vectorY(X, Y);
      const Real Thick   = scalarB(X, Y);
      return StressV / (Thick * SaltWaterDensity);
   }

   KOKKOS_FUNCTION Real bottomDragX(Real X, Real Y, Real Coeff) const {
      const Real UVel = vectorX(X, Y);
      return -Coeff * std::abs(scalarA(X, Y)) / scalarB(X, Y) * UVel;
   }

   KOKKOS_FUNCTION Real bottomDragY(Real X, Real Y, Real Coeff) const {
      const Real VVel = vectorY(X, Y);
      return -Coeff * std::abs(scalarA(X, Y)) / scalarB(X, Y) * VVel;
   }

}; // end TestSetupPlane

struct TestSetupSphere {
   // radius of spherical mesh
   // TODO: get this from the mesh
   Real Radius = 6371220;

   Real Pi = M_PI;

   ErrorMeasures ExpectedDivErrors         = {0.0136595773989796766,
                                              0.00367052484586384131};
   ErrorMeasures ExpectedPVErrors          = {0.0219217796608757037,
                                              0.0122537418367830303};
   ErrorMeasures ExpectedGradErrors        = {0.00187912292540623471,
                                              0.00149841802817334935};
   ErrorMeasures ExpectedLaplaceErrors     = {0.281930203304510130,
                                              0.270530313560271740};
   ErrorMeasures ExpectedTrHAdvErrors      = {0.0132310202299444034,
                                              0.0038523368564029538};
   ErrorMeasures ExpectedTrDel2Errors      = {0.0486107109846934185,
                                              0.00507514214194892694};
   ErrorMeasures ExpectedTrDel4Errors      = {0.000819552466009620408,
                                              0.00064700084412871962};
   ErrorMeasures ExpectedWindForcingErrors = {0, 0};
   ErrorMeasures ExpectedBottomDragErrors  = {0.0015333449035655053,
                                              0.0014897009917655022};

   KOKKOS_FUNCTION Real vectorX(Real Lon, Real Lat) const {
      return -Radius * std::pow(std::sin(Lon), 2) * std::pow(std::cos(Lat), 3);
   }

   KOKKOS_FUNCTION Real vectorY(Real Lon, Real Lat) const {
      return -4 * Radius * std::sin(Lon) * std::cos(Lon) *
             std::pow(std::cos(Lat), 3) * std::sin(Lat);
   }

   KOKKOS_FUNCTION Real divergence(Real Lon, Real Lat) const {
      return std::sin(Lon) * std::cos(Lon) * std::pow(std::cos(Lat), 2) *
             (20 * std::pow(std::sin(Lat), 2) - 6);
   }

   KOKKOS_FUNCTION Real scalar(Real Lon, Real Lat) const {
      return Radius * std::cos(Lon) * std::pow(std::cos(Lat), 4);
   }

   KOKKOS_FUNCTION Real gradX(Real Lon, Real Lat) const {
      return -std::sin(Lon) * std::pow(std::cos(Lat), 3);
   }

   KOKKOS_FUNCTION Real gradY(Real Lon, Real Lat) const {
      return -4 * std::cos(Lon) * std::pow(std::cos(Lat), 3) * std::sin(Lat);
   }

   KOKKOS_FUNCTION Real curl(Real Lon, Real Lat) const {
      return -4 * std::pow(std::cos(Lon), 2) * std::pow(std::cos(Lat), 2) *
             std::sin(Lat);
   }

   KOKKOS_FUNCTION Real laplaceVecX(Real Lon, Real Lat) const {
      return std::cos(Lat) *
             (std::pow(std::sin(Lat), 2) *
                  (17 - 37 * std::pow(std::sin(Lon), 2)) +
              11 * std::pow(std::sin(Lon), 2) - 5) /
             Radius;
   }

   KOKKOS_FUNCTION Real laplaceVecY(Real Lon, Real Lat) const {
      return std::sin(Lon) * std::cos(Lon) * std::sin(Lat) * std::cos(Lat) *
             (96 * std::pow(std::cos(Lat), 2) - 22) / Radius;
   }

   KOKKOS_FUNCTION Real layerThick(Real Lon, Real Lat) const {
      return (2 + std::cos(Lon) * std::pow(std::cos(Lat), 4));
   }

   KOKKOS_FUNCTION Real planetaryVort(Real Lon, Real Lat) const {
      return std::sin(Lat);
   }

   KOKKOS_FUNCTION Real normRelVort(Real Lon, Real Lat) const {
      return curl(Lon, Lat) / layerThick(Lon, Lat);
   }

   KOKKOS_FUNCTION Real normPlanetVort(Real Lon, Real Lat) const {
      return planetaryVort(Lon, Lat) / layerThick(Lon, Lat);
   }

   KOKKOS_FUNCTION Real tracerFluxDiv(Real Lon, Real Lat) const {
      return std::sin(Lon) * std::pow(std::cos(Lat), 2) *
             (std::cos(Lon) * (8 - 20 * std::cos(2 * Lat)) -
              6 * std::pow(std::cos(Lon), 2) * std::pow(std::cos(Lat), 4) *
                  (-2 + 3 * std::cos(2 * Lat)) +
              std::pow(std::cos(Lat), 4) * std::pow(std::sin(Lon), 2));
   }

   KOKKOS_FUNCTION Real scalarA(Real Lon, Real Lat) const {
      return Radius * std::pow(std::sin(Lon), 2) * std::pow(std::cos(Lat), 2);
   }

   KOKKOS_FUNCTION Real scalarB(Real Lon, Real Lat) const {
      return 2. + std::cos(Lon) * std::sin(Lat);
   }

   KOKKOS_FUNCTION Real tracerDiff(Real Lon, Real Lat) const {
      return (4 * std::pow(std::cos(Lon), 2) -
              2 * (1. + 3 * std::cos(2 * Lat)) * std::pow(std::sin(Lon), 2) +
              2 * std::pow(std::cos(Lon), 3) * std::sin(Lat) -
              8 * std::cos(Lon) * std::pow(std::cos(Lat), 2) *
                  std::pow(std::sin(Lon), 2) * std::sin(Lat)) /
             Radius;
   }

   KOKKOS_FUNCTION Real scalarC(Real Lon, Real Lat) const {
      return -(Radius / 2) * std::sqrt(3 / 2 / Pi) * std::cos(Lat) *
             std::cos(Lon);
   }

   KOKKOS_FUNCTION Real tracerHyperDiff(Real Lon, Real Lat) const {
      return std::sqrt(3 / 2 / Pi) * std::cos(Lat) * std::cos(Lon) / Radius;
   }

   KOKKOS_FUNCTION Real windForcingX(Real Lon, Real Lat,
                                     Real SaltWaterDensity) const {
      const Real StressU = vectorX(Lon, Lat);
      const Real Thick   = scalarB(Lon, Lat);
      return StressU / (Thick * SaltWaterDensity);
   }

   KOKKOS_FUNCTION Real windForcingY(Real Lon, Real Lat,
                                     Real SaltWaterDensity) const {
      const Real StressV = vectorY(Lon, Lat);
      const Real Thick   = scalarB(Lon, Lat);
      return StressV / (Thick * SaltWaterDensity);
   }

   KOKKOS_FUNCTION Real bottomDragX(Real Lon, Real Lat, Real Coeff) const {
      const Real UVel = vectorX(Lon, Lat);
      return -Coeff * std::abs(scalarA(Lon, Lat)) / scalarB(Lon, Lat) * UVel;
   }

   KOKKOS_FUNCTION Real bottomDragY(Real Lon, Real Lat, Real Coeff) const {
      const Real VVel = vectorY(Lon, Lat);
      return -Coeff * std::abs(scalarA(Lon, Lat)) / scalarB(Lon, Lat) * VVel;
   }

}; // end TestSetupSphere

#ifdef TENDENCYTERMS_TEST_PLANE
constexpr Geometry Geom          = Geometry::Planar;
constexpr char DefaultMeshFile[] = "OmegaPlanarMesh.nc";
using TestSetup                  = TestSetupPlane;
#else
constexpr Geometry Geom          = Geometry::Spherical;
constexpr char DefaultMeshFile[] = "OmegaSphereMesh.nc";
using TestSetup                  = TestSetupSphere;
#endif

int testThickFluxDiv(int NVertLayers, Real RTol) {

   int Err = 0;
   TestSetup Setup;

   const auto Mesh = HorzMesh::getDefault();

   // Compute exact result
   Array2DReal ExactThickFluxDiv("ExactThickFluxDiv", Mesh->NCellsOwned,
                                 NVertLayers);

   Err += setScalar(
       KOKKOS_LAMBDA(Real X, Real Y) { return -Setup.divergence(X, Y); },
       ExactThickFluxDiv, Geom, Mesh, OnCell, ExchangeHalos::No);

   // Set input array
   Array2DReal ThickFluxEdge("ThickFluxEdge", Mesh->NEdgesSize, NVertLayers);

   // TODO(mwarusz) temporary fix for this test
   Array2DReal OnesEdge("OnesEdge", Mesh->NEdgesSize, NVertLayers);
   deepCopy(OnesEdge, 1);

   Err += setVectorEdge(
       KOKKOS_LAMBDA(Real(&VecField)[2], Real X, Real Y) {
          VecField[0] = Setup.vectorX(X, Y);
          VecField[1] = Setup.vectorY(X, Y);
       },
       ThickFluxEdge, EdgeComponent::Normal, Geom, Mesh);

   // Compute numerical result
   Array2DReal NumThickFluxDiv("NumThickFluxDiv", Mesh->NCellsOwned,
                               NVertLayers);
   ThicknessFluxDivOnCell ThickFluxDivOnC(Mesh);
   parallelFor(
       {Mesh->NCellsOwned, NVertLayers}, KOKKOS_LAMBDA(int ICell, int KLayer) {
          ThickFluxDivOnC(NumThickFluxDiv, ICell, KLayer, OnesEdge,
                          ThickFluxEdge);
       });

   // Compute errors
   ErrorMeasures TFDivErrors;
   Err += computeErrors(TFDivErrors, NumThickFluxDiv, ExactThickFluxDiv, Mesh,
                        OnCell);

   // Check error values
   Err += checkErrors("TendencyTermsTest", "ThickFluxDiv", TFDivErrors,
                      Setup.ExpectedDivErrors, RTol);

   if (Err == 0) {
      LOG_INFO("TendencyTermsTest: ThickFluxDiv PASS");
   }

   return Err;
} // end testThickFluxDiv

int testPotVortHAdv(int NVertLayers, Real RTol) {

   int Err = 0;
   TestSetup Setup;

   const auto Mesh = HorzMesh::getDefault();

   // Compute exact result
   Array2DReal ExactPotVortHAdv("ExactPotVortHAdv", Mesh->NEdgesOwned,
                                NVertLayers);

   Err += setVectorEdge(
       KOKKOS_LAMBDA(Real(&VecField)[2], Real X, Real Y) {
          VecField[0] = (Setup.normRelVort(X, Y) + Setup.normPlanetVort(X, Y)) *
                        Setup.layerThick(X, Y) * Setup.vectorX(X, Y);
          VecField[1] = (Setup.normRelVort(X, Y) + Setup.normPlanetVort(X, Y)) *
                        Setup.layerThick(X, Y) * Setup.vectorY(X, Y);
       },
       ExactPotVortHAdv, EdgeComponent::Tangential, Geom, Mesh,
       ExchangeHalos::No);

   // Set input arrays
   Array2DReal NormRelVortEdge("NormRelVortEdge", Mesh->NEdgesSize,
                               NVertLayers);

   Err += setScalar(
       KOKKOS_LAMBDA(Real X, Real Y) { return Setup.normRelVort(X, Y); },
       NormRelVortEdge, Geom, Mesh, OnEdge);

   Array2DReal NormPlanetVortEdge("NormPlanetVortEdge", Mesh->NEdgesSize,
                                  NVertLayers);
   Err += setScalar(
       KOKKOS_LAMBDA(Real X, Real Y) { return Setup.normPlanetVort(X, Y); },
       NormPlanetVortEdge, Geom, Mesh, OnEdge);

   Array2DReal LayerThickEdge("LayerThickEdge", Mesh->NEdgesSize, NVertLayers);

   Err += setScalar(
       KOKKOS_LAMBDA(Real X, Real Y) { return Setup.layerThick(X, Y); },
       LayerThickEdge, Geom, Mesh, OnEdge);

   Array2DReal NormVelEdge("NormVelEdge", Mesh->NEdgesSize, NVertLayers);

   Err += setVectorEdge(
       KOKKOS_LAMBDA(Real(&VecField)[2], Real X, Real Y) {
          VecField[0] = Setup.vectorX(X, Y);
          VecField[1] = Setup.vectorY(X, Y);
       },
       NormVelEdge, EdgeComponent::Normal, Geom, Mesh);

   // Compute numerical result
   Array2DReal NumPotVortHAdv("NumPotVortHAdv", Mesh->NEdgesOwned, NVertLayers);

   PotentialVortHAdvOnEdge PotVortHAdvOnE(Mesh);
   parallelFor(
       {Mesh->NEdgesOwned, NVertLayers}, KOKKOS_LAMBDA(int IEdge, int KLayer) {
          PotVortHAdvOnE(NumPotVortHAdv, IEdge, KLayer, NormRelVortEdge,
                         NormPlanetVortEdge, LayerThickEdge, NormVelEdge);
       });

   // Compute errors
   ErrorMeasures PotVortHAdvErrors;
   Err += computeErrors(PotVortHAdvErrors, NumPotVortHAdv, ExactPotVortHAdv,
                        Mesh, OnEdge);

   // Check error values
   Err += checkErrors("TendencyTermsTest", "PotVortHAdv", PotVortHAdvErrors,
                      Setup.ExpectedPVErrors, RTol);

   if (Err == 0) {
      LOG_INFO("TendencyTermsTest: PotVortHAdv PASS");
   }

   return Err;
} // end testPotVortHAdv

int testKEGrad(int NVertLayers, Real RTol) {

   int Err = 0;
   TestSetup Setup;

   const auto Mesh = HorzMesh::getDefault();

   // Compute exact result
   Array2DReal ExactKEGrad("ExactKEGrad", Mesh->NEdgesOwned, NVertLayers);

   Err += setVectorEdge(
       KOKKOS_LAMBDA(Real(&VecField)[2], Real X, Real Y) {
          VecField[0] = -Setup.gradX(X, Y);
          VecField[1] = -Setup.gradY(X, Y);
       },
       ExactKEGrad, EdgeComponent::Normal, Geom, Mesh, ExchangeHalos::No);

   // Set input array
   Array2DReal KECell("KECell", Mesh->NCellsSize, NVertLayers);

   Err += setScalar(
       KOKKOS_LAMBDA(Real X, Real Y) { return Setup.scalar(X, Y); }, KECell,
       Geom, Mesh, OnCell);

   // Compute numerical result
   Array2DReal NumKEGrad("NumKEGrad", Mesh->NEdgesOwned, NVertLayers);

   KEGradOnEdge KEGradOnE(Mesh);
   parallelFor(
       {Mesh->NEdgesOwned, NVertLayers}, KOKKOS_LAMBDA(int IEdge, int KLayer) {
          KEGradOnE(NumKEGrad, IEdge, KLayer, KECell);
       });

   // Compute errors
   ErrorMeasures KEGradErrors;
   Err += computeErrors(KEGradErrors, NumKEGrad, ExactKEGrad, Mesh, OnEdge);

   // Check error values
   Err += checkErrors("TendencyTermsTest", "KEGrad", KEGradErrors,
                      Setup.ExpectedGradErrors, RTol);

   if (Err == 0) {
      LOG_INFO("TendencyTermsTest: KEGrad PASS");
   }

   return Err;
} // end testKEGrad

int testSSHGrad(int NVertLayers, Real RTol) {

   int Err = 0;
   TestSetup Setup;

   const auto Mesh = HorzMesh::getDefault();

   // Compute exact result
   Array2DReal ExactSSHGrad("ExactSSHGrad", Mesh->NEdgesOwned, NVertLayers);

   Err += setVectorEdge(
       KOKKOS_LAMBDA(Real(&VecField)[2], Real X, Real Y) {
          VecField[0] = -9.80665_Real * Setup.gradX(X, Y);
          VecField[1] = -9.80665_Real * Setup.gradY(X, Y);
       },
       ExactSSHGrad, EdgeComponent::Normal, Geom, Mesh, ExchangeHalos::No);

   // Set input array
   Array2DReal SSHCell("SSHCell", Mesh->NCellsSize, NVertLayers);

   Err += setScalar(
       KOKKOS_LAMBDA(Real X, Real Y) { return Setup.scalar(X, Y); }, SSHCell,
       Geom, Mesh, OnCell);

   // Compute numerical result
   Array2DReal NumSSHGrad("NumSSHGrad", Mesh->NEdgesOwned, NVertLayers);

   SSHGradOnEdge SSHGradOnE(Mesh);
   parallelFor(
       {Mesh->NEdgesOwned, NVertLayers}, KOKKOS_LAMBDA(int IEdge, int KLayer) {
          SSHGradOnE(NumSSHGrad, IEdge, KLayer, SSHCell);
       });

   // Compute errors
   ErrorMeasures SSHGradErrors;
   Err += computeErrors(SSHGradErrors, NumSSHGrad, ExactSSHGrad, Mesh, OnEdge);

   // Check error values
   Err += checkErrors("TendencyTermsTest", "SSHGrad", SSHGradErrors,
                      Setup.ExpectedGradErrors, RTol);

   return Err;
} // end testSSHGrad

int testVelDiff(int NVertLayers, Real RTol) {

   int Err = 0;
   Error Err1;
   TestSetup Setup;

   const auto Mesh = HorzMesh::getDefault();

   Config *OmegaConfig = Config::getOmegaConfig();
   Config TendConfig("Tendencies");
   Err1 += OmegaConfig->get(TendConfig);
   CHECK_ERROR_ABORT(Err1, "Tendencies: Tendencies group not found in Config");

   VelocityDiffusionOnEdge VelDiffOnE(Mesh);
   Err1 += TendConfig.get("ViscDel2", VelDiffOnE.ViscDel2);
   CHECK_ERROR_ABORT(Err1, "Tendencies: ViscDel2 not found in TendConfig");

   const Real ViscDel2 = VelDiffOnE.ViscDel2;

   // Compute exact result
   Array2DReal ExactVelDiff("ExactVelDiff", Mesh->NEdgesOwned, NVertLayers);

   Err += setVectorEdge(
       KOKKOS_LAMBDA(Real(&VecField)[2], Real X, Real Y) {
          VecField[0] = ViscDel2 * Setup.laplaceVecX(X, Y);
          VecField[1] = ViscDel2 * Setup.laplaceVecY(X, Y);
       },
       ExactVelDiff, EdgeComponent::Normal, Geom, Mesh, ExchangeHalos::No);

   // Set input arrays
   Array2DReal DivCell("DivCell", Mesh->NCellsSize, NVertLayers);

   Err += setScalar(
       KOKKOS_LAMBDA(Real X, Real Y) { return Setup.divergence(X, Y); },
       DivCell, Geom, Mesh, OnCell);

   Array2DReal RVortVertex("RVortVertex", Mesh->NVerticesSize, NVertLayers);

   Err += setScalar(
       KOKKOS_LAMBDA(Real X, Real Y) { return Setup.curl(X, Y); }, RVortVertex,
       Geom, Mesh, OnVertex);

   // Compute numerical result
   Array2DReal NumVelDiff("NumVelDiff", Mesh->NEdgesOwned, NVertLayers);

   parallelFor(
       {Mesh->NEdgesOwned, NVertLayers}, KOKKOS_LAMBDA(int IEdge, int KLayer) {
          VelDiffOnE(NumVelDiff, IEdge, KLayer, DivCell, RVortVertex);
       });

   // Compute errors
   ErrorMeasures VelDiffErrors;
   Err += computeErrors(VelDiffErrors, NumVelDiff, ExactVelDiff, Mesh, OnEdge);

   // Check error values
   Err += checkErrors("TendencyTermsTest", "VelDiff", VelDiffErrors,
                      Setup.ExpectedLaplaceErrors, RTol);

   if (Err == 0) {
      LOG_INFO("TendencyTermsTest: VelDiff PASS");
   }

   return Err;
} // end testVelDiff

int testVelHyperDiff(int NVertLayers, Real RTol) {

   int Err = 0;
   Error Err1;
   TestSetup Setup;

   const auto Mesh = HorzMesh::getDefault();

   Config *OmegaConfig = Config::getOmegaConfig();
   Config TendConfig("Tendencies");
   Err1 += OmegaConfig->get(TendConfig);
   CHECK_ERROR_ABORT(Err1, "Tendencies: Tendencies group not found in Config");

   VelocityHyperDiffOnEdge VelHyperDiffOnE(Mesh);
   Err1 += TendConfig.get("ViscDel4", VelHyperDiffOnE.ViscDel4);
   CHECK_ERROR_ABORT(Err1, "Tendencies: ViscDel4 not found in TendConfig");

   Err1 += TendConfig.get("DivFactor", VelHyperDiffOnE.DivFactor);
   CHECK_ERROR_ABORT(Err1, "Tendencies: DivFactor not found in TendConfig");

   const Real ViscDel4 = VelHyperDiffOnE.ViscDel4;

   // Compute exact result
   Array2DReal ExactVelHyperDiff("ExactVelHyperDiff", Mesh->NEdgesOwned,
                                 NVertLayers);

   Err += setVectorEdge(
       KOKKOS_LAMBDA(Real(&VecField)[2], Real X, Real Y) {
          VecField[0] = -ViscDel4 * Setup.laplaceVecX(X, Y);
          VecField[1] = -ViscDel4 * Setup.laplaceVecY(X, Y);
       },
       ExactVelHyperDiff, EdgeComponent::Normal, Geom, Mesh, ExchangeHalos::No);

   // Set input arrays
   Array2DReal DivCell("DivCell", Mesh->NCellsSize, NVertLayers);

   Err += setScalar(
       KOKKOS_LAMBDA(Real X, Real Y) { return Setup.divergence(X, Y); },
       DivCell, Geom, Mesh, OnCell);

   Array2DReal RVortVertex("RVortVertex", Mesh->NVerticesSize, NVertLayers);

   Err += setScalar(
       KOKKOS_LAMBDA(Real X, Real Y) { return Setup.curl(X, Y); }, RVortVertex,
       Geom, Mesh, OnVertex);

   // Compute numerical result
   Array2DReal NumVelHyperDiff("NumVelHyperDiff", Mesh->NEdgesOwned,
                               NVertLayers);

   parallelFor(
       {Mesh->NEdgesOwned, NVertLayers}, KOKKOS_LAMBDA(int IEdge, int KLayer) {
          VelHyperDiffOnE(NumVelHyperDiff, IEdge, KLayer, DivCell, RVortVertex);
       });

   // Compute errors
   ErrorMeasures VelHyperDiffErrors;
   Err += computeErrors(VelHyperDiffErrors, NumVelHyperDiff, ExactVelHyperDiff,
                        Mesh, OnEdge);

   // Check error values
   Err += checkErrors("TendencyTermsTest", "VelHyperDiff", VelHyperDiffErrors,
                      Setup.ExpectedLaplaceErrors, RTol);

   if (Err == 0) {
      LOG_INFO("TendencyTermsTest: VelHyperDiff PASS");
   }

   return Err;
} // end testVelHyperDiff

int testWindForcing(int NVertLayers) {

   int Err = 0;
   TestSetup Setup;

   const auto Mesh = HorzMesh::getDefault();

   const Real SaltWaterDensity = 0.987654321;

   // Compute exact result
   Array2DReal ExactWindForcing("ExactWindForcing", Mesh->NEdgesOwned,
                                NVertLayers);

   // Note: this computes wind forcing at every layer
   Err += setVectorEdge(
       KOKKOS_LAMBDA(Real(&VecField)[2], Real X, Real Y) {
          VecField[0] = Setup.windForcingX(X, Y, SaltWaterDensity);
          VecField[1] = Setup.windForcingY(X, Y, SaltWaterDensity);
       },
       ExactWindForcing, EdgeComponent::Normal, Geom, Mesh, ExchangeHalos::No);

   // Reset wind forcing to zero below the surface
   deepCopy(Kokkos::subview(ExactWindForcing, Kokkos::ALL,
                            Kokkos::make_pair(1, NVertLayers)),
            0);

   // Set input arrays
   Array1DReal NormalStressEdge("NormalStressEdge", Mesh->NEdgesSize);

   Err += setVectorEdge(
       KOKKOS_LAMBDA(Real(&VecField)[2], Real X, Real Y) {
          VecField[0] = Setup.vectorX(X, Y);
          VecField[1] = Setup.vectorY(X, Y);
       },
       NormalStressEdge, EdgeComponent::Normal, Geom, Mesh);

   Array2DReal LayerThickEdge("LayerThickEdge", Mesh->NEdgesSize, NVertLayers);

   Err += setScalar(
       KOKKOS_LAMBDA(Real X, Real Y) { return Setup.scalarB(X, Y); },
       LayerThickEdge, Geom, Mesh, OnEdge);

   // Compute numerical result
   Array2DReal NumWindForcing("NumWindForcing", Mesh->NEdgesOwned, NVertLayers);

   WindForcingOnEdge WindForcingOnE(Mesh);
   WindForcingOnE.SaltWaterDensity = SaltWaterDensity;

   parallelFor(
       {Mesh->NEdgesOwned, NVertLayers}, KOKKOS_LAMBDA(int IEdge, int KLayer) {
          WindForcingOnE(NumWindForcing, IEdge, KLayer, NormalStressEdge,
                         LayerThickEdge);
       });

   // Compute errors
   ErrorMeasures WindForcingErrors;
   Err += computeErrors(WindForcingErrors, NumWindForcing, ExactWindForcing,
                        Mesh, OnEdge);

   // Check error values
   const Real RTol = 0;
   const Real ATol = 100 * std::numeric_limits<Real>::epsilon();
   Err += checkErrors("TendencyTermsTest", "WindForcing", WindForcingErrors,
                      Setup.ExpectedWindForcingErrors, RTol, ATol);

   return Err;
} // end testWindForcing

int testBottomDrag(int NVertLayers, Real RTol) {

   int Err = 0;
   TestSetup Setup;

   const auto Mesh   = HorzMesh::getDefault();
   const auto VCoord = VertCoord::getDefault();

   const Real Coeff = 1.123456789;

   // Compute exact result
   Array2DReal ExactBottomDrag("ExactBottomDrag", Mesh->NEdgesOwned,
                               NVertLayers);

   // Note: this computes bottom drag at every layer
   Err += setVectorEdge(
       KOKKOS_LAMBDA(Real(&VecField)[2], Real X, Real Y) {
          VecField[0] = Setup.bottomDragX(X, Y, Coeff);
          VecField[1] = Setup.bottomDragY(X, Y, Coeff);
       },
       ExactBottomDrag, EdgeComponent::Normal, Geom, Mesh, ExchangeHalos::No);

   // Reset bottom drag to zero above the lowest layer
   deepCopy(Kokkos::subview(ExactBottomDrag, Kokkos::ALL,
                            Kokkos::make_pair(0, NVertLayers - 1)),
            0);

   // Set input arrays
   Array2DReal NormalVelEdge("NormalVelEdge", Mesh->NEdgesSize, NVertLayers);

   Err += setVectorEdge(
       KOKKOS_LAMBDA(Real(&VecField)[2], Real X, Real Y) {
          VecField[0] = Setup.vectorX(X, Y);
          VecField[1] = Setup.vectorY(X, Y);
       },
       NormalVelEdge, EdgeComponent::Normal, Geom, Mesh);

   Array2DReal KECell("KECell", Mesh->NCellsSize, NVertLayers);

   Err += setScalar(
       KOKKOS_LAMBDA(Real X, Real Y) {
          return Setup.scalarA(X, Y) * Setup.scalarA(X, Y) / 2;
       },
       KECell, Geom, Mesh, OnCell);

   Array2DReal LayerThickEdge("LayerThickEdge", Mesh->NEdgesSize, NVertLayers);

   Err += setScalar(
       KOKKOS_LAMBDA(Real X, Real Y) { return Setup.scalarB(X, Y); },
       LayerThickEdge, Geom, Mesh, OnEdge);

   // Compute numerical result
   Array2DReal NumBottomDrag("NumBottomDrag", Mesh->NEdgesOwned, NVertLayers);

   BottomDragOnEdge BottomDragOnE(Mesh, VCoord);
   BottomDragOnE.Coeff = Coeff;

   parallelFor(
       {Mesh->NEdgesOwned}, KOKKOS_LAMBDA(int IEdge) {
          BottomDragOnE(NumBottomDrag, IEdge, NormalVelEdge, KECell,
                        LayerThickEdge);
       });

   // Compute errors
   ErrorMeasures BottomDragErrors;
   Err += computeErrors(BottomDragErrors, NumBottomDrag, ExactBottomDrag, Mesh,
                        OnEdge);

   // Check error values
   Err += checkErrors("TendencyTermsTest", "BottomDrag", BottomDragErrors,
                      Setup.ExpectedBottomDragErrors, RTol);

   return Err;
} // end testBottomDrag

int testTracerHorzAdvOnCell(int NVertLayers, int NTracers, Real RTol) {

   I4 Err = 0;
   TestSetup Setup;

   const auto Mesh = HorzMesh::getDefault();

   // Compute exact result
   Array3DReal ExactTrFluxDiv("ExactTrFluxDiv", NTracers, Mesh->NCellsOwned,
                              NVertLayers);

   Err += setScalar(
       KOKKOS_LAMBDA(Real X, Real Y) { return Setup.tracerFluxDiv(X, Y); },
       ExactTrFluxDiv, Geom, Mesh, OnCell, ExchangeHalos::No);

   // Set input arrays
   Array2DReal NormalVelocity("NormalVelocity", Mesh->NEdgesSize, NVertLayers);

   Err += setVectorEdge(
       KOKKOS_LAMBDA(Real(&VecField)[2], Real X, Real Y) {
          VecField[0] = Setup.vectorX(X, Y);
          VecField[1] = Setup.vectorY(X, Y);
       },
       NormalVelocity, EdgeComponent::Normal, Geom, Mesh);

   Array3DReal HTrOnEdge("HTrOnEdge", NTracers, Mesh->NEdgesSize, NVertLayers);

   Err += setScalar(
       KOKKOS_LAMBDA(Real X, Real Y) { return -Setup.layerThick(X, Y); },
       HTrOnEdge, Geom, Mesh, OnEdge);

   // Compute numerical result
   Array3DReal NumTrFluxDiv("NumTrFluxDiv", NTracers, Mesh->NCellsOwned,
                            NVertLayers);
   TracerHorzAdvOnCell TrHorzAdvOnC(Mesh);
   parallelFor(
       {NTracers, Mesh->NCellsOwned, NVertLayers},
       KOKKOS_LAMBDA(int L, int ICell, int KLayer) {
          TrHorzAdvOnC(NumTrFluxDiv, L, ICell, KLayer, NormalVelocity,
                       HTrOnEdge);
       });

   ErrorMeasures TrHAdvErrors;
   Err +=
       computeErrors(TrHAdvErrors, NumTrFluxDiv, ExactTrFluxDiv, Mesh, OnCell);

   Err += checkErrors("TendencyTermsTest", "TracerHorzAdv", TrHAdvErrors,
                      Setup.ExpectedTrHAdvErrors, RTol);

   if (Err == 0) {
      LOG_INFO("TendencyTermsTest: TracerHorzAdv PASS");
   }

   return Err;
} // end testTracerHorzAdvOnCell

int testTracerDiffOnCell(int NVertLayers, int NTracers, Real RTol) {

   I4 Err = 0;
   TestSetup Setup;

   const auto Mesh = HorzMesh::getDefault();

   // Compute exact result
   Array3DReal ExactTracerDiff("ExactTracerDiff", NTracers, Mesh->NCellsOwned,
                               NVertLayers);

   Err += setScalar(
       KOKKOS_LAMBDA(Real X, Real Y) { return Setup.tracerDiff(X, Y); },
       ExactTracerDiff, Geom, Mesh, OnCell, ExchangeHalos::No);

   // Set input arrays
   Array3DReal TracerCell("TracerCell", NTracers, Mesh->NCellsSize,
                          NVertLayers);

   Err += setScalar(
       KOKKOS_LAMBDA(Real X, Real Y) { return Setup.scalarA(X, Y); },
       TracerCell, Geom, Mesh, OnCell);

   Array2DReal LayerThickEdge("LayerThickEdge", Mesh->NEdgesSize, NVertLayers);

   Err += setScalar(
       KOKKOS_LAMBDA(Real X, Real Y) { return Setup.scalarB(X, Y); },
       LayerThickEdge, Geom, Mesh, OnEdge);

   // Compute numerical result
   Array3DReal NumTracerDiff("NumTracerDiff", NTracers, Mesh->NCellsOwned,
                             NVertLayers);
   TracerDiffOnCell TrDiffOnC(Mesh);
   TrDiffOnC.EddyDiff2 = 1._Real;

   parallelFor(
       {NTracers, Mesh->NCellsOwned, NVertLayers},
       KOKKOS_LAMBDA(int L, int ICell, int KLayer) {
          TrDiffOnC(NumTracerDiff, L, ICell, KLayer, TracerCell,
                    LayerThickEdge);
       });

   ErrorMeasures TrDiffErrors;
   Err += computeErrors(TrDiffErrors, NumTracerDiff, ExactTracerDiff, Mesh,
                        OnCell);

   Err += checkErrors("TendencyTermsTest", "TracerDiff", TrDiffErrors,
                      Setup.ExpectedTrDel2Errors, RTol);

   if (Err == 0) {
      LOG_INFO("TendencyTermsTest: TracerDiff PASS");
   }

   return Err;
} // end testTracerDiffOnCell

int testTracerHyperDiffOnCell(int NVertLayers, int NTracers, Real RTol) {

   I4 Err = 0;
   TestSetup Setup;

   const auto Mesh = HorzMesh::getDefault();

   // Compute exact result
   Array3DReal ExactTracerHyperDiff("ExactTracerHyperDiff", NTracers,
                                    Mesh->NCellsOwned, NVertLayers);

   Err += setScalar(
       KOKKOS_LAMBDA(Real X, Real Y) { return -Setup.tracerHyperDiff(X, Y); },
       ExactTracerHyperDiff, Geom, Mesh, OnCell, ExchangeHalos::No);

   // Set input arrays
   Array3DReal TrDel2Cell("TracerCell", NTracers, Mesh->NCellsSize,
                          NVertLayers);

   Err += setScalar(
       KOKKOS_LAMBDA(Real X, Real Y) { return Setup.scalarC(X, Y); },
       TrDel2Cell, Geom, Mesh, OnCell);

   // Compute numerical result
   Array3DReal NumTracerHyperDiff("NumTracerHyperDiff", NTracers,
                                  Mesh->NCellsOwned, NVertLayers);
   TracerHyperDiffOnCell TrHypDiffOnC(Mesh);
   TrHypDiffOnC.EddyDiff4 = 1._Real;
   parallelFor(
       {NTracers, Mesh->NCellsOwned, NVertLayers},
       KOKKOS_LAMBDA(int L, int ICell, int KLayer) {
          TrHypDiffOnC(NumTracerHyperDiff, L, ICell, KLayer, TrDel2Cell);
       });

   ErrorMeasures TrHyperDiffErrors;
   Err += computeErrors(TrHyperDiffErrors, NumTracerHyperDiff,
                        ExactTracerHyperDiff, Mesh, OnCell);

   Err += checkErrors("TendencyTermsTest", "TracerHyperDiff", TrHyperDiffErrors,
                      Setup.ExpectedTrDel4Errors, RTol);

   if (Err == 0) {
      LOG_INFO("TendencyTermsTest: TracerHyperDiff PASS");
   }

   return Err;
} // end testTracerHyperDiffOnCell

void initTendTest(const std::string &MeshFile, int NVertLayers) {

   Error Err;

   MachEnv::init(MPI_COMM_WORLD);
   MachEnv *DefEnv  = MachEnv::getDefault();
   MPI_Comm DefComm = DefEnv->getComm();

   // Initialize logging
   initLogging(DefEnv);

   // Open config file
   Config("Omega");
   Config::readAll("omega.yml");

<<<<<<< HEAD
=======
   TimeStepper::init1();

>>>>>>> 097a1977
   I4 IOErr = IO::init(DefComm);
   if (IOErr != 0) {
      ABORT_ERROR("TendencyTermsTest: error initializing parallel IO");
   }

   Decomp::init(MeshFile);

   IOStream::init();

   int HaloErr = Halo::init();
   if (HaloErr != 0) {
      ABORT_ERROR("TendencyTermsTest: error initializing default halo");
   }

<<<<<<< HEAD
   VertCoord::init();
=======
   VertCoord::init1();
>>>>>>> 097a1977

   // Reset NVertLayers to the test value
   auto *DefVertCoord        = VertCoord::getDefault();
   DefVertCoord->NVertLayers = NVertLayers;
   Dimension::destroy("NVertLayers");
   std::shared_ptr<Dimension> VertDim =
       Dimension::create("NVertLayers", NVertLayers);

   HorzMesh::init();

   VertCoord::init2();

} // end initTendTest

void finalizeTendTest() {
   IOStream::finalize();
   TimeStepper::clear();
   HorzMesh::clear();
   VertCoord::clear();
   Dimension::clear();
   Halo::clear();
   Decomp::clear();
   MachEnv::removeAll();

} // end finalizeTendTest

int tendencyTermsTest(const std::string &MeshFile = DefaultMeshFile) {
   int Err         = 0;
   int NVertLayers = 16;

   initTendTest(MeshFile, NVertLayers);

   const auto &Mesh = HorzMesh::getDefault();
   int NTracers     = 3;

   const Real RTol = sizeof(Real) == 4 ? 2e-2 : 1e-5;

   Err += testThickFluxDiv(NVertLayers, RTol);

   Err += testPotVortHAdv(NVertLayers, RTol);

   Err += testKEGrad(NVertLayers, RTol);

   Err += testSSHGrad(NVertLayers, RTol);

   Err += testVelDiff(NVertLayers, RTol);

   Err += testVelHyperDiff(NVertLayers, RTol);

   Err += testWindForcing(NVertLayers);

   Err += testBottomDrag(NVertLayers, RTol);

   Err += testTracerHorzAdvOnCell(NVertLayers, NTracers, RTol);

   Err += testTracerDiffOnCell(NVertLayers, NTracers, RTol);

   Err += testTracerHyperDiffOnCell(NVertLayers, NTracers, RTol);

   if (Err == 0) {
      LOG_INFO("TendencyTermsTest: Successful completion");
   }

   finalizeTendTest();

   return Err;

} // end tendencyTermsTest

int main(int argc, char *argv[]) {

   int RetErr = 0;

   MPI_Init(&argc, &argv);
   Kokkos::initialize(argc, argv);
   Pacer::initialize(MPI_COMM_WORLD);
   Pacer::setPrefix("Omega:");

   RetErr = tendencyTermsTest();

   Kokkos::finalize();
   MPI_Finalize();

   return RetErr;

} // end of main
//===-----------------------------------------------------------------------===/<|MERGE_RESOLUTION|>--- conflicted
+++ resolved
@@ -27,10 +27,7 @@
 #include "OceanTestCommon.h"
 #include "OmegaKokkos.h"
 #include "Pacer.h"
-<<<<<<< HEAD
-=======
 #include "TimeStepper.h"
->>>>>>> 097a1977
 #include "VertCoord.h"
 #include "mpi.h"
 
@@ -1015,11 +1012,8 @@
    Config("Omega");
    Config::readAll("omega.yml");
 
-<<<<<<< HEAD
-=======
    TimeStepper::init1();
 
->>>>>>> 097a1977
    I4 IOErr = IO::init(DefComm);
    if (IOErr != 0) {
       ABORT_ERROR("TendencyTermsTest: error initializing parallel IO");
@@ -1034,11 +1028,7 @@
       ABORT_ERROR("TendencyTermsTest: error initializing default halo");
    }
 
-<<<<<<< HEAD
-   VertCoord::init();
-=======
    VertCoord::init1();
->>>>>>> 097a1977
 
    // Reset NVertLayers to the test value
    auto *DefVertCoord        = VertCoord::getDefault();
