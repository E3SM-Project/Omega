//===-- Test driver for OMEGA tendency terms ---------------------*- C++ -*-===/
//
/// \file
/// \brief Test driver for OMEGA tendency term functors
///
/// This driver tests the functors used to calculate the tendencies used to
/// update OMEGA state variables. The tests are designed to be run with the
/// planar and spherical meshes described in the OMEGA Quick Start. For each
/// functor, input arrays are initialized based on arbitrary periodic functions
/// defined in the structs for the planar and spherical configurations. The
/// difference between analytical solutions and the output of each function
/// are used to calculate L2 and L-Infinity error norms, which are compared to
/// expected values for the given mesh.
///
//
//===-----------------------------------------------------------------------===/
#include "TendencyTerms.h"
#include "DataTypes.h"
#include "Decomp.h"
#include "Dimension.h"
#include "Error.h"
#include "Halo.h"
#include "HorzMesh.h"
#include "IO.h"
#include "Logging.h"
#include "OceanTestCommon.h"
#include "OmegaKokkos.h"
#include "Pacer.h"
#include "mpi.h"

#include <cmath>
#include <limits>

using namespace OMEGA;

struct TestSetupPlane {
   Real Pi = M_PI;

   Real Lx = 1;
   Real Ly = std::sqrt(3) / 2;

   ErrorMeasures ExpectedDivErrors         = {0.00124886886594453264,
                                              0.00124886886590977139};
   ErrorMeasures ExpectedPVErrors          = {0.00807347170900282914,
                                              0.00794755105765788429};
   ErrorMeasures ExpectedGradErrors        = {0.00125026071878537952,
                                              0.00134354611117262161};
   ErrorMeasures ExpectedLaplaceErrors     = {0.00113090174765822192,
                                              0.00134324628763667899};
   ErrorMeasures ExpectedTrHAdvErrors      = {0.00205864372747571571,
                                              0.00172418025417940784};
   ErrorMeasures ExpectedTrDel2Errors      = {0.00334357193650093847,
                                              0.00290978146207349032};
   ErrorMeasures ExpectedTrDel4Errors      = {0.00508833446725232875,
                                              0.00523080740758275625};
   ErrorMeasures ExpectedWindForcingErrors = {0, 0};
   ErrorMeasures ExpectedBottomDragErrors  = {0.033848740052302935,
                                              0.01000133508329411};

   KOKKOS_FUNCTION Real vectorX(Real X, Real Y) const {
      return std::sin(2 * Pi * X / Lx) * std::cos(2 * Pi * Y / Ly);
   }

   KOKKOS_FUNCTION Real vectorY(Real X, Real Y) const {
      return std::cos(2 * Pi * X / Lx) * std::sin(2 * Pi * Y / Ly);
   }

   KOKKOS_FUNCTION Real divergence(Real X, Real Y) const {
      return 2 * Pi * (1. / Lx + 1. / Ly) * std::cos(2 * Pi * X / Lx) *
             std::cos(2 * Pi * Y / Ly);
   }

   KOKKOS_FUNCTION Real scalar(Real X, Real Y) const {
      return std::sin(2 * Pi * X / Lx) * std::sin(2 * Pi * Y / Ly);
   }

   KOKKOS_FUNCTION Real gradX(Real X, Real Y) const {
      return 2 * Pi / Lx * std::cos(2 * Pi * X / Lx) *
             std::sin(2 * Pi * Y / Ly);
   }
   KOKKOS_FUNCTION Real gradY(Real X, Real Y) const {
      return 2 * Pi / Ly * std::sin(2 * Pi * X / Lx) *
             std::cos(2 * Pi * Y / Ly);
   }

   KOKKOS_FUNCTION Real curl(Real X, Real Y) const {
      return 2 * Pi * (-1. / Lx + 1. / Ly) * std::sin(2 * Pi * X / Lx) *
             std::sin(2 * Pi * Y / Ly);
   }

   KOKKOS_FUNCTION Real laplaceVecX(Real X, Real Y) const {
      return -4 * Pi * Pi * (1. / Lx / Lx + 1. / Ly / Ly) *
             std::sin(2 * Pi * X / Lx) * std::cos(2 * Pi * Y / Ly);
   }

   KOKKOS_FUNCTION Real laplaceVecY(Real X, Real Y) const {
      return -4 * Pi * Pi * (1. / Lx / Lx + 1. / Ly / Ly) *
             std::cos(2 * Pi * X / Lx) * std::sin(2 * Pi * Y / Ly);
   }

   KOKKOS_FUNCTION Real layerThick(Real X, Real Y) const {
      return 2. + std::sin(2 * Pi * X / Lx) * std::cos(2 * Pi * Y / Ly);
   }

   KOKKOS_FUNCTION Real planetaryVort(Real X, Real Y) const {
      return std::cos(2 * Pi * X / Lx) * std::cos(2 * Pi * Y / Ly);
   }

   KOKKOS_FUNCTION Real normRelVort(Real X, Real Y) const {
      return curl(X, Y) / layerThick(X, Y);
   }

   KOKKOS_FUNCTION Real normPlanetVort(Real X, Real Y) const {
      return planetaryVort(X, Y) / layerThick(X, Y);
   }

   KOKKOS_FUNCTION Real tracerFluxDiv(Real X, Real Y) const {
      return (2 * Pi / (Lx * Ly)) *
             (std::cos(2 * Pi * X / Lx) *
              (2 * (Lx + Ly) * std::cos(2 * Pi * Y / Ly) +
               (Lx + 2 * Ly) * std::sin(2 * Pi * X / Lx) *
                   std::pow(std::cos(2 * Pi * Y / Ly), 2) -
               Lx * std::sin(2 * Pi * X / Lx) *
                   std::pow(std::sin(2 * Pi * Y / Ly), 2)));
   }

   KOKKOS_FUNCTION Real scalarA(Real X, Real Y) const {
      return std::cos(2 * Pi * X / Lx) * std::sin(2 * Pi * Y / Ly);
   }

   KOKKOS_FUNCTION Real scalarB(Real X, Real Y) const {
      return 2. + std::cos(2 * Pi * X / Lx) * std::cos(2 * Pi * Y / Ly);
   }

   KOKKOS_FUNCTION Real tracerDiff(Real X, Real Y) const {
      return -4 * Pi * Pi * std::sin(2 * Pi * Y / Ly) *
             (2 * (1 / Lx / Lx + 1 / Ly / Ly) * std::cos(2 * Pi * X / Lx) +
              (1 / Ly / Ly +
               (1 / Lx / Lx + 1 / Ly / Ly) * std::cos(4 * Pi * X / Lx)) *
                  std::cos(2 * Pi * Y / Ly));
   }

   KOKKOS_FUNCTION Real scalarC(Real X, Real Y) const {
      return std::pow(std::cos(2 * Pi * X / Lx), 2) -
             std::pow(std::sin(2 * Pi * Y / Ly), 2);
   }

   KOKKOS_FUNCTION Real tracerHyperDiff(Real X, Real Y) const {
      return -8 * Pi * Pi *
             (std::cos(4 * Pi * X / Lx) / Lx / Lx +
              std::cos(4 * Pi * Y / Ly) / Ly / Ly);
   }

   KOKKOS_FUNCTION Real windForcingX(Real X, Real Y,
                                     Real SaltWaterDensity) const {
      const Real StressU = vectorX(X, Y);
      const Real Thick   = scalarB(X, Y);
      return StressU / (Thick * SaltWaterDensity);
   }

   KOKKOS_FUNCTION Real windForcingY(Real X, Real Y,
                                     Real SaltWaterDensity) const {
      const Real StressV = vectorY(X, Y);
      const Real Thick   = scalarB(X, Y);
      return StressV / (Thick * SaltWaterDensity);
   }

   KOKKOS_FUNCTION Real bottomDragX(Real X, Real Y, Real Coeff) const {
      const Real UVel = vectorX(X, Y);
      return -Coeff * std::abs(scalarA(X, Y)) / scalarB(X, Y) * UVel;
   }

   KOKKOS_FUNCTION Real bottomDragY(Real X, Real Y, Real Coeff) const {
      const Real VVel = vectorY(X, Y);
      return -Coeff * std::abs(scalarA(X, Y)) / scalarB(X, Y) * VVel;
   }

}; // end TestSetupPlane

struct TestSetupSphere {
   // radius of spherical mesh
   // TODO: get this from the mesh
   Real Radius = 6371220;

   Real Pi = M_PI;

   ErrorMeasures ExpectedDivErrors         = {0.0136595773989796766,
                                              0.00367052484586384131};
   ErrorMeasures ExpectedPVErrors          = {0.0219217796608757037,
                                              0.0122537418367830303};
   ErrorMeasures ExpectedGradErrors        = {0.00187912292540623471,
                                              0.00149841802817334935};
   ErrorMeasures ExpectedLaplaceErrors     = {0.281930203304510130,
                                              0.270530313560271740};
   ErrorMeasures ExpectedTrHAdvErrors      = {0.0132310202299444034,
                                              0.0038523368564029538};
   ErrorMeasures ExpectedTrDel2Errors      = {0.0486107109846934185,
                                              0.00507514214194892694};
   ErrorMeasures ExpectedTrDel4Errors      = {0.000819552466009620408,
                                              0.00064700084412871962};
   ErrorMeasures ExpectedWindForcingErrors = {0, 0};
   ErrorMeasures ExpectedBottomDragErrors  = {0.0015333449035655053,
                                              0.0014897009917655022};

   KOKKOS_FUNCTION Real vectorX(Real Lon, Real Lat) const {
      return -Radius * std::pow(std::sin(Lon), 2) * std::pow(std::cos(Lat), 3);
   }

   KOKKOS_FUNCTION Real vectorY(Real Lon, Real Lat) const {
      return -4 * Radius * std::sin(Lon) * std::cos(Lon) *
             std::pow(std::cos(Lat), 3) * std::sin(Lat);
   }

   KOKKOS_FUNCTION Real divergence(Real Lon, Real Lat) const {
      return std::sin(Lon) * std::cos(Lon) * std::pow(std::cos(Lat), 2) *
             (20 * std::pow(std::sin(Lat), 2) - 6);
   }

   KOKKOS_FUNCTION Real scalar(Real Lon, Real Lat) const {
      return Radius * std::cos(Lon) * std::pow(std::cos(Lat), 4);
   }

   KOKKOS_FUNCTION Real gradX(Real Lon, Real Lat) const {
      return -std::sin(Lon) * std::pow(std::cos(Lat), 3);
   }

   KOKKOS_FUNCTION Real gradY(Real Lon, Real Lat) const {
      return -4 * std::cos(Lon) * std::pow(std::cos(Lat), 3) * std::sin(Lat);
   }

   KOKKOS_FUNCTION Real curl(Real Lon, Real Lat) const {
      return -4 * std::pow(std::cos(Lon), 2) * std::pow(std::cos(Lat), 2) *
             std::sin(Lat);
   }

   KOKKOS_FUNCTION Real laplaceVecX(Real Lon, Real Lat) const {
      return std::cos(Lat) *
             (std::pow(std::sin(Lat), 2) *
                  (17 - 37 * std::pow(std::sin(Lon), 2)) +
              11 * std::pow(std::sin(Lon), 2) - 5) /
             Radius;
   }

   KOKKOS_FUNCTION Real laplaceVecY(Real Lon, Real Lat) const {
      return std::sin(Lon) * std::cos(Lon) * std::sin(Lat) * std::cos(Lat) *
             (96 * std::pow(std::cos(Lat), 2) - 22) / Radius;
   }

   KOKKOS_FUNCTION Real layerThick(Real Lon, Real Lat) const {
      return (2 + std::cos(Lon) * std::pow(std::cos(Lat), 4));
   }

   KOKKOS_FUNCTION Real planetaryVort(Real Lon, Real Lat) const {
      return std::sin(Lat);
   }

   KOKKOS_FUNCTION Real normRelVort(Real Lon, Real Lat) const {
      return curl(Lon, Lat) / layerThick(Lon, Lat);
   }

   KOKKOS_FUNCTION Real normPlanetVort(Real Lon, Real Lat) const {
      return planetaryVort(Lon, Lat) / layerThick(Lon, Lat);
   }

   KOKKOS_FUNCTION Real tracerFluxDiv(Real Lon, Real Lat) const {
      return std::sin(Lon) * std::pow(std::cos(Lat), 2) *
             (std::cos(Lon) * (8 - 20 * std::cos(2 * Lat)) -
              6 * std::pow(std::cos(Lon), 2) * std::pow(std::cos(Lat), 4) *
                  (-2 + 3 * std::cos(2 * Lat)) +
              std::pow(std::cos(Lat), 4) * std::pow(std::sin(Lon), 2));
   }

   KOKKOS_FUNCTION Real scalarA(Real Lon, Real Lat) const {
      return Radius * std::pow(std::sin(Lon), 2) * std::pow(std::cos(Lat), 2);
   }

   KOKKOS_FUNCTION Real scalarB(Real Lon, Real Lat) const {
      return 2. + std::cos(Lon) * std::sin(Lat);
   }

   KOKKOS_FUNCTION Real tracerDiff(Real Lon, Real Lat) const {
      return (4 * std::pow(std::cos(Lon), 2) -
              2 * (1. + 3 * std::cos(2 * Lat)) * std::pow(std::sin(Lon), 2) +
              2 * std::pow(std::cos(Lon), 3) * std::sin(Lat) -
              8 * std::cos(Lon) * std::pow(std::cos(Lat), 2) *
                  std::pow(std::sin(Lon), 2) * std::sin(Lat)) /
             Radius;
   }

   KOKKOS_FUNCTION Real scalarC(Real Lon, Real Lat) const {
      return -(Radius / 2) * std::sqrt(3 / 2 / Pi) * std::cos(Lat) *
             std::cos(Lon);
   }

   KOKKOS_FUNCTION Real tracerHyperDiff(Real Lon, Real Lat) const {
      return std::sqrt(3 / 2 / Pi) * std::cos(Lat) * std::cos(Lon) / Radius;
   }

   KOKKOS_FUNCTION Real windForcingX(Real Lon, Real Lat,
                                     Real SaltWaterDensity) const {
      const Real StressU = vectorX(Lon, Lat);
      const Real Thick   = scalarB(Lon, Lat);
      return StressU / (Thick * SaltWaterDensity);
   }

   KOKKOS_FUNCTION Real windForcingY(Real Lon, Real Lat,
                                     Real SaltWaterDensity) const {
      const Real StressV = vectorY(Lon, Lat);
      const Real Thick   = scalarB(Lon, Lat);
      return StressV / (Thick * SaltWaterDensity);
   }

   KOKKOS_FUNCTION Real bottomDragX(Real Lon, Real Lat, Real Coeff) const {
      const Real UVel = vectorX(Lon, Lat);
      return -Coeff * std::abs(scalarA(Lon, Lat)) / scalarB(Lon, Lat) * UVel;
   }

   KOKKOS_FUNCTION Real bottomDragY(Real Lon, Real Lat, Real Coeff) const {
      const Real VVel = vectorY(Lon, Lat);
      return -Coeff * std::abs(scalarA(Lon, Lat)) / scalarB(Lon, Lat) * VVel;
   }

}; // end TestSetupSphere

#ifdef TENDENCYTERMS_TEST_PLANE
constexpr Geometry Geom          = Geometry::Planar;
constexpr char DefaultMeshFile[] = "OmegaPlanarMesh.nc";
using TestSetup                  = TestSetupPlane;
#else
constexpr Geometry Geom          = Geometry::Spherical;
constexpr char DefaultMeshFile[] = "OmegaSphereMesh.nc";
using TestSetup                  = TestSetupSphere;
#endif

int testThickFluxDiv(int NVertLevels, Real RTol) {

   int Err = 0;
   TestSetup Setup;

   const auto Mesh = HorzMesh::getDefault();

   // Compute exact result
   Array2DReal ExactThickFluxDiv("ExactThickFluxDiv", Mesh->NCellsOwned,
                                 NVertLevels);

   Err += setScalar(
       KOKKOS_LAMBDA(Real X, Real Y) { return -Setup.divergence(X, Y); },
       ExactThickFluxDiv, Geom, Mesh, OnCell, ExchangeHalos::No);

   // Set input array
   Array2DReal ThickFluxEdge("ThickFluxEdge", Mesh->NEdgesSize, NVertLevels);

   // TODO(mwarusz) temporary fix for this test
   Array2DReal OnesEdge("OnesEdge", Mesh->NEdgesSize, NVertLevels);
   deepCopy(OnesEdge, 1);

   Err += setVectorEdge(
       KOKKOS_LAMBDA(Real(&VecField)[2], Real X, Real Y) {
          VecField[0] = Setup.vectorX(X, Y);
          VecField[1] = Setup.vectorY(X, Y);
       },
       ThickFluxEdge, EdgeComponent::Normal, Geom, Mesh);

   // Compute numerical result
   Array2DReal NumThickFluxDiv("NumThickFluxDiv", Mesh->NCellsOwned,
                               NVertLevels);
   ThicknessFluxDivOnCell ThickFluxDivOnC(Mesh);
   parallelFor(
       {Mesh->NCellsOwned, NVertLevels}, KOKKOS_LAMBDA(int ICell, int KLevel) {
          ThickFluxDivOnC(NumThickFluxDiv, ICell, KLevel, OnesEdge,
                          ThickFluxEdge);
       });

   // Compute errors
   ErrorMeasures TFDivErrors;
   Err += computeErrors(TFDivErrors, NumThickFluxDiv, ExactThickFluxDiv, Mesh,
                        OnCell);

   // Check error values
   Err += checkErrors("TendencyTermsTest", "ThickFluxDiv", TFDivErrors,
                      Setup.ExpectedDivErrors, RTol);

   if (Err == 0) {
      LOG_INFO("TendencyTermsTest: ThickFluxDiv PASS");
   }

   return Err;
} // end testThickFluxDiv

int testPotVortHAdv(int NVertLevels, Real RTol) {

   int Err = 0;
   TestSetup Setup;

   const auto Mesh = HorzMesh::getDefault();

   // Compute exact result
   Array2DReal ExactPotVortHAdv("ExactPotVortHAdv", Mesh->NEdgesOwned,
                                NVertLevels);

   Err += setVectorEdge(
       KOKKOS_LAMBDA(Real(&VecField)[2], Real X, Real Y) {
          VecField[0] = (Setup.normRelVort(X, Y) + Setup.normPlanetVort(X, Y)) *
                        Setup.layerThick(X, Y) * Setup.vectorX(X, Y);
          VecField[1] = (Setup.normRelVort(X, Y) + Setup.normPlanetVort(X, Y)) *
                        Setup.layerThick(X, Y) * Setup.vectorY(X, Y);
       },
       ExactPotVortHAdv, EdgeComponent::Tangential, Geom, Mesh,
       ExchangeHalos::No);

   // Set input arrays
   Array2DReal NormRelVortEdge("NormRelVortEdge", Mesh->NEdgesSize,
                               NVertLevels);

   Err += setScalar(
       KOKKOS_LAMBDA(Real X, Real Y) { return Setup.normRelVort(X, Y); },
       NormRelVortEdge, Geom, Mesh, OnEdge);

   Array2DReal NormPlanetVortEdge("NormPlanetVortEdge", Mesh->NEdgesSize,
                                  NVertLevels);
   Err += setScalar(
       KOKKOS_LAMBDA(Real X, Real Y) { return Setup.normPlanetVort(X, Y); },
       NormPlanetVortEdge, Geom, Mesh, OnEdge);

   Array2DReal LayerThickEdge("LayerThickEdge", Mesh->NEdgesSize, NVertLevels);

   Err += setScalar(
       KOKKOS_LAMBDA(Real X, Real Y) { return Setup.layerThick(X, Y); },
       LayerThickEdge, Geom, Mesh, OnEdge);

   Array2DReal NormVelEdge("NormVelEdge", Mesh->NEdgesSize, NVertLevels);

   Err += setVectorEdge(
       KOKKOS_LAMBDA(Real(&VecField)[2], Real X, Real Y) {
          VecField[0] = Setup.vectorX(X, Y);
          VecField[1] = Setup.vectorY(X, Y);
       },
       NormVelEdge, EdgeComponent::Normal, Geom, Mesh);

   // Compute numerical result
   Array2DReal NumPotVortHAdv("NumPotVortHAdv", Mesh->NEdgesOwned, NVertLevels);

   PotentialVortHAdvOnEdge PotVortHAdvOnE(Mesh);
   parallelFor(
       {Mesh->NEdgesOwned, NVertLevels}, KOKKOS_LAMBDA(int IEdge, int KLevel) {
          PotVortHAdvOnE(NumPotVortHAdv, IEdge, KLevel, NormRelVortEdge,
                         NormPlanetVortEdge, LayerThickEdge, NormVelEdge);
       });

   // Compute errors
   ErrorMeasures PotVortHAdvErrors;
   Err += computeErrors(PotVortHAdvErrors, NumPotVortHAdv, ExactPotVortHAdv,
                        Mesh, OnEdge);

   // Check error values
   Err += checkErrors("TendencyTermsTest", "PotVortHAdv", PotVortHAdvErrors,
                      Setup.ExpectedPVErrors, RTol);

   if (Err == 0) {
      LOG_INFO("TendencyTermsTest: PotVortHAdv PASS");
   }

   return Err;
} // end testPotVortHAdv

int testKEGrad(int NVertLevels, Real RTol) {

   int Err = 0;
   TestSetup Setup;

   const auto Mesh = HorzMesh::getDefault();

   // Compute exact result
   Array2DReal ExactKEGrad("ExactKEGrad", Mesh->NEdgesOwned, NVertLevels);

   Err += setVectorEdge(
       KOKKOS_LAMBDA(Real(&VecField)[2], Real X, Real Y) {
          VecField[0] = -Setup.gradX(X, Y);
          VecField[1] = -Setup.gradY(X, Y);
       },
       ExactKEGrad, EdgeComponent::Normal, Geom, Mesh, ExchangeHalos::No);

   // Set input array
   Array2DReal KECell("KECell", Mesh->NCellsSize, NVertLevels);

   Err += setScalar(
       KOKKOS_LAMBDA(Real X, Real Y) { return Setup.scalar(X, Y); }, KECell,
       Geom, Mesh, OnCell);

   // Compute numerical result
   Array2DReal NumKEGrad("NumKEGrad", Mesh->NEdgesOwned, NVertLevels);

   KEGradOnEdge KEGradOnE(Mesh);
   parallelFor(
       {Mesh->NEdgesOwned, NVertLevels}, KOKKOS_LAMBDA(int IEdge, int KLevel) {
          KEGradOnE(NumKEGrad, IEdge, KLevel, KECell);
       });

   // Compute errors
   ErrorMeasures KEGradErrors;
   Err += computeErrors(KEGradErrors, NumKEGrad, ExactKEGrad, Mesh, OnEdge);

   // Check error values
   Err += checkErrors("TendencyTermsTest", "KEGrad", KEGradErrors,
                      Setup.ExpectedGradErrors, RTol);

   if (Err == 0) {
      LOG_INFO("TendencyTermsTest: KEGrad PASS");
   }

   return Err;
} // end testKEGrad

int testSSHGrad(int NVertLevels, Real RTol) {

   int Err = 0;
   TestSetup Setup;

   const auto Mesh = HorzMesh::getDefault();

   // Compute exact result
   Array2DReal ExactSSHGrad("ExactSSHGrad", Mesh->NEdgesOwned, NVertLevels);

   Err += setVectorEdge(
       KOKKOS_LAMBDA(Real(&VecField)[2], Real X, Real Y) {
          VecField[0] = -9.80665_Real * Setup.gradX(X, Y);
          VecField[1] = -9.80665_Real * Setup.gradY(X, Y);
       },
       ExactSSHGrad, EdgeComponent::Normal, Geom, Mesh, ExchangeHalos::No);

   // Set input array
   Array2DReal SSHCell("SSHCell", Mesh->NCellsSize, NVertLevels);

   Err += setScalar(
       KOKKOS_LAMBDA(Real X, Real Y) { return Setup.scalar(X, Y); }, SSHCell,
       Geom, Mesh, OnCell);

   // Compute numerical result
   Array2DReal NumSSHGrad("NumSSHGrad", Mesh->NEdgesOwned, NVertLevels);

   SSHGradOnEdge SSHGradOnE(Mesh);
   parallelFor(
       {Mesh->NEdgesOwned, NVertLevels}, KOKKOS_LAMBDA(int IEdge, int KLevel) {
          SSHGradOnE(NumSSHGrad, IEdge, KLevel, SSHCell);
       });

   // Compute errors
   ErrorMeasures SSHGradErrors;
   Err += computeErrors(SSHGradErrors, NumSSHGrad, ExactSSHGrad, Mesh, OnEdge);

   // Check error values
   Err += checkErrors("TendencyTermsTest", "SSHGrad", SSHGradErrors,
                      Setup.ExpectedGradErrors, RTol);

   return Err;
} // end testSSHGrad

int testVelDiff(int NVertLevels, Real RTol) {

   int Err = 0;
   Error Err1;
   TestSetup Setup;

   const auto Mesh = HorzMesh::getDefault();

   Config *OmegaConfig = Config::getOmegaConfig();
   Config TendConfig("Tendencies");
   Err1 += OmegaConfig->get(TendConfig);
   CHECK_ERROR_ABORT(Err1, "Tendencies: Tendencies group not found in Config");

   VelocityDiffusionOnEdge VelDiffOnE(Mesh);
   Err1 += TendConfig.get("ViscDel2", VelDiffOnE.ViscDel2);
   CHECK_ERROR_ABORT(Err1, "Tendencies: ViscDel2 not found in TendConfig");

   const Real ViscDel2 = VelDiffOnE.ViscDel2;

   // Compute exact result
   Array2DReal ExactVelDiff("ExactVelDiff", Mesh->NEdgesOwned, NVertLevels);

   Err += setVectorEdge(
       KOKKOS_LAMBDA(Real(&VecField)[2], Real X, Real Y) {
          VecField[0] = ViscDel2 * Setup.laplaceVecX(X, Y);
          VecField[1] = ViscDel2 * Setup.laplaceVecY(X, Y);
       },
       ExactVelDiff, EdgeComponent::Normal, Geom, Mesh, ExchangeHalos::No);

   // Set input arrays
   Array2DReal DivCell("DivCell", Mesh->NCellsSize, NVertLevels);

   Err += setScalar(
       KOKKOS_LAMBDA(Real X, Real Y) { return Setup.divergence(X, Y); },
       DivCell, Geom, Mesh, OnCell);

   Array2DReal RVortVertex("RVortVertex", Mesh->NVerticesSize, NVertLevels);

   Err += setScalar(
       KOKKOS_LAMBDA(Real X, Real Y) { return Setup.curl(X, Y); }, RVortVertex,
       Geom, Mesh, OnVertex);

   // Compute numerical result
   Array2DReal NumVelDiff("NumVelDiff", Mesh->NEdgesOwned, NVertLevels);

   parallelFor(
       {Mesh->NEdgesOwned, NVertLevels}, KOKKOS_LAMBDA(int IEdge, int KLevel) {
          VelDiffOnE(NumVelDiff, IEdge, KLevel, DivCell, RVortVertex);
       });

   // Compute errors
   ErrorMeasures VelDiffErrors;
   Err += computeErrors(VelDiffErrors, NumVelDiff, ExactVelDiff, Mesh, OnEdge);

   // Check error values
   Err += checkErrors("TendencyTermsTest", "VelDiff", VelDiffErrors,
                      Setup.ExpectedLaplaceErrors, RTol);

   if (Err == 0) {
      LOG_INFO("TendencyTermsTest: VelDiff PASS");
   }

   return Err;
} // end testVelDiff

int testVelHyperDiff(int NVertLevels, Real RTol) {

   int Err = 0;
   Error Err1;
   TestSetup Setup;

   const auto Mesh = HorzMesh::getDefault();

   Config *OmegaConfig = Config::getOmegaConfig();
   Config TendConfig("Tendencies");
   Err1 += OmegaConfig->get(TendConfig);
   CHECK_ERROR_ABORT(Err1, "Tendencies: Tendencies group not found in Config");

   VelocityHyperDiffOnEdge VelHyperDiffOnE(Mesh);
   Err1 += TendConfig.get("ViscDel4", VelHyperDiffOnE.ViscDel4);
   CHECK_ERROR_ABORT(Err1, "Tendencies: ViscDel4 not found in TendConfig");

   Err1 += TendConfig.get("DivFactor", VelHyperDiffOnE.DivFactor);
   CHECK_ERROR_ABORT(Err1, "Tendencies: DivFactor not found in TendConfig");

   const Real ViscDel4 = VelHyperDiffOnE.ViscDel4;

   // Compute exact result
   Array2DReal ExactVelHyperDiff("ExactVelHyperDiff", Mesh->NEdgesOwned,
                                 NVertLevels);

   Err += setVectorEdge(
       KOKKOS_LAMBDA(Real(&VecField)[2], Real X, Real Y) {
          VecField[0] = -ViscDel4 * Setup.laplaceVecX(X, Y);
          VecField[1] = -ViscDel4 * Setup.laplaceVecY(X, Y);
       },
       ExactVelHyperDiff, EdgeComponent::Normal, Geom, Mesh, ExchangeHalos::No);

   // Set input arrays
   Array2DReal DivCell("DivCell", Mesh->NCellsSize, NVertLevels);

   Err += setScalar(
       KOKKOS_LAMBDA(Real X, Real Y) { return Setup.divergence(X, Y); },
       DivCell, Geom, Mesh, OnCell);

   Array2DReal RVortVertex("RVortVertex", Mesh->NVerticesSize, NVertLevels);

   Err += setScalar(
       KOKKOS_LAMBDA(Real X, Real Y) { return Setup.curl(X, Y); }, RVortVertex,
       Geom, Mesh, OnVertex);

   // Compute numerical result
   Array2DReal NumVelHyperDiff("NumVelHyperDiff", Mesh->NEdgesOwned,
                               NVertLevels);

   parallelFor(
       {Mesh->NEdgesOwned, NVertLevels}, KOKKOS_LAMBDA(int IEdge, int KLevel) {
          VelHyperDiffOnE(NumVelHyperDiff, IEdge, KLevel, DivCell, RVortVertex);
       });

   // Compute errors
   ErrorMeasures VelHyperDiffErrors;
   Err += computeErrors(VelHyperDiffErrors, NumVelHyperDiff, ExactVelHyperDiff,
                        Mesh, OnEdge);

   // Check error values
   Err += checkErrors("TendencyTermsTest", "VelHyperDiff", VelHyperDiffErrors,
                      Setup.ExpectedLaplaceErrors, RTol);

   if (Err == 0) {
      LOG_INFO("TendencyTermsTest: VelHyperDiff PASS");
   }

   return Err;
} // end testVelHyperDiff

int testWindForcing(int NVertLevels) {

   int Err = 0;
   TestSetup Setup;

   const auto Mesh = HorzMesh::getDefault();

   const Real SaltWaterDensity = 0.987654321;

   // Compute exact result
   Array2DReal ExactWindForcing("ExactWindForcing", Mesh->NEdgesOwned,
                                NVertLevels);

   // Note: this computes wind forcing at every level
   Err += setVectorEdge(
       KOKKOS_LAMBDA(Real(&VecField)[2], Real X, Real Y) {
          VecField[0] = Setup.windForcingX(X, Y, SaltWaterDensity);
          VecField[1] = Setup.windForcingY(X, Y, SaltWaterDensity);
       },
       ExactWindForcing, EdgeComponent::Normal, Geom, Mesh, ExchangeHalos::No);

   // Reset wind forcing to zero below the surface
   deepCopy(Kokkos::subview(ExactWindForcing, Kokkos::ALL,
                            Kokkos::make_pair(1, NVertLevels)),
            0);

   // Set input arrays
   Array1DReal NormalStressEdge("NormalStressEdge", Mesh->NEdgesSize);

   Err += setVectorEdge(
       KOKKOS_LAMBDA(Real(&VecField)[2], Real X, Real Y) {
          VecField[0] = Setup.vectorX(X, Y);
          VecField[1] = Setup.vectorY(X, Y);
       },
       NormalStressEdge, EdgeComponent::Normal, Geom, Mesh);

   Array2DReal LayerThickEdge("LayerThickEdge", Mesh->NEdgesSize, NVertLevels);

   Err += setScalar(
       KOKKOS_LAMBDA(Real X, Real Y) { return Setup.scalarB(X, Y); },
       LayerThickEdge, Geom, Mesh, OnEdge);

   // Compute numerical result
   Array2DReal NumWindForcing("NumWindForcing", Mesh->NEdgesOwned, NVertLevels);

   WindForcingOnEdge WindForcingOnE;
   WindForcingOnE.SaltWaterDensity = SaltWaterDensity;

   parallelFor(
       {Mesh->NEdgesOwned, NVertLevels}, KOKKOS_LAMBDA(int IEdge, int KLevel) {
          WindForcingOnE(NumWindForcing, IEdge, KLevel, NormalStressEdge,
                         LayerThickEdge);
       });

   // Compute errors
   ErrorMeasures WindForcingErrors;
   Err += computeErrors(WindForcingErrors, NumWindForcing, ExactWindForcing,
                        Mesh, OnEdge);

   // Check error values
   const Real RTol = 0;
   const Real ATol = 100 * std::numeric_limits<Real>::epsilon();
   Err += checkErrors("TendencyTermsTest", "WindForcing", WindForcingErrors,
                      Setup.ExpectedWindForcingErrors, RTol, ATol);

   return Err;
} // end testWindForcing

int testBottomDrag(int NVertLevels, Real RTol) {

   int Err = 0;
   TestSetup Setup;

   const auto Mesh = HorzMesh::getDefault();

   const Real Coeff = 1.123456789;

   // Compute exact result
   Array2DReal ExactBottomDrag("ExactBottomDrag", Mesh->NEdgesOwned,
                               NVertLevels);

   // Note: this computes bottom drag at every level
   Err += setVectorEdge(
       KOKKOS_LAMBDA(Real(&VecField)[2], Real X, Real Y) {
          VecField[0] = Setup.bottomDragX(X, Y, Coeff);
          VecField[1] = Setup.bottomDragY(X, Y, Coeff);
       },
       ExactBottomDrag, EdgeComponent::Normal, Geom, Mesh, ExchangeHalos::No);

   // Reset bottom drag to zero above the lowest level
   deepCopy(Kokkos::subview(ExactBottomDrag, Kokkos::ALL,
                            Kokkos::make_pair(0, NVertLevels - 1)),
            0);

   // Set input arrays
   Array2DReal NormalVelEdge("NormalVelEdge", Mesh->NEdgesSize, NVertLevels);

   Err += setVectorEdge(
       KOKKOS_LAMBDA(Real(&VecField)[2], Real X, Real Y) {
          VecField[0] = Setup.vectorX(X, Y);
          VecField[1] = Setup.vectorY(X, Y);
       },
       NormalVelEdge, EdgeComponent::Normal, Geom, Mesh);

   Array2DReal KECell("KECell", Mesh->NCellsSize, NVertLevels);

   Err += setScalar(
       KOKKOS_LAMBDA(Real X, Real Y) {
          return Setup.scalarA(X, Y) * Setup.scalarA(X, Y) / 2;
       },
       KECell, Geom, Mesh, OnCell);

   Array2DReal LayerThickEdge("LayerThickEdge", Mesh->NEdgesSize, NVertLevels);

   Err += setScalar(
       KOKKOS_LAMBDA(Real X, Real Y) { return Setup.scalarB(X, Y); },
       LayerThickEdge, Geom, Mesh, OnEdge);

   // Compute numerical result
   Array2DReal NumBottomDrag("NumBottomDrag", Mesh->NEdgesOwned, NVertLevels);

   BottomDragOnEdge BottomDragOnE(Mesh);
   BottomDragOnE.Coeff = Coeff;

   parallelFor(
       {Mesh->NEdgesOwned}, KOKKOS_LAMBDA(int IEdge) {
          BottomDragOnE(NumBottomDrag, IEdge, NormalVelEdge, KECell,
                        LayerThickEdge);
       });

   // Compute errors
   ErrorMeasures BottomDragErrors;
   Err += computeErrors(BottomDragErrors, NumBottomDrag, ExactBottomDrag, Mesh,
                        OnEdge);

   // Check error values
   Err += checkErrors("TendencyTermsTest", "BottomDrag", BottomDragErrors,
                      Setup.ExpectedBottomDragErrors, RTol);

   return Err;
} // end testBottomDrag

int testTracerHorzAdvOnCell(int NVertLevels, int NTracers, Real RTol) {

   I4 Err = 0;
   TestSetup Setup;

   const auto Mesh = HorzMesh::getDefault();

   // Compute exact result
   Array3DReal ExactTrFluxDiv("ExactTrFluxDiv", NTracers, Mesh->NCellsOwned,
                              NVertLevels);

   Err += setScalar(
       KOKKOS_LAMBDA(Real X, Real Y) { return Setup.tracerFluxDiv(X, Y); },
       ExactTrFluxDiv, Geom, Mesh, OnCell, ExchangeHalos::No);

   // Set input arrays
   Array2DReal NormalVelocity("NormalVelocity", Mesh->NEdgesSize, NVertLevels);

   Err += setVectorEdge(
       KOKKOS_LAMBDA(Real(&VecField)[2], Real X, Real Y) {
          VecField[0] = Setup.vectorX(X, Y);
          VecField[1] = Setup.vectorY(X, Y);
       },
       NormalVelocity, EdgeComponent::Normal, Geom, Mesh);

   Array3DReal HTrOnEdge("HTrOnEdge", NTracers, Mesh->NEdgesSize, NVertLevels);

   Err += setScalar(
       KOKKOS_LAMBDA(Real X, Real Y) { return -Setup.layerThick(X, Y); },
       HTrOnEdge, Geom, Mesh, OnEdge);

   // Compute numerical result
   Array3DReal NumTrFluxDiv("NumTrFluxDiv", NTracers, Mesh->NCellsOwned,
                            NVertLevels);
   TracerHorzAdvOnCell TrHorzAdvOnC(Mesh);
   parallelFor(
       {NTracers, Mesh->NCellsOwned, NVertLevels},
       KOKKOS_LAMBDA(int L, int ICell, int KLevel) {
          TrHorzAdvOnC(NumTrFluxDiv, L, ICell, KLevel, NormalVelocity,
                       HTrOnEdge);
       });

   ErrorMeasures TrHAdvErrors;
   Err +=
       computeErrors(TrHAdvErrors, NumTrFluxDiv, ExactTrFluxDiv, Mesh, OnCell);

   Err += checkErrors("TendencyTermsTest", "TracerHorzAdv", TrHAdvErrors,
                      Setup.ExpectedTrHAdvErrors, RTol);

   if (Err == 0) {
      LOG_INFO("TendencyTermsTest: TracerHorzAdv PASS");
   }

   return Err;
} // end testTracerHorzAdvOnCell

int testTracerDiffOnCell(int NVertLevels, int NTracers, Real RTol) {

   I4 Err = 0;
   TestSetup Setup;

   const auto Mesh = HorzMesh::getDefault();

   // Compute exact result
   Array3DReal ExactTracerDiff("ExactTracerDiff", NTracers, Mesh->NCellsOwned,
                               NVertLevels);

   Err += setScalar(
       KOKKOS_LAMBDA(Real X, Real Y) { return Setup.tracerDiff(X, Y); },
       ExactTracerDiff, Geom, Mesh, OnCell, ExchangeHalos::No);

   // Set input arrays
   Array3DReal TracerCell("TracerCell", NTracers, Mesh->NCellsSize,
                          NVertLevels);

   Err += setScalar(
       KOKKOS_LAMBDA(Real X, Real Y) { return Setup.scalarA(X, Y); },
       TracerCell, Geom, Mesh, OnCell);

   Array2DReal LayerThickEdge("LayerThickEdge", Mesh->NEdgesSize, NVertLevels);

   Err += setScalar(
       KOKKOS_LAMBDA(Real X, Real Y) { return Setup.scalarB(X, Y); },
       LayerThickEdge, Geom, Mesh, OnEdge);

   // Compute numerical result
   Array3DReal NumTracerDiff("NumTracerDiff", NTracers, Mesh->NCellsOwned,
                             NVertLevels);
   TracerDiffOnCell TrDiffOnC(Mesh);
   TrDiffOnC.EddyDiff2 = 1._Real;

   parallelFor(
       {NTracers, Mesh->NCellsOwned, NVertLevels},
       KOKKOS_LAMBDA(int L, int ICell, int KLevel) {
          TrDiffOnC(NumTracerDiff, L, ICell, KLevel, TracerCell,
                    LayerThickEdge);
       });

   ErrorMeasures TrDiffErrors;
   Err += computeErrors(TrDiffErrors, NumTracerDiff, ExactTracerDiff, Mesh,
                        OnCell);

   Err += checkErrors("TendencyTermsTest", "TracerDiff", TrDiffErrors,
                      Setup.ExpectedTrDel2Errors, RTol);

   if (Err == 0) {
      LOG_INFO("TendencyTermsTest: TracerDiff PASS");
   }

   return Err;
} // end testTracerDiffOnCell

int testTracerHyperDiffOnCell(int NVertLevels, int NTracers, Real RTol) {

   I4 Err = 0;
   TestSetup Setup;

   const auto Mesh = HorzMesh::getDefault();

   // Compute exact result
   Array3DReal ExactTracerHyperDiff("ExactTracerHyperDiff", NTracers,
                                    Mesh->NCellsOwned, NVertLevels);

   Err += setScalar(
       KOKKOS_LAMBDA(Real X, Real Y) { return -Setup.tracerHyperDiff(X, Y); },
       ExactTracerHyperDiff, Geom, Mesh, OnCell, ExchangeHalos::No);

   // Set input arrays
   Array3DReal TrDel2Cell("TracerCell", NTracers, Mesh->NCellsSize,
                          NVertLevels);

   Err += setScalar(
       KOKKOS_LAMBDA(Real X, Real Y) { return Setup.scalarC(X, Y); },
       TrDel2Cell, Geom, Mesh, OnCell);

   // Compute numerical result
   Array3DReal NumTracerHyperDiff("NumTracerHyperDiff", NTracers,
                                  Mesh->NCellsOwned, NVertLevels);
   TracerHyperDiffOnCell TrHypDiffOnC(Mesh);
   TrHypDiffOnC.EddyDiff4 = 1._Real;
   parallelFor(
       {NTracers, Mesh->NCellsOwned, NVertLevels},
       KOKKOS_LAMBDA(int L, int ICell, int KLevel) {
          TrHypDiffOnC(NumTracerHyperDiff, L, ICell, KLevel, TrDel2Cell);
       });

   ErrorMeasures TrHyperDiffErrors;
   Err += computeErrors(TrHyperDiffErrors, NumTracerHyperDiff,
                        ExactTracerHyperDiff, Mesh, OnCell);

   Err += checkErrors("TendencyTermsTest", "TracerHyperDiff", TrHyperDiffErrors,
                      Setup.ExpectedTrDel4Errors, RTol);

   if (Err == 0) {
      LOG_INFO("TendencyTermsTest: TracerHyperDiff PASS");
   }

   return Err;
} // end testTracerHyperDiffOnCell

int initTendTest(const std::string &MeshFile, int NVertLevels) {

   I4 Err = 0;

   MachEnv::init(MPI_COMM_WORLD);
   MachEnv *DefEnv  = MachEnv::getDefault();
   MPI_Comm DefComm = DefEnv->getComm();

   // Initialize logging
   initLogging(DefEnv);

   // Open config file
   Config("Omega");
   Config::readAll("omega.yml");

   // Reset NVertLevels to the test value
   Config *OmegaConfig = Config::getOmegaConfig();
   Config DimConfig("Dimension");
   Err = OmegaConfig->get(DimConfig);
   if (Err != 0) {
      LOG_CRITICAL("TendencyTermsTest: Dimension group not found in Config");
      return Err;
   }
   Err = DimConfig.set("NVertLevels", NVertLevels);
   if (Err != 0) {
      LOG_CRITICAL("TendencyTermsTest: Unable to reset NVertLevels in Config");
      return Err;
   }

   I4 IOErr = IO::init(DefComm);
   if (IOErr != 0) {
      Err++;
      LOG_ERROR("TendencyTermsTest: error initializing parallel IO");
   }

<<<<<<< HEAD
   int DecompErr = Decomp::init(MeshFile);
   if (DecompErr != 0) {
      Err++;
      LOG_ERROR("TendencyTermsTest: error initializing default decomposition");
   }
=======
   Decomp::init(mesh);
>>>>>>> 16ee28f4

   int HaloErr = Halo::init();
   if (HaloErr != 0) {
      Err++;
      LOG_ERROR("TendencyTermsTest: error initializing default halo");
   }

   HorzMesh::init();

   return Err;
} // end initTendTest

void finalizeTendTest() {

   HorzMesh::clear();
   Dimension::clear();
   Halo::clear();
   Decomp::clear();
   MachEnv::removeAll();

} // end finalizeTendTest

int tendencyTermsTest(const std::string &MeshFile = DefaultMeshFile) {
   int NVertLevels = 16;

   int Err = initTendTest(MeshFile, NVertLevels);
   if (Err != 0) {
      LOG_CRITICAL("TendencyTermsTest: Error initializing");
   }

   const auto &Mesh = HorzMesh::getDefault();
   int NTracers     = 3;

   const Real RTol = sizeof(Real) == 4 ? 2e-2 : 1e-5;

   Err += testThickFluxDiv(NVertLevels, RTol);

   Err += testPotVortHAdv(NVertLevels, RTol);

   Err += testKEGrad(NVertLevels, RTol);

   Err += testSSHGrad(NVertLevels, RTol);

   Err += testVelDiff(NVertLevels, RTol);

   Err += testVelHyperDiff(NVertLevels, RTol);

   Err += testWindForcing(NVertLevels);

   Err += testBottomDrag(NVertLevels, RTol);

   Err += testTracerHorzAdvOnCell(NVertLevels, NTracers, RTol);

   Err += testTracerDiffOnCell(NVertLevels, NTracers, RTol);

   Err += testTracerHyperDiffOnCell(NVertLevels, NTracers, RTol);

   if (Err == 0) {
      LOG_INFO("TendencyTermsTest: Successful completion");
   }

   finalizeTendTest();

   return Err;

} // end tendencyTermsTest

int main(int argc, char *argv[]) {

   int RetErr = 0;

   MPI_Init(&argc, &argv);
   Kokkos::initialize(argc, argv);
   Pacer::initialize(MPI_COMM_WORLD);
   Pacer::setPrefix("Omega:");

   RetErr = tendencyTermsTest();

   Kokkos::finalize();
   MPI_Finalize();

   return RetErr;

} // end of main
//===-----------------------------------------------------------------------===/<|MERGE_RESOLUTION|>--- conflicted
+++ resolved
@@ -1028,15 +1028,7 @@
       LOG_ERROR("TendencyTermsTest: error initializing parallel IO");
    }
 
-<<<<<<< HEAD
-   int DecompErr = Decomp::init(MeshFile);
-   if (DecompErr != 0) {
-      Err++;
-      LOG_ERROR("TendencyTermsTest: error initializing default decomposition");
-   }
-=======
    Decomp::init(mesh);
->>>>>>> 16ee28f4
 
    int HaloErr = Halo::init();
    if (HaloErr != 0) {
