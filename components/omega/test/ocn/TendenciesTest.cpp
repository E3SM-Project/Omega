#include "Tendencies.h"
#include "AuxiliaryState.h"
#include "Config.h"
#include "DataTypes.h"
#include "Decomp.h"
#include "Dimension.h"
#include "Error.h"
#include "Field.h"
#include "Halo.h"
#include "HorzMesh.h"
#include "IO.h"
#include "IOStream.h"
#include "Logging.h"
#include "MachEnv.h"
#include "OceanTestCommon.h"
#include "OmegaKokkos.h"
#include "Pacer.h"
#include "TimeStepper.h"
#include "VertCoord.h"
#include "mpi.h"

#include <cmath>
#include <iomanip>

using namespace OMEGA;

struct TestSetup {
   Real Radius = 6371220;

   KOKKOS_FUNCTION Real layerThickness(Real Lon, Real Lat) const {
      return (2 + std::cos(Lon) * std::pow(std::cos(Lat), 4));
   }

   KOKKOS_FUNCTION Real velocityX(Real Lon, Real Lat) const {
      return -Radius * std::pow(std::sin(Lon), 2) * std::pow(std::cos(Lat), 3);
   }

   KOKKOS_FUNCTION Real velocityY(Real Lon, Real Lat) const {
      return -4 * Radius * std::sin(Lon) * std::cos(Lon) *
             std::pow(std::cos(Lat), 3) * std::sin(Lat);
   }

   KOKKOS_FUNCTION Real tracer(Real Lon, Real Lat) const {
      return (2 - std::cos(Lon) * std::pow(std::cos(Lat), 4));
   }
};

constexpr Geometry Geom   = Geometry::Spherical;
constexpr int NVertLayers = 60;

int initState() {
   int Err = 0;

   TestSetup Setup;
   auto *Mesh  = HorzMesh::getDefault();
   auto *State = OceanState::getDefault();

   Array2DReal LayerThickCell;
   Array2DReal NormalVelEdge;
   Err += State->getLayerThickness(LayerThickCell, 0);
   Err += State->getNormalVelocity(NormalVelEdge, 0);

   Array3DReal TracersArray;
   Err += Tracers::getAll(TracersArray, 0);
   const auto &TracersCell = TracersArray;

   int NTracers = Tracers::getNumTracers();

   Err += setScalar(
       KOKKOS_LAMBDA(Real X, Real Y) { return Setup.layerThickness(X, Y); },
       LayerThickCell, Geom, Mesh, OnCell);

   Err += setScalar(
       KOKKOS_LAMBDA(Real X, Real Y) { return Setup.tracer(X, Y); },
       TracersCell, Geom, Mesh, OnCell);

   Err += setVectorEdge(
       KOKKOS_LAMBDA(Real(&VecField)[2], Real Lon, Real Lat) {
          VecField[0] = Setup.velocityX(Lon, Lat);
          VecField[1] = Setup.velocityY(Lon, Lat);
       },
       NormalVelEdge, EdgeComponent::Normal, Geom, Mesh, ExchangeHalos::Yes,
       CartProjection::No);

   return Err;
}

//------------------------------------------------------------------------------
// The initialization routine for tendencies testing
int initTendenciesTest(const std::string &mesh) {
   int Err = 0;

   MachEnv::init(MPI_COMM_WORLD);
   MachEnv *DefEnv  = MachEnv::getDefault();
   MPI_Comm DefComm = DefEnv->getComm();

   initLogging(DefEnv);

   // Open config file
   Config("Omega");
   Config::readAll("omega.yml");

   TimeStepper::init1();

   int IOErr = IO::init(DefComm);
   if (IOErr != 0) {
      Err++;
      LOG_ERROR("TendenciesTest: error initializing parallel IO");
   }

   Decomp::init(mesh);

   IOStream::init();

   int HaloErr = Halo::init();
   if (HaloErr != 0) {
      Err++;
      LOG_ERROR("TendenciesTest: error initializing default halo");
   }

<<<<<<< HEAD
   VertCoord::init();
=======
   VertCoord::init1();
>>>>>>> 097a1977
   HorzMesh::init();
   VertCoord::init2();
   Tracers::init();

   int StateErr = OceanState::init();
   if (StateErr != 0) {
      Err++;
      LOG_ERROR("TendenciesTest: error initializing default state");
   }

   AuxiliaryState::init();

   return Err;
}

int testTendencies() {
   int Err = 0;

   // test initialization
   Tendencies::init();

   // test retrievel of default
   Tendencies *DefTendencies = Tendencies::getDefault();

   if (DefTendencies) {
      LOG_INFO("TendenciesTest: Default tendencies retrieval PASS");
   } else {
      Err++;
      LOG_INFO("TendenciesTest: Default tendencies retrieval FAIL");
      return -1;
   }

<<<<<<< HEAD
   const auto Mesh   = HorzMesh::getDefault();
   const auto VCoord = VertCoord::getDefault();
   // test creation of another tendencies
   Config *Options = Config::getOmegaConfig();
   Tendencies::create("TestTendencies", Mesh, VCoord, 12, 3, Options);
=======
   const auto Mesh     = HorzMesh::getDefault();
   const auto VCoord   = VertCoord::getDefault();
   VCoord->NVertLayers = 12;
   // test creation of another tendencies
   Config *Options = Config::getOmegaConfig();
   Tendencies::create("TestTendencies", Mesh, VCoord, 3, Options);
>>>>>>> 097a1977

   // test retrievel of another tendencies
   if (Tendencies::get("TestTendencies")) {
      LOG_INFO("TendenciesTest: Non-default tendencies retrieval PASS");
   } else {
      Err++;
      LOG_INFO("TendenciesTest: Non-default tendencies retrieval FAIL");
   }

   // test erase
   Tendencies::erase("TestTendencies");

   if (Tendencies::get("TestTendencies")) {
      Err++;
      LOG_INFO("TendenciesTest: Non-default tendencies erase FAIL");
   } else {
      LOG_INFO("TendenciesTest: Non-default tendencies erase PASS");
   }

   VCoord->NVertLayers = NVertLayers;

   // put NANs in every tendency variables
   deepCopy(DefTendencies->LayerThicknessTend, NAN);
   deepCopy(DefTendencies->NormalVelocityTend, NAN);
   deepCopy(DefTendencies->TracerTend, NAN);

   // compute tendencies
   const auto *State    = OceanState::getDefault();
   const auto *AuxState = AuxiliaryState::getDefault();
   Array3DReal TracerArray;
   Err += Tracers::getAll(TracerArray, 0);
   int ThickTimeLevel = 0;
   int VelTimeLevel   = 0;
   TimeInstant Time;
   DefTendencies->computeAllTendencies(State, AuxState, TracerArray,
                                       ThickTimeLevel, VelTimeLevel, Time);

   // check that everything got computed correctly
   int NCellsOwned = Mesh->NCellsOwned;
   int NEdgesOwned = Mesh->NEdgesOwned;
   int NTracers    = Tracers::getNumTracers();

   const Real LayerThickTendSum =
       sum(DefTendencies->LayerThicknessTend, NCellsOwned);
   if (!Kokkos::isfinite(LayerThickTendSum) || LayerThickTendSum == 0) {
      Err++;
      LOG_ERROR("TendenciesTest: LayerThickTend FAIL");
   }

   const Real NormVelTendSum =
       sum(DefTendencies->NormalVelocityTend, NEdgesOwned);
   if (!Kokkos::isfinite(NormVelTendSum) || NormVelTendSum == 0) {
      Err++;
      LOG_ERROR("TendenciesTest: NormVelTendSum FAIL");
   }

   const Real TraceTendSum =
       sum(DefTendencies->TracerTend, NTracers, NCellsOwned);
   if (!Kokkos::isfinite(TraceTendSum) || TraceTendSum == 0) {
      Err++;
      LOG_ERROR("TendenciesTest: TraceTendSum FAIL");
   }

   Tendencies::clear();

   return Err;
}

void finalizeTendenciesTest() {
   IOStream::finalize();
   Tracers::clear();
   AuxiliaryState::clear();
   OceanState::clear();
   VertCoord::clear();
   Field::clear();
   Dimension::clear();
   TimeStepper::clear();
   HorzMesh::clear();
   VertCoord::clear();
   Halo::clear();
   Decomp::clear();
   MachEnv::removeAll();
}

int tendenciesTest(const std::string &MeshFile = "OmegaMesh.nc") {
   int Err = initTendenciesTest(MeshFile);
   if (Err != 0) {
      LOG_CRITICAL("TendenciesTest: Error initializing");
   }

   const auto &Mesh = HorzMesh::getDefault();

   Err += initState();

   Err += testTendencies();

   if (Err == 0) {
      LOG_INFO("TendenciesTest: Successful completion");
   }
   finalizeTendenciesTest();

   return Err;
}

int main(int argc, char *argv[]) {

   int RetVal = 0;

   MPI_Init(&argc, &argv);
   Kokkos::initialize(argc, argv);
   Pacer::initialize(MPI_COMM_WORLD);
   Pacer::setPrefix("Omega:");

   RetVal += tendenciesTest();

   Kokkos::finalize();
   MPI_Finalize();

   if (RetVal >= 256)
      RetVal = 255;

   return RetVal;

} // end of main
//===-----------------------------------------------------------------------===/<|MERGE_RESOLUTION|>--- conflicted
+++ resolved
@@ -118,11 +118,7 @@
       LOG_ERROR("TendenciesTest: error initializing default halo");
    }
 
-<<<<<<< HEAD
-   VertCoord::init();
-=======
    VertCoord::init1();
->>>>>>> 097a1977
    HorzMesh::init();
    VertCoord::init2();
    Tracers::init();
@@ -155,20 +151,12 @@
       return -1;
    }
 
-<<<<<<< HEAD
-   const auto Mesh   = HorzMesh::getDefault();
-   const auto VCoord = VertCoord::getDefault();
-   // test creation of another tendencies
-   Config *Options = Config::getOmegaConfig();
-   Tendencies::create("TestTendencies", Mesh, VCoord, 12, 3, Options);
-=======
    const auto Mesh     = HorzMesh::getDefault();
    const auto VCoord   = VertCoord::getDefault();
    VCoord->NVertLayers = 12;
    // test creation of another tendencies
    Config *Options = Config::getOmegaConfig();
    Tendencies::create("TestTendencies", Mesh, VCoord, 3, Options);
->>>>>>> 097a1977
 
    // test retrievel of another tendencies
    if (Tendencies::get("TestTendencies")) {
