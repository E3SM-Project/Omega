--- conflicted
+++ resolved
@@ -83,26 +83,18 @@
    /// Initialize decomposition
    Decomp::init(mesh);
 
-<<<<<<< HEAD
-   /// Initialize vertical coordinate
-   VertCoord::init();
-=======
    /// Initialize streams
    IOStream::init();
 
    /// Initialize vertical coordinate (phase 1)
    VertCoord::init1();
->>>>>>> 097a1977
 
    /// Initialize mesh
    HorzMesh::init();
 
-<<<<<<< HEAD
-=======
    /// Initialize vertical coordinate (phase 2)
    VertCoord::init2();
 
->>>>>>> 097a1977
    /// Initialize Eos
    Eos::init();
 
