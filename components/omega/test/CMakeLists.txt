# Omega Unit Tests

##################
# Data type test
##################

set(_TestDataTypesName testDataTypes.exe)

add_executable(${_TestDataTypesName} base/DataTypesTest.cpp)

target_compile_options(
  ${_TestDataTypesName}
  PRIVATE
  "-I${OMEGA_SOURCE_DIR}/src/base"
  "-I${OMEGA_SOURCE_DIR}/src/infra"
  ${OMEGA_CXX_FLAGS}
)

target_link_options(
  ${_TestDataTypesName}
  PRIVATE
  ${OMEGA_LINK_OPTIONS}
)

target_link_libraries(${_TestDataTypesName} ${OMEGA_LIB_NAME} yakl parmetis metis)

if(GKlib_FOUND)
  target_link_libraries(${_TestDataTypesName} gklib)
endif()

add_test(
  NAME DATA_TYPES_TEST
  COMMAND ${MPI_EXEC} -n 1 -- ./${_TestDataTypesName}
)


##################
# Machine env test
##################

set(_TestMachEnvName testMachEnv.exe)

add_executable(${_TestMachEnvName} base/MachEnvTest.cpp)

target_compile_options(
  ${_TestMachEnvName}
  PRIVATE
  "-I${OMEGA_SOURCE_DIR}/src/base"
  "-I${OMEGA_SOURCE_DIR}/src/infra"
  ${OMEGA_CXX_FLAGS}
)

target_link_options(
  ${_TestMachEnvName}
  PRIVATE
  ${OMEGA_LINK_OPTIONS}
)

target_link_libraries(${_TestMachEnvName} ${OMEGA_LIB_NAME} yakl)

add_test(
  NAME MACHINE_ENV_TEST
  COMMAND ${MPI_EXEC} -n 8 -- ./${_TestMachEnvName}
)


##################
# Broadcast test
##################

set(_TestBroadcastName testBroadcast.exe)

# Add broadcast test
add_executable(${_TestBroadcastName} base/BroadcastTest.cpp)

target_compile_options(
  ${_TestBroadcastName}
  PRIVATE
  "-I${OMEGA_SOURCE_DIR}/src/base"
  "-I${OMEGA_SOURCE_DIR}/src/infra"
  ${OMEGA_CXX_FLAGS}
)

target_link_options(
  ${_TestBroadcastName}
  PRIVATE
  ${OMEGA_LINK_OPTIONS}
)

target_link_libraries(${_TestBroadcastName} ${OMEGA_LIB_NAME} spdlog yakl)

add_test(
  NAME BROADCAST_TEST
  COMMAND ${MPI_EXEC} -n 8 -- ./${_TestBroadcastName}
)


##################
# Logging test
##################

set(_TestLoggingName testLogging.exe)

add_executable(${_TestLoggingName} infra/LoggingTest.cpp)

target_compile_options(
  ${_TestLoggingName}
  PRIVATE
  "-I${OMEGA_SOURCE_DIR}/src/base"
  "-I${OMEGA_SOURCE_DIR}/src/infra"
  ${OMEGA_CXX_FLAGS}
)

target_link_options(
  ${_TestLoggingName}
  PRIVATE
  ${OMEGA_LINK_OPTIONS}
)

target_link_libraries(${_TestLoggingName} ${OMEGA_LIB_NAME} spdlog yakl)

add_test(NAME LOGGING_TEST COMMAND ./${_TestLoggingName})

#############
# Decomp test
#############

set(_TestDecompName testDecomp.exe)

add_executable(${_TestDecompName} base/DecompTest.cpp)

target_include_directories(
  ${_TestDecompName}
  PRIVATE
  ${OMEGA_SOURCE_DIR}/src/base
  ${OMEGA_SOURCE_DIR}/src/infra
  ${Parmetis_INCLUDE_DIRS}
)

target_compile_options(
  ${_TestDecompName}
  PRIVATE
  ${OMEGA_CXX_FLAGS}
)

target_link_options(
  ${_TestDecompName}
  PRIVATE
  ${OMEGA_LINK_OPTIONS}
)

target_link_libraries(${_TestDecompName} ${OMEGA_LIB_NAME} spdlog yakl parmetis metis pioc)

if(GKlib_FOUND)
  target_link_libraries(${_TestDecompName} gklib)
endif()

add_test(
  NAME DECOMP_TEST
  COMMAND ${MPI_EXEC} -n 8 -- ./${_TestDecompName}
)


#############
# IO test
#############

set(_TestIOName testIO.exe)

add_executable(${_TestIOName} base/IOTest.cpp)

target_include_directories(
   ${_TestIOName}
  PRIVATE
  ${OMEGA_SOURCE_DIR}/src/base
  ${OMEGA_SOURCE_DIR}/src/infra
  ${Parmetis_INCLUDE_DIRS}
)

target_compile_options(
   ${_TestIOName}
  PRIVATE
  ${OMEGA_CXX_FLAGS}
)

target_link_options(
   ${_TestIOName}
  PRIVATE
  ${OMEGA_LINK_OPTIONS}
)

target_link_libraries(${_TestIOName}     ${OMEGA_LIB_NAME} spdlog yakl parmetis metis pioc)

if(GKlib_FOUND)
   target_link_libraries(${_TestIOName} gklib)
endif()

add_test(
  NAME IO_TEST
  COMMAND ${MPI_EXEC} -n 8 -- ./${_TestIOName}
)


##################
# YAKL test
##################

set(_TestYaklName testYakl.exe)

add_executable(
  ${_TestYaklName} ${E3SM_EXTERNALS_ROOT}/YAKL/unit/ParForC/ParForC.cpp
)

include(${E3SM_EXTERNALS_ROOT}/YAKL/yakl_utils.cmake)
yakl_process_target(${_TestYaklName})

# handles cuda cases
if (YAKL_ARCH STREQUAL "CUDA")
  set_target_properties(${_TestYaklName} PROPERTIES LINKER_LANGUAGE CXX)
  if (CMAKE_VERSION VERSION_GREATER "3.18.0")
    set_target_properties(${_TestYaklName} PROPERTIES CUDA_ARCHITECTURES OFF)
  endif()
endif()

add_test(NAME YAKL_TEST COMMAND ./${_TestYaklName})


##################
# test properties
##################

set_tests_properties(
  DATA_TYPES_TEST
  MACHINE_ENV_TEST
  BROADCAST_TEST
  LOGGING_TEST
<<<<<<< HEAD
  DECOMP_TEST
=======
  IO_TEST
>>>>>>> 60b8f55c
  YAKL_TEST
  PROPERTIES FAIL_REGULAR_EXPRESSION "FAIL"
)<|MERGE_RESOLUTION|>--- conflicted
+++ resolved
@@ -234,11 +234,8 @@
   MACHINE_ENV_TEST
   BROADCAST_TEST
   LOGGING_TEST
-<<<<<<< HEAD
   DECOMP_TEST
-=======
   IO_TEST
->>>>>>> 60b8f55c
   YAKL_TEST
   PROPERTIES FAIL_REGULAR_EXPRESSION "FAIL"
 )