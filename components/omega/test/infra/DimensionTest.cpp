--- conflicted
+++ resolved
@@ -120,18 +120,9 @@
 
       // Check to see if expected dimensions exist (and a non-existent one
       // doesn't)
-<<<<<<< HEAD
-      if (Dimension::exists("NCells") and Dimension::exists("NEdges") and
-          Dimension::exists("NVertLayers") and !Dimension::exists("Garbage")) {
-         LOG_INFO("Test dimension existence function: PASS");
-      } else {
-         LOG_ERROR("Test dimension existence function: FAIL");
-      }
-=======
       if (!Dimension::exists("NCells") or !Dimension::exists("NEdges") or
-          !Dimension::exists("NVertLevels") or Dimension::exists("Garbage"))
+          !Dimension::exists("NVertLayers") or Dimension::exists("Garbage"))
          ABORT_ERROR("DimensionTest: dimension existence function - FAIL");
->>>>>>> 8751d3d3
 
       // Test length retrieval by name
 
@@ -147,39 +138,18 @@
          ABORT_ERROR("DimensionTest: Length retrieval NEdges FAIL {} {} {} {}",
                      NEdgesGlb, NEdgesGlbRef, NEdgesLoc, NEdgesLocRef);
 
-<<<<<<< HEAD
       I4 NVertLyrsGlb = Dimension::getDimLengthGlobal("NVertLayers");
       I4 NVertLyrsLoc = Dimension::getDimLengthLocal("NVertLayers");
-      if (NVertLyrsGlb == NVertLyrsRef and NVertLyrsLoc == NVertLyrsRef) {
-         LOG_INFO("Length retrievals for NVertLayers: PASS");
-      } else {
-         LOG_ERROR("Length retrievals for NVertLayers: FAIL");
-         ++Err;
-      }
-
-      // Test distributed property by name
-      if (Dimension::isDistributedDim("NCells") and
-          Dimension::isDistributedDim("NEdges") and
-          !Dimension::isDistributedDim("NVertLayers")) {
-         LOG_INFO("Test distributed property by name: PASS");
-      } else {
-         LOG_ERROR("Test distributed property by name: FAIL");
-         ++Err;
-      }
-=======
-      I4 NVertLvlsGlb = Dimension::getDimLengthGlobal("NVertLevels");
-      I4 NVertLvlsLoc = Dimension::getDimLengthLocal("NVertLevels");
-      if (NVertLvlsGlb != NVertLvlsRef or NVertLvlsLoc != NVertLvlsRef)
+      if (NVertLyrsGlb != NVertLyrsRef or NVertLyrsLoc != NVertLyrsRef)
          ABORT_ERROR(
-             "DimensionTest: Length retrieval NVertLevels FAIL {} {} {} {}",
-             NVertLvlsGlb, NVertLvlsRef, NVertLvlsLoc, NVertLvlsRef)
+             "DimensionTest: Length retrieval NVertLayers FAIL {} {} {} {}",
+             NVertLyrsGlb, NVertLyrsRef, NVertLyrsLoc, NVertLyrsRef)
 
       // Test distributed property by name
       if (!Dimension::isDistributedDim("NCells") or
           !Dimension::isDistributedDim("NEdges") or
-          Dimension::isDistributedDim("NVertLevels"))
+          Dimension::isDistributedDim("NVertLayers"))
          ABORT_ERROR("DimensionTest: distributed property by name - FAIL");
->>>>>>> 8751d3d3
 
       // Test get offset array by dim name
       HostArray1DI4 OffsetCell = Dimension::getDimOffset("NCells");
