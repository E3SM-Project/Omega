//===-- Test driver for OMEGA Fields -----------------------------*- C++ -*-===/
//
/// \file
/// \brief Test driver for OMEGA Fields
///
/// This driver tests the capabilities for OMEGA to manage the registration
/// and use of fields and metadata. This test driver will not include IO and
/// only tests the registration and retrieval of fields and metadata.
//
//===-----------------------------------------------------------------------===/

#include "Field.h"
#include "Config.h"
#include "DataTypes.h"
#include "Decomp.h"
#include "Dimension.h"
#include "Error.h"
#include "IO.h"
#include "Logging.h"
#include "MachEnv.h"
#include "OmegaKokkos.h"
#include "Pacer.h"
#include "TimeMgr.h"
#include "mpi.h"
#include <vector>

using namespace OMEGA;

//------------------------------------------------------------------------------
// Set some constant reference values for simplicity
const I4 RefI4           = 3;
const I8 RefI8           = 400000000;
const R4 RefR4           = 5.1;
const R8 RefR8           = 6.123456789;
const bool RefBool       = true;
const std::string RefStr = "Reference String";

//------------------------------------------------------------------------------
// A simple test evaluation function
template <typename T>
void TstEval(const std::string &TestName, T TestVal, T ExpectVal, Error &Err) {

   if (TestVal != ExpectVal) {
      std::string ErrMsg = TestName + ": FAIL";
      Err += Error(ErrorCode::Fail, ErrMsg);
   }
}
//------------------------------------------------------------------------------
// Initialization routine to create reference Fields
void initFieldTest() {

   // Initialize various environments
   MachEnv::init(MPI_COMM_WORLD);
   MachEnv *DefEnv = MachEnv::getDefault();
   initLogging(DefEnv);
   MPI_Comm DefComm = DefEnv->getComm();
   Pacer::initialize(MPI_COMM_WORLD);
   Pacer::setPrefix("Omega:");
   LOG_INFO("------ Field Unit Tests ------");

   // Open config file
   OMEGA::Config("Omega");
   OMEGA::Config::readAll("omega.yml");

   // Initialize parallel IO
   IO::init(DefComm);

   // Initialize decomposition
   Decomp::init();
   Decomp *DefDecomp = Decomp::getDefault();

   // Create offsets for dimension definition
   I4 NCellsSize      = DefDecomp->NCellsSize;
   I4 NCellsOwned     = DefDecomp->NCellsOwned;
   I4 NCellsGlobal    = DefDecomp->NCellsGlobal;
   I4 NEdgesSize      = DefDecomp->NEdgesSize;
   I4 NEdgesOwned     = DefDecomp->NEdgesOwned;
   I4 NEdgesGlobal    = DefDecomp->NEdgesGlobal;
   I4 NVerticesSize   = DefDecomp->NVerticesSize;
   I4 NVerticesOwned  = DefDecomp->NVerticesOwned;
   I4 NVerticesGlobal = DefDecomp->NVerticesGlobal;
   HostArray1DI4 CellOffset("NCellsOffset", NCellsSize);
   HostArray1DI4 EdgeOffset("NEdgesOffset", NEdgesSize);
   HostArray1DI4 VrtxOffset("NVerticesOffset", NVerticesSize);

   for (int N = 0; N < NCellsSize; ++N) {
      if (N < NCellsOwned) {
         CellOffset(N) = DefDecomp->CellIDH(N) - 1; // Offset must be zero-based
      } else {
         CellOffset(N) = -1; // Denotes cells that are not to be used
      }
   }
   for (int N = 0; N < NEdgesSize; ++N) {
      if (N < NEdgesOwned) {
         EdgeOffset(N) = DefDecomp->EdgeIDH(N) - 1; // Offset must be zero-based
      } else {
         EdgeOffset(N) = -1; // Denotes edges that are not to be used
      }
   }
   for (int N = 0; N < NVerticesSize; ++N) {
      if (N < NVerticesOwned) {
         VrtxOffset(N) = DefDecomp->VertexIDH(N) - 1; // zero-based
      } else {
         VrtxOffset(N) = -1; // Denotes edges that are not to be used
      }
   }

   // Define dimensions
   std::shared_ptr<Dimension> CellDim =
       Dimension::create("NCells", NCellsGlobal, NCellsSize, CellOffset);
   std::shared_ptr<Dimension> EdgeDim =
       Dimension::create("NEdges", NEdgesGlobal, NEdgesSize, EdgeOffset);
   std::shared_ptr<Dimension> VrtxDim = Dimension::create(
       "NVertices", NVerticesGlobal, NVerticesSize, VrtxOffset);
   I4 NVertLayers = 100;
   std::shared_ptr<Dimension> VertDim =
       Dimension::create("NVertLayers", NVertLayers);
   I4 NTracers                        = 2;
   std::shared_ptr<Dimension> TrcrDim = Dimension::create("NTracers", NTracers);
   I4 NTime                           = 2;
   std::shared_ptr<Dimension> TimeDim = Dimension::create("NTime", NTime);
   I4 NStuff                          = 2;
   std::shared_ptr<Dimension> StuffDim =
       Dimension::create("NStuff", NVertLayers);

   // Create a model clock for time info
   Calendar::init("Gregorian");
   TimeInstant SimStartTime(0001, 1, 1, 0, 0, 0.0);
   TimeInterval TimeStep(2, TimeUnits::Hours);
   Clock *ModelClock = new Clock(SimStartTime, TimeStep);

   // Initialize Field class - creates Model and Sim metadata fields
   Field::init(ModelClock);

   // Add some global (Model and Simulation) metadata
   // First using single metadata add functions
   std::shared_ptr<Field> CodeField = Field::get(CodeMeta);
   CodeField->addMetadata("CodeI4", RefI4);
   CodeField->addMetadata("CodeI8", RefI8);
   CodeField->addMetadata("CodeR4", RefR4);
   CodeField->addMetadata("CodeR8", RefR8);
   CodeField->addMetadata("CodeStr", RefStr);
   CodeField->addMetadata("CodeBool", true);

   // Now with the multiple add function
   std::shared_ptr<Field> SimField = Field::get(SimMeta);
   SimField->addMetadata(
       {std::make_pair("SimI4", RefI4), std::make_pair("SimI8", RefI8),
        std::make_pair("SimR4", RefR4), std::make_pair("SimR8", RefR8),
        std::make_pair("SimBool", true), std::make_pair("SimStr", RefStr)});

   // Define fields for various data types, mesh locations and memory
   // locations.
   std::vector<std::string> DimNames(1);

   // 1D Fields on host

   DimNames[0] = "NCells";
   auto Test1DI4H =
       Field::create("Test1DI4H", "Test 1DI4 field on host", "Units1DI4H",
                     "var_name_1DI4", 0, 100000, 999, 1, DimNames);

   DimNames[0] = "NEdges";
   auto Test1DI8H =
       Field::create("Test1DI8H", "Test 1DI8 field on host", "Units1DI8H",
                     "var_name_1DI8", 0, 100000, 999, 1, DimNames);

   DimNames[0] = "NVertices";
   auto Test1DR4H =
       Field::create("Test1DR4H", "Test 1DR4 field on host", "Units1DR4H",
                     "var_name_1DR4", 0.0, 100000.0, 999, 1, DimNames);

   DimNames[0] = "NVertLayers";
   auto Test1DR8H =
       Field::create("Test1DR8H", "Test 1DR8 field on host", "Units1DR8H",
                     "var_name_1DR8", 0.0, 100000.0, 999, 1, DimNames);

   // 1D Fields on device

   DimNames[0] = "NCells";
   auto Test1DI4 =
       Field::create("Test1DI4", "Test 1DI4 field on device", "Units1DI4",
                     "var_name_1DI4", 0, 100000, 999, 1, DimNames);

   DimNames[0] = "NEdges";
   auto Test1DI8 =
       Field::create("Test1DI8", "Test 1DI8 field on device", "Units1DI8",
                     "var_name_1DI8", 0, 100000, 999, 1, DimNames);

   DimNames[0] = "NVertices";
   auto Test1DR4 =
       Field::create("Test1DR4", "Test 1DR4 field on device", "Units1DR4",
                     "var_name_1DR4", 0.0, 100000.0, 999, 1, DimNames);

   DimNames[0] = "NVertLayers";
   auto Test1DR8 =
       Field::create("Test1DR8", "Test 1DR8 field on device", "Units1DR8",
                     "var_name_1DR8", 0.0, 100000.0, 999, 1, DimNames);

   // 2D Fields on host
   DimNames.resize(2);

   DimNames[0] = "NCells";
   DimNames[1] = "NVertLayers";
   auto Test2DI4H =
       Field::create("Test2DI4H", "Test 2DI4 field on host", "Units2DI4H",
                     "var_name_2DI4", 0, 100000, 999, 2, DimNames);

   DimNames[0] = "NEdges";
   DimNames[1] = "NVertLayers";
   auto Test2DI8H =
       Field::create("Test2DI8H", "Test 2DI8 field on host", "Units2DI8H",
                     "var_name_2DI8", 0, 100000, 999, 2, DimNames);

   DimNames[0] = "NVertices";
   DimNames[1] = "NVertLayers";
   auto Test2DR4H =
       Field::create("Test2DR4H", "Test 2DR4 field on host", "Units2DR4H",
                     "var_name_2DR4", 0.0, 100000.0, 999, 2, DimNames);

   DimNames[0] = "NCells";
   DimNames[1] = "NVertLayers";
   auto Test2DR8H =
       Field::create("Test2DR8H", "Test 2DR8 field on host", "Units2DR8H",
                     "var_name_2DR8", 0.0, 100000.0, 999, 2, DimNames);

   // 2D Fields on device

   DimNames[0] = "NCells";
   DimNames[1] = "NVertLayers";
   auto Test2DI4 =
       Field::create("Test2DI4", "Test 2DI4 field on device", "Units2DI4",
                     "var_name_2DI4", 0, 100000, 999, 2, DimNames);

   DimNames[0] = "NEdges";
   DimNames[1] = "NVertLayers";
   auto Test2DI8 =
       Field::create("Test2DI8", "Test 2DI8 field on device", "Units2DI8",
                     "var_name_2DI8", 0, 100000, 999, 2, DimNames);

   DimNames[0] = "NVertices";
   DimNames[1] = "NVertLayers";
   auto Test2DR4 =
       Field::create("Test2DR4", "Test 2DR4 field on device", "Units2DR4",
                     "var_name_2DR4", 0.0, 100000.0, 999, 2, DimNames);

   DimNames[0] = "NEdges";
   DimNames[1] = "NVertLayers";
   auto Test2DR8 =
       Field::create("Test2DR8", "Test 2DR8 field on device", "Units2DR8",
                     "var_name_2DR8", 0.0, 100000.0, 999, 2, DimNames);

   // Higher dimension fields on device

   DimNames.resize(3);
   DimNames[0] = "NCells";
   DimNames[1] = "NVertLayers";
   DimNames[2] = "NTracers";
   auto Test3DI4 =
       Field::create("Test3DI4", "Test 3DI4 field on device", "Units3DI4",
                     "var_name_3DI4", 0, 100000, 999, 3, DimNames);

   DimNames.resize(4);
   DimNames[0] = "NCells";
   DimNames[1] = "NVertLayers";
   DimNames[2] = "NTracers";
   DimNames[3] = "NTime";
   auto Test4DI8 =
       Field::create("Test4DI8", "Test 4DI8 field on device", "Units4DI8",
                     "var_name_4DI8", 0, 100000, 999, 4, DimNames);

   DimNames.resize(5);
   DimNames[0] = "NCells";
   DimNames[1] = "NVertLayers";
   DimNames[2] = "NTracers";
   DimNames[3] = "NTime";
   DimNames[4] = "NStuff";
   auto Test5DR4 =
       Field::create("Test5DR4", "Test 5DR4 field on device", "Units5DR4",
                     "var_name_5DR4", 0, 100000, 999, 5, DimNames);

   /// Create two field groups for 1D and 2D fields
   auto FieldGroup1D = FieldGroup::create("FieldGroup1D");
   auto FieldGroup2D = FieldGroup::create("FieldGroup2D");

   // Add fields to each group - for 1d use the member function, for
   // 2d, use the add-by-name interface
   FieldGroup1D->addField("Test1DI4");
   FieldGroup1D->addField("Test1DI8");
   FieldGroup1D->addField("Test1DR4");
   FieldGroup1D->addField("Test1DR8");

   FieldGroup::addFieldToGroup("Test2DI4", "FieldGroup2D");
   FieldGroup::addFieldToGroup("Test2DI8", "FieldGroup2D");
   FieldGroup::addFieldToGroup("Test2DR4", "FieldGroup2D");
   FieldGroup::addFieldToGroup("Test2DR8", "FieldGroup2D");

   // Create data arrays

   HostArray1DI4 Data1DI4H("Test1DI4H", NCellsSize);
   HostArray1DI8 Data1DI8H("Test1DI8H", NEdgesSize);
   HostArray1DR4 Data1DR4H("Test1DR4H", NVerticesSize);
   HostArray1DR8 Data1DR8H("Test1DR8H", NVertLayers);

   HostArray2DI4 Data2DI4H("Test2DI4H", NCellsSize, NVertLayers);
   HostArray2DI8 Data2DI8H("Test2DI8H", NEdgesSize, NVertLayers);
   HostArray2DR4 Data2DR4H("Test2DR4H", NVerticesSize, NVertLayers);
   HostArray2DR8 Data2DR8H("Test2DR8H", NCellsSize, NVertLayers);

   Array1DI4 Data1DI4("Test1DI4", NCellsSize);
   Array1DI8 Data1DI8("Test1DI8", NEdgesSize);
   Array1DR4 Data1DR4("Test1DR4", NVerticesSize);
   Array1DR8 Data1DR8("Test1DR8", NVertLayers);

   Array2DI4 Data2DI4("Test2DI4", NCellsSize, NVertLayers);
   Array2DI8 Data2DI8("Test2DI8", NEdgesSize, NVertLayers);
   Array2DR4 Data2DR4("Test2DR4", NVerticesSize, NVertLayers);
   Array2DR8 Data2DR8("Test2DR8", NEdgesSize, NVertLayers);

   Array3DI4 Data3DI4("Test3DI4", NCellsSize, NVertLayers, NTracers);
   Array4DI8 Data4DI8("Test4DI8", NCellsSize, NVertLayers, NTracers, NTime);
   Array5DR4 Data5DR4("Test5DR4", NCellsSize, NVertLayers, NTracers, NTime,
                      NStuff);

   // Host arrays vertical vector
   for (int K = 0; K < NVertLayers; ++K) {
      Data1DR8H(K) = RefR8 + K;
   }
   // Host arrays on cells
   for (int Cell = 0; Cell < NCellsSize; ++Cell) {
      Data1DI4H(Cell) = RefI4 + Cell;
      for (int K = 0; K < NVertLayers; ++K) {
         Data2DI4H(Cell, K) = RefI4 + Cell + K;
         Data2DR8H(Cell, K) = RefR8 + Cell + K;
      }
   }
   // Host arrays on edges
   for (int Edge = 0; Edge < NEdgesSize; ++Edge) {
      Data1DI8H(Edge) = RefI8 + Edge;
      for (int K = 0; K < NVertLayers; ++K) {
         Data2DI8H(Edge, K) = RefI8 + Edge + K;
      }
   }
   // Host arrays on vertices
   for (int Vrtx = 0; Vrtx < NVerticesSize; ++Vrtx) {
      Data1DR4H(Vrtx) = RefR4 + Vrtx;
      for (int K = 0; K < NVertLayers; ++K) {
         Data2DR4H(Vrtx, K) = RefR4 + Vrtx + K;
      }
   }
   // Device array vertical vector
   parallelFor(
       {NVertLayers}, KOKKOS_LAMBDA(int K) { Data1DR8(K) = RefR8 + K; });
   // Device arrays on cells
   parallelFor(
       {NCellsSize}, KOKKOS_LAMBDA(int Cell) {
          Data1DI4(Cell) = RefI4 + Cell;
          for (int K = 0; K < NVertLayers; ++K) {
             Data2DI4(Cell, K) = RefI4 + Cell + K;
             for (int Trcr = 0; Trcr < NTracers; ++Trcr) {
                Data3DI4(Cell, K, Trcr) = RefI4 + Cell + K + Trcr;
                for (int TimeLvl = 0; TimeLvl < NTime; ++TimeLvl) {
                   Data4DI8(Cell, K, Trcr, TimeLvl) =
                       RefI8 + Cell + K + Trcr + TimeLvl;
                   for (int Stf = 0; Stf < NStuff; ++Stf) {
                      Data5DR4(Cell, K, Trcr, TimeLvl, Stf) =
                          RefR4 + Cell + K + Trcr + TimeLvl + Stf;
                   }
                }
             }
          }
       });
   // Device arrays on edges
   parallelFor(
       {NEdgesSize}, KOKKOS_LAMBDA(int Edge) {
          Data1DI8(Edge) = RefI8 + Edge;
          for (int K = 0; K < NVertLayers; ++K) {
             Data2DI8(Edge, K) = RefI8 + Edge + K;
             Data2DR8(Edge, K) = RefR8 + Edge + K;
          }
       });
   // Device arrays on vertices
   parallelFor(
       {NVerticesSize}, KOKKOS_LAMBDA(int Vrtx) {
          Data1DR4(Vrtx) = RefR4 + Vrtx;
          for (int K = 0; K < NVertLayers; ++K) {
             Data2DR4(Vrtx, K) = RefR4 + Vrtx + K;
          }
       });

   // Attach data arrays
   // Use member function for some and name interface for others

   Test1DI4H->attachData<HostArray1DI4>(Data1DI4H);
   Test1DI8H->attachData<HostArray1DI8>(Data1DI8H);
   Test1DR4H->attachData<HostArray1DR4>(Data1DR4H);
   Test1DR8H->attachData<HostArray1DR8>(Data1DR8H);

   Field::attachFieldData<HostArray2DI4>("Test2DI4H", Data2DI4H);
   Field::attachFieldData<HostArray2DI8>("Test2DI8H", Data2DI8H);
   Field::attachFieldData<HostArray2DR4>("Test2DR4H", Data2DR4H);
   Field::attachFieldData<HostArray2DR8>("Test2DR8H", Data2DR8H);

   Field::attachFieldData("Test1DI4", Data1DI4);
   Field::attachFieldData("Test1DI8", Data1DI8);
   Field::attachFieldData("Test1DR4", Data1DR4);
   Field::attachFieldData("Test1DR8", Data1DR8);

   Test2DI4->attachData(Data2DI4);
   Test2DI8->attachData(Data2DI8);
   Test2DR4->attachData(Data2DR4);
   Test2DR8->attachData(Data2DR8);

   Test3DI4->attachData(Data3DI4);
   Test4DI8->attachData(Data4DI8);
   Test5DR4->attachData(Data5DR4);

   // End of init

} // End initialization Fields

//------------------------------------------------------------------------------
// We will test the IO Field interfaces by defining an IO Field during init
// and then retrieving the field and comparing results. Because IO Field makes
// use of the Metadata class and mostly points to other arrays/classes, we
// do not test all possible combinations - just two data types and host/device
// arrays to make sure generic pointers work fine.

int main(int argc, char **argv) {

   Error Err;

   // Initialize the global MPI environment
   MPI_Init(&argc, &argv);
   Kokkos::initialize();
   {
      // Call initialization to create reference IO field
      initFieldTest();

      // Retrieve some mesh sizes to be used later
      Decomp *DefDecomp = Decomp::getDefault();
      I4 NCellsSize     = DefDecomp->NCellsSize;
      I4 NEdgesSize     = DefDecomp->NEdgesSize;
      I4 NVerticesSize  = DefDecomp->NVerticesSize;
      I4 NVertLayers    = 100;
      I4 NTracers       = 2;
      I4 NTime          = 2;
      I4 NStuff         = 2;

      // Test metadata retrieval functions using the global Code, Sim metadata
      // Use Code to retrieve single metadata entries
      std::shared_ptr<Field> CodeField = Field::get(CodeMeta);

      // Test the existence function for both existence and non-existence
      bool MetaTest = CodeField->hasMetadata("CodeI4") and
                      CodeField->hasMetadata("CodeI8") and
                      CodeField->hasMetadata("CodeR4") and
                      CodeField->hasMetadata("CodeR8") and
                      CodeField->hasMetadata("CodeBool") and
                      CodeField->hasMetadata("CodeStr") and
                      !CodeField->hasMetadata("Junk");
      TstEval<bool>("Metadata existence", MetaTest, true, Err);

      // Retrieve individual metadata entries

      I4 MetaI4 = 0;
      Err += CodeField->getMetadata("CodeI4", MetaI4);
      TstEval<I4>("Get I4 Metadata", MetaI4, RefI4, Err);
      I8 MetaI8 = 0;
      Err += CodeField->getMetadata("CodeI8", MetaI8);
      TstEval<I8>("Get I8 Metadata", MetaI8, RefI8, Err);
      R4 MetaR4 = 0;
      Err += CodeField->getMetadata("CodeR4", MetaR4);
      TstEval<R4>("Get R4 Metadata", MetaR4, RefR4, Err);
      R8 MetaR8 = 0;
      Err += CodeField->getMetadata("CodeR8", MetaR8);
      TstEval<R8>("Get R8 Metadata", MetaR8, RefR8, Err);
      bool MetaBool;
      Err += CodeField->getMetadata("CodeBool", MetaBool);
      TstEval<bool>("Get Bool Metadata", MetaBool, RefBool, Err);
      std::string MetaStr = " ";
      Err += CodeField->getMetadata("CodeStr", MetaStr);
      TstEval<std::string>("Get string Metadata", MetaStr, RefStr, Err);

      // Retrieve all Metadata for the Code Field.
      std::any MetaVal;
      std::shared_ptr<Metadata> CodeMetaAll = CodeField->getAllMetadata();

      // Test retrievals for each type from metadata map
      MetaVal = (*CodeMetaAll)["CodeI4"];
      TstEval<I4>("Get All Metadata I4", std::any_cast<I4>(MetaVal), RefI4,
                  Err);
      MetaVal = (*CodeMetaAll)["CodeI8"];
      TstEval<I8>("Get All Metadata I8", std::any_cast<I8>(MetaVal), RefI8,
                  Err);
      MetaVal = (*CodeMetaAll)["CodeR4"];
      TstEval<R4>("Get All Metadata R4", std::any_cast<R4>(MetaVal), RefR4,
                  Err);
      MetaVal = (*CodeMetaAll)["CodeR8"];
      TstEval<R8>("Get All Metadata R8", std::any_cast<R8>(MetaVal), RefR8,
                  Err);
      MetaVal = (*CodeMetaAll)["CodeBool"];
      TstEval<bool>("Get All Metadata bool", std::any_cast<bool>(MetaVal),
                    RefBool, Err);
      MetaVal = (*CodeMetaAll)["CodeStr"];
      TstEval<std::string>("Get All Metadata string",
                           std::any_cast<std::string>(MetaVal), RefStr, Err);

      // Retrieve all Metadata from SimMeta using the named interface.
      std::shared_ptr<Metadata> SimMetaAll = Field::getFieldMetadata(SimMeta);

      // Test retrieval for each type from metadata map
      MetaVal = (*SimMetaAll)["SimI4"];
      TstEval<I4>("Get All Metadata I4", std::any_cast<I4>(MetaVal), RefI4,
                  Err);
      MetaVal = (*SimMetaAll)["SimI8"];
      TstEval<I8>("Get All Metadata I8", std::any_cast<I8>(MetaVal), RefI8,
                  Err);
      MetaVal = (*SimMetaAll)["SimR4"];
      TstEval<R4>("Get All Metadata R4", std::any_cast<R4>(MetaVal), RefR4,
                  Err);
      MetaVal = (*SimMetaAll)["SimR8"];
      TstEval<R8>("Get All Metadata R8", std::any_cast<R8>(MetaVal), RefR8,
                  Err);
      MetaVal = (*SimMetaAll)["SimBool"];
      TstEval<bool>("Get All Metadata bool", std::any_cast<bool>(MetaVal),
                    RefBool, Err);
      MetaVal = (*SimMetaAll)["SimStr"];
      TstEval<std::string>("Get All Metadata string",
                           std::any_cast<std::string>(MetaVal), RefStr, Err);

      // Test updating a metadata value
      CodeField->updateMetadata("CodeI8", MetaI8 + 2);
      Err += CodeField->getMetadata("CodeI8", MetaI8);
      TstEval<I8>("Update I8 Metadata", MetaI8, RefI8 + 2, Err);

      // Test removal of a metadata entry with the given name
      CodeField->removeMetadata("CodeBool");
      MetaTest = CodeField->hasMetadata("CodeBool");
      TstEval<bool>("Remove metadata verify", MetaTest, false, Err);

      // Test removal of all metadata entries from a field
      CodeField->removeAllMetadata();
      MetaTest = CodeField->hasMetadata("CodeI4") and
                 CodeField->hasMetadata("CodeI8") and
                 CodeField->hasMetadata("CodeR4") and
                 CodeField->hasMetadata("CodeR8") and
                 CodeField->hasMetadata("CodeBool") and
                 CodeField->hasMetadata("CodeStr");
      TstEval<bool>("Remove all metadata", MetaTest, false, Err);

      // Finished with metadata, now retrieve other field properties
      std::shared_ptr<Field> Test1DI4H = Field::get("Test1DI4H");

      // Retrieve field name
      std::string MyName = Test1DI4H->getName();
      TstEval<std::string>("Retrieve field name", MyName, "Test1DI4H", Err);

      // Retrieve data type of field
      ArrayDataType Type1DI4 = Test1DI4H->getType();
      TstEval<ArrayDataType>("Retrieve field type - member", Type1DI4,
                             ArrayDataType::I4, Err);

      // Retrieve type of a given field by name
      ArrayDataType Type1DR8 = Field::getFieldType("Test1DR8H");
      TstEval<ArrayDataType>("Retrieve type by field name", Type1DR8,
                             ArrayDataType::R8, Err);

      // Retrieve location of field data
      ArrayMemLoc MemLoc1DI4H = Test1DI4H->getMemoryLocation();
      if (MemLoc1DI4H != ArrayMemLoc::Both and
          MemLoc1DI4H != ArrayMemLoc::Host) {
         Err += Error(ErrorCode::Fail, "Retrieve mem location - member: FAIL");
      }
      bool OnHost = Test1DI4H->isOnHost();
      TstEval<bool>("Retrieve onHost flag", OnHost, true, Err);

      ArrayMemLoc MemLoc1DI4 = Field::getFieldMemoryLocation("Test1DI4");
      if (MemLoc1DI4 != ArrayMemLoc::Both and
          MemLoc1DI4 != ArrayMemLoc::Device) {
         Err += Error(ErrorCode::Fail, "Retrieve mem location by name: FAIL");
      }
      OnHost = Field::isFieldOnHost("Test1DI4");
      if (MemLoc1DI4 == ArrayMemLoc::Both) {
         TstEval<bool>("Retrieve onHost flag for device", OnHost, true, Err);
      } else {
         TstEval<bool>("Retrieve onHost flag for device", OnHost, false, Err);
      }

      // Check retrieval of dimension information
      int NDims = Test1DI4H->getNumDims();
      TstEval<int>("Retrieve number of dims1", NDims, 1, Err);

      std::vector<std::string> DimNames(NDims);
      Test1DI4H->getDimNames(DimNames);
      TstEval<std::string>("Retrieve dim names 1 result 1", DimNames[0],
                           "NCells", Err);

      std::shared_ptr<Field> Test5DR4 = Field::get("Test5DR4");
      NDims                           = Test5DR4->getNumDims();
      TstEval<int>("Retrieve number of dims5", NDims, 5, Err);

      DimNames.resize(NDims);
      Test5DR4->getDimNames(DimNames);
      TstEval<std::string>("Retrieve dim names 5 result 1", DimNames[0],
                           "NCells", Err);
      TstEval<std::string>("Retrieve dim names 5 result 2", DimNames[1],
                           "NVertLayers", Err);
      TstEval<std::string>("Retrieve dim names 5 result 3", DimNames[2],
                           "NTracers", Err);
      TstEval<std::string>("Retrieve dim names 5 result 4", DimNames[3],
                           "NTime", Err);
      TstEval<std::string>("Retrieve dim names 5 result 5", DimNames[4],
                           "NStuff", Err);

      // Test some field group functions and use to retrieve some remaining
      // fields for data testing

      // Test existence function
      bool GroupTest = FieldGroup::exists("FieldGroup1D") and
                       FieldGroup::exists("FieldGroup2D") and
                       !FieldGroup::exists("Junk");
      TstEval<bool>("Field group existence", GroupTest, true, Err);

      // Retrieve the 1D group and use the 2D group to test the
      // retrieval-by-name interfaces
      std::shared_ptr<FieldGroup> Group1D = FieldGroup::get("FieldGroup1D");

      // Test membership in groups
      GroupTest =
          Group1D->hasField("Test1DI4") and Group1D->hasField("Test1DI8") and
          Group1D->hasField("Test1DR4") and Group1D->hasField("Test1DR8") and
          not Group1D->hasField("Junk");
      TstEval<bool>("Field group members 1D", GroupTest, true, Err);

      GroupTest = FieldGroup::isFieldInGroup("Test2DI4", "FieldGroup2D") and
                  FieldGroup::isFieldInGroup("Test2DI8", "FieldGroup2D") and
                  FieldGroup::isFieldInGroup("Test2DR4", "FieldGroup2D") and
                  FieldGroup::isFieldInGroup("Test2DR8", "FieldGroup2D") and
                  not FieldGroup::isFieldInGroup("Junk", "FieldGroup2D");
      TstEval<bool>("Field group members 2D", GroupTest, true, Err);

      // Similarly test retrieval of field list
      std::set<std::string> List1D = Group1D->getFieldList();
      std::set<std::string> List2D =
          FieldGroup::getFieldListFromGroup("FieldGroup2D");
      for (auto Iter = List1D.begin(); Iter != List1D.end(); ++Iter) {
         std::string FieldName = *Iter;
         GroupTest             = Group1D->hasField(FieldName);
         TstEval<bool>("Get Field list from group 1D", GroupTest, true, Err);
      }
      for (auto Iter = List2D.begin(); Iter != List2D.end(); ++Iter) {
         std::string FieldName = *Iter;
         GroupTest = FieldGroup::isFieldInGroup(FieldName, "FieldGroup2D");
         TstEval<bool>("Get Field list from group 2D", GroupTest, true, Err);
      }

      // Retrieve all group fields to using Group retrievals (skip any fields
      // already retrieved above)

      std::shared_ptr<Field> Test1DI4 = Group1D->getField("Test1DI4");
      std::shared_ptr<Field> Test1DI8 = Group1D->getField("Test1DI8");
      std::shared_ptr<Field> Test1DR4 = Group1D->getField("Test1DR4");
      std::shared_ptr<Field> Test1DR8 = Group1D->getField("Test1DR8");

      // Retrieves a full field from a group with a given name
      std::shared_ptr<Field> Test2DI4 =
          FieldGroup::getFieldFromGroup("Test2DI4", "FieldGroup2D");
      std::shared_ptr<Field> Test2DI8 =
          FieldGroup::getFieldFromGroup("Test2DI8", "FieldGroup2D");
      std::shared_ptr<Field> Test2DR4 =
          FieldGroup::getFieldFromGroup("Test2DR4", "FieldGroup2D");
      std::shared_ptr<Field> Test2DR8 =
          FieldGroup::getFieldFromGroup("Test2DR8", "FieldGroup2D");

      // Retrieve all remaining groups using standard get function
      // 1DI4 already retrieved previously
      std::shared_ptr<Field> Test1DI8H = Field::get("Test1DI8H");
      std::shared_ptr<Field> Test1DR4H = Field::get("Test1DR4H");
      std::shared_ptr<Field> Test1DR8H = Field::get("Test1DR8H");

      std::shared_ptr<Field> Test2DI4H = Field::get("Test2DI4H");
      std::shared_ptr<Field> Test2DI8H = Field::get("Test2DI8H");
      std::shared_ptr<Field> Test2DR4H = Field::get("Test2DR4H");
      std::shared_ptr<Field> Test2DR8H = Field::get("Test2DR8H");

      std::shared_ptr<Field> Test3DI4 = Field::get("Test3DI4");
      std::shared_ptr<Field> Test4DI8 = Field::get("Test4DI8");
      // Test5DR4 already retrieved above

      // Retrieve data arrays and data pointers. As before, use both
      // member functions and get-by-name interfaces.
      HostArray1DI4 Data1DI4H = Test1DI4H->getDataArray<HostArray1DI4>();
      HostArray1DI8 Data1DI8H = Test1DI8H->getDataArray<HostArray1DI8>();
      HostArray1DR4 Data1DR4H = Test1DR4H->getDataArray<HostArray1DR4>();
      HostArray1DR8 Data1DR8H = Test1DR8H->getDataArray<HostArray1DR8>();

      HostArray2DI4 Data2DI4H =
          Field::getFieldDataArray<HostArray2DI4>("Test2DI4H");
      HostArray2DI8 Data2DI8H =
          Field::getFieldDataArray<HostArray2DI8>("Test2DI8H");
      HostArray2DR4 Data2DR4H =
          Field::getFieldDataArray<HostArray2DR4>("Test2DR4H");
      HostArray2DR8 Data2DR8H =
          Field::getFieldDataArray<HostArray2DR8>("Test2DR8H");

      Array1DI4 Data1DI4 = Test1DI4->getDataArray<Array1DI4>();
      Array1DI8 Data1DI8 = Test1DI8->getDataArray<Array1DI8>();
      Array1DR4 Data1DR4 = Test1DR4->getDataArray<Array1DR4>();
      Array1DR8 Data1DR8 = Test1DR8->getDataArray<Array1DR8>();

      Array2DI4 Data2DI4 = Field::getFieldDataArray<Array2DI4>("Test2DI4");
      Array2DI8 Data2DI8 = Field::getFieldDataArray<Array2DI8>("Test2DI8");
      Array2DR4 Data2DR4 = Field::getFieldDataArray<Array2DR4>("Test2DR4");
      Array2DR8 Data2DR8 = Field::getFieldDataArray<Array2DR8>("Test2DR8");

      Array3DI4 Data3DI4 = Test3DI4->getDataArray<Array3DI4>();
      Array4DI8 Data4DI8 = Test4DI8->getDataArray<Array4DI8>();
      Array5DR4 Data5DR4 = Test5DR4->getDataArray<Array5DR4>();

      // Test values for correctness
      // Host arrays vertical vector
      int DataCount1 = 0;
      for (int K = 0; K < NVertLayers; ++K) {
         if (Data1DR8H(K) != RefR8 + K)
            ++DataCount1;
      }
      TstEval<int>("Get data 1DR8H", DataCount1, 0, Err);

      // Host arrays on cells
      DataCount1     = 0;
      int DataCount2 = 0;
      int DataCount3 = 0;
      for (int Cell = 0; Cell < NCellsSize; ++Cell) {
         if (Data1DI4H(Cell) != RefI4 + Cell)
            ++DataCount1;
         for (int K = 0; K < NVertLayers; ++K) {
            if (Data2DI4H(Cell, K) != RefI4 + Cell + K)
               ++DataCount2;
            if (Data2DR8H(Cell, K) != RefR8 + Cell + K)
               ++DataCount3;
         }
      }
      TstEval<int>("Get data 1DI4H", DataCount1, 0, Err);
      TstEval<int>("Get data 2DI4H", DataCount2, 0, Err);
      TstEval<int>("Get data 2DR8H", DataCount3, 0, Err);

      // Host arrays on edges
      DataCount1 = 0;
      DataCount2 = 0;
      for (int Edge = 0; Edge < NEdgesSize; ++Edge) {
         if (Data1DI8H(Edge) != RefI8 + Edge)
            ++DataCount1;
         for (int K = 0; K < NVertLayers; ++K) {
            if (Data2DI8H(Edge, K) != RefI8 + Edge + K)
               ++DataCount2;
         }
      }
      TstEval<int>("Get data 1DI8H", DataCount1, 0, Err);
      TstEval<int>("Get data 2DI8H", DataCount2, 0, Err);

      // Host arrays on vertices
      DataCount1 = 0;
      DataCount2 = 0;
      for (int Vrtx = 0; Vrtx < NVerticesSize; ++Vrtx) {
         if (Data1DR4H(Vrtx) != RefR4 + Vrtx)
            ++DataCount1;
         for (int K = 0; K < NVertLayers; ++K) {
            if (Data2DR4H(Vrtx, K) != RefR4 + Vrtx + K)
               ++DataCount2;
         }
      }
      TstEval<int>("Get data 1DR4H", DataCount1, 0, Err);
      TstEval<int>("Get data 2DR4H", DataCount2, 0, Err);

      // For device arrays, we need to use reduction loops

      auto DataReducer = Kokkos::Sum<I4>(DataCount1);

      // Device array vertical vector
      parallelReduce(
          {NVertLayers},
          KOKKOS_LAMBDA(int K, I4 &LCount) {
             if (Data1DR8(K) != RefR8 + K)
                ++LCount;
          },
          DataReducer);
      TstEval<int>("Get data 1DR8", DataCount1, 0, Err);

      // To save some effort, consolidate some loops
      // Device arrays on cells
      parallelReduce(
          {NCellsSize},
          KOKKOS_LAMBDA(int Cell, I4 &LCount) {
             if (Data1DI4(Cell) != RefI4 + Cell)
                ++LCount;
<<<<<<< HEAD
             for (int K = 0; K < NVertLayers; ++K) {
                int Add2 = Cell * NVertLayers + K;
                if (Data2DI4(Cell, K) != RefI4 + Cell + K)
                   ++LCount;
                for (int Trcr = 0; Trcr < NTracers; ++Trcr) {
                   int Add3 = Trcr * NCellsSize * NVertLayers + Add2;
=======
             for (int K = 0; K < NVertLevels; ++K) {
                if (Data2DI4(Cell, K) != RefI4 + Cell + K)
                   ++LCount;
                for (int Trcr = 0; Trcr < NTracers; ++Trcr) {
>>>>>>> 8751d3d3
                   if (Data3DI4(Cell, K, Trcr) != RefI4 + Cell + K + Trcr)
                      ++LCount;
                   for (int TimeLvl = 0; TimeLvl < NTime; ++TimeLvl) {
                      if (Data4DI8(Cell, K, Trcr, TimeLvl) !=
                          RefI8 + Cell + K + Trcr + TimeLvl)
                         ++LCount;
                      for (int Stf = 0; Stf < NStuff; ++Stf) {
                         if (Data5DR4(Cell, K, Trcr, TimeLvl, Stf) !=
                             RefR4 + Cell + K + Trcr + TimeLvl + Stf)
                            ++LCount;
                      }
                   }
                }
             }
          },
          DataReducer);
      TstEval<int>("Get data all cell device arrays, ptrs", DataCount1, 0, Err);

      // Device arrays on edges
      parallelReduce(
          {NEdgesSize},
          KOKKOS_LAMBDA(int Edge, I4 &LCount) {
             if (Data1DI8(Edge) != RefI8 + Edge)
                ++LCount;
             for (int K = 0; K < NVertLayers; ++K) {
                if (Data2DI8(Edge, K) != RefI8 + Edge + K)
                   ++LCount;
                if (Data2DR8(Edge, K) != RefR8 + Edge + K)
                   ++LCount;
             }
          },
          DataReducer);
      TstEval<int>("Get data all edge device arrays, ptrs", DataCount1, 0, Err);

      // Device arrays on vertices
      parallelReduce(
          {NVerticesSize},
          KOKKOS_LAMBDA(int Vrtx, I4 &LCount) {
             if (Data1DR4(Vrtx) != RefR4 + Vrtx)
                ++LCount;
             for (int K = 0; K < NVertLayers; ++K) {
                if (Data2DR4(Vrtx, K) != RefR4 + Vrtx + K)
                   ++LCount;
             }
          },
          DataReducer);
      TstEval<int>("Get data all vertex device arrays, ptrs", DataCount1, 0,
                   Err);

      // Test removing a field from a group
      Group1D->removeField("Test1DI4");
      GroupTest = Group1D->hasField("Test1DI4");
      TstEval<bool>("Remove field member result 1D", GroupTest, false, Err);

      FieldGroup::removeFieldFromGroup("Test2DI4", "FieldGroup2D");
      GroupTest = FieldGroup::isFieldInGroup("Test2DI4", "FieldGroup2D");
      TstEval<bool>("Remove field member result 2D", GroupTest, false, Err);

      // Remove field groups
      FieldGroup::destroy("FieldGroup1D");
      GroupTest = FieldGroup::exists("FieldGroup1D");
      TstEval<bool>("Remove field group verification", GroupTest, false, Err);

      FieldGroup::clear();
      GroupTest = FieldGroup::exists("FieldGroup2D");
      TstEval<bool>("Remove all field groups", GroupTest, false, Err);

      // Destroy a field and check for removal
      bool ShouldExist = false;
      Field::destroy("Test1DI4H");
      Field::destroy("Test1DI4");
      bool FieldExists = Field::exists("Test1DI4H");
      TstEval<bool>("Destroy field 1DI4H", FieldExists, ShouldExist, Err);
      FieldExists = Field::exists("Test1DI4");
      TstEval<bool>("Destroy field 1DI4", FieldExists, ShouldExist, Err);

      // Clear all fields and check a couple for successful removal
      Field::clear();
      FieldExists = Field::exists("Test2DR8H");
      TstEval<bool>("Clear all fields 2DR8H", FieldExists, ShouldExist, Err);
      FieldExists = Field::exists("Test2DR8");
      TstEval<bool>("Clear all fields 2DR8", FieldExists, ShouldExist, Err);
   }

   CHECK_ERROR_ABORT(Err, "Some Field Unit Tests FAIL");
   LOG_INFO("------ Field Unit Tests Successful ------");

   // Clean up environments
   Dimension::clear();
   Decomp::clear();
   Kokkos::finalize();
   MPI_Finalize();

   // End of testing
   return 0;
}
//===--- End test driver for IO Field --------------------------------------===/<|MERGE_RESOLUTION|>--- conflicted
+++ resolved
@@ -794,19 +794,10 @@
           KOKKOS_LAMBDA(int Cell, I4 &LCount) {
              if (Data1DI4(Cell) != RefI4 + Cell)
                 ++LCount;
-<<<<<<< HEAD
              for (int K = 0; K < NVertLayers; ++K) {
-                int Add2 = Cell * NVertLayers + K;
                 if (Data2DI4(Cell, K) != RefI4 + Cell + K)
                    ++LCount;
                 for (int Trcr = 0; Trcr < NTracers; ++Trcr) {
-                   int Add3 = Trcr * NCellsSize * NVertLayers + Add2;
-=======
-             for (int K = 0; K < NVertLevels; ++K) {
-                if (Data2DI4(Cell, K) != RefI4 + Cell + K)
-                   ++LCount;
-                for (int Trcr = 0; Trcr < NTracers; ++Trcr) {
->>>>>>> 8751d3d3
                    if (Data3DI4(Cell, K, Trcr) != RefI4 + Cell + K + Trcr)
                       ++LCount;
                    for (int TimeLvl = 0; TimeLvl < NTime; ++TimeLvl) {
