//===-- Test driver for OMEGA IO Streams -------------------------*- C++ -*-===/
//
/// \file
/// \brief Test driver for OMEGA IO Streams
///
/// This driver tests the ability to write to/from files within Omega. An
/// IOStream is defined for each unique combination of read/write frequency,
/// contents of the file and other properties.
//
//===-----------------------------------------------------------------------===/

#include "IOStream.h"
#include "AuxiliaryState.h"
#include "Config.h"
#include "DataTypes.h"
#include "Decomp.h"
#include "Dimension.h"
#include "Error.h"
#include "Field.h"
#include "Halo.h"
#include "HorzMesh.h"
#include "Logging.h"
#include "MachEnv.h"
#include "OceanState.h"
#include "OmegaKokkos.h"
#include "Pacer.h"
#include "TimeMgr.h"
#include "TimeStepper.h"
#include "Tracers.h"
#include "VertCoord.h"
#include "mpi.h"
#include <chrono>
#include <thread>
#include <vector>

using namespace OMEGA;

//------------------------------------------------------------------------------
// A simple test evaluation function
template <typename T>
void TestEval(const std::string &TestName, T TestVal, T ExpectVal, int &Error) {

   if (TestVal == ExpectVal) {
      LOG_INFO("{}: PASS", TestName);
   } else {
      LOG_ERROR("{}: FAIL", TestName);
      ++Error;
   }
}
//------------------------------------------------------------------------------
// Initialization routine to create reference Fields
int initIOStreamTest(Clock *&ModelClock // Model clock
) {

   int Err    = 0;
   int Err1   = 0;
   int ErrRef = 0;

   // Initialize machine environment and logging
   MachEnv::init(MPI_COMM_WORLD);
   MachEnv *DefEnv  = MachEnv::getDefault();
   MPI_Comm DefComm = DefEnv->getComm();
   initLogging(DefEnv);

   // Read the model configuration
   Config("Omega");
   Config::readAll("omega.yml");
   Config *OmegaConfig = Config::getOmegaConfig();

   // Initialize the default time stepper (phase 1) that includes the
   // num time levels, calendar, model clock and start/stop times and alarms
   TimeStepper::init1();

   // Use alternative model clock rather than the input config
   // for testing
   TimeInstant SimStartTime(0001, 1, 1, 0, 0, 0.0);
   TimeInterval TimeStep(2, TimeUnits::Hours);
   ModelClock = new Clock(SimStartTime, TimeStep);

   // Initialize base-level IO
   Err1 = IO::init(DefComm);
   TestEval("IO Initialization", Err1, ErrRef, Err);

   // Initialize decomposition
   Decomp::init();
   Decomp *DefDecomp = Decomp::getDefault();

   // Initialize Halo updates
   Halo::init();
   OMEGA::Halo *DefHalo = OMEGA::Halo::getDefault();

   // Initialize Field
   Err1 = Field::init(ModelClock);
   TestEval("IO Field initialization", Err1, ErrRef, Err);

   // Initialize IOStreams
   IOStream::init(ModelClock);

<<<<<<< HEAD
   // Initialize the vertical coordinate
   VertCoord::init();
=======
   // Initialize the vertical coordinate (phase 1)
   VertCoord::init1();
>>>>>>> 097a1977

   // Initialize HorzMesh - this should read Mesh stream
   HorzMesh::init();
   HorzMesh *DefMesh = HorzMesh::getDefault();

<<<<<<< HEAD
=======
   // Initialize the vertical coordinate (phase 2)
   VertCoord::init2();

>>>>>>> 097a1977
   // Reset vertical layers dimension
   Dimension::destroy("NVertLayers");
   I4 NVertLayers = 60;
   std::shared_ptr<Dimension> VertDim =
       Dimension::create("NVertLayers", NVertLayers);

   // Initialize State
   Err1 = OceanState::init();
   TestEval("Ocean state initialization", Err1, ErrRef, Err);

   // Initialize Aux State
   AuxiliaryState::init();

   // Initialize Tracers
   Tracers::init();

   // Add some global (Model and Simulation) metadata
   std::shared_ptr<Field> CodeField = Field::get(CodeMeta);
   std::shared_ptr<Field> SimField  = Field::get(SimMeta);

   Err1 = CodeField->addMetadata("CodeIntTest", 3);
   TestEval("Add code metadata int", Err1, ErrRef, Err);
   Err1 = CodeField->addMetadata("CodeRealTest", 4.567);
   TestEval("Add code metadata real", Err1, ErrRef, Err);
   Err1 = CodeField->addMetadata("CodeBoolTest", true);
   TestEval("Add code metadata bool", Err1, ErrRef, Err);
   std::string CodeStrVal = "ASampleString";
   Err1                   = CodeField->addMetadata("CodeStrTest", CodeStrVal);
   TestEval("Add code metadata str", Err1, ErrRef, Err);
   Err1 = CodeField->addMetadata("CodeVersion", "V0.0");
   TestEval("Add code metadata str literal", Err1, ErrRef, Err);
   Err1 = SimField->addMetadata("ExpName", "IOStreamsTest");
   TestEval("Add ExpName metadata", Err1, ErrRef, Err);
   std::string StartTimeStr = SimStartTime.getString(4, 2, "_");
   Err1 = SimField->addMetadata("SimStartTime", StartTimeStr);
   TestEval("Add SimStartTime metadata", Err1, ErrRef, Err);

   // Validate all streams (Mesh stream already validated in HorzMesh?)
   bool AllValidated = IOStream::validateAll();
   TestEval("IOStream Validation", AllValidated, true, Err);

   // End of init
   return Err;

} // End initialization IOStream test

//------------------------------------------------------------------------------
// We will test the IOStream interfaces by defining Fields and reading stream
// configurations during init. We will test periodic writing of data and
// reading/writing restart and initial data.

int main(int argc, char **argv) {

   int Err    = 0;
   int Err1   = 0;
   int ErrRef = 0;

   // Initialize the global MPI and Kokkos environments
   MPI_Init(&argc, &argv);
   Kokkos::initialize();
   Pacer::initialize(MPI_COMM_WORLD);
   Pacer::setPrefix("Omega:");
   {

      Clock *ModelClock = nullptr;

      // Call initialization to create reference IO field
      Err1 = initIOStreamTest(ModelClock);
      TestEval("Initialize IOStream test", Err1, ErrRef, Err);

      // Retrieve dimension lengths and some mesh info
      I4 NCellsSize     = Dimension::getDimLengthLocal("NCells");
      I4 NVertLayers    = Dimension::getDimLengthLocal("NVertLayers");
      Decomp *DefDecomp = Decomp::getDefault();
      I4 NCellsOwned    = DefDecomp->NCellsOwned;
      Array1DI4 CellID  = DefDecomp->CellID;

      // Read restart file for initial temperature and salinity data
      Metadata ReqMetadata; // leave empty for now - no required metadata
      Err1 = IOStream::read("InitialState", ModelClock, ReqMetadata);
      TestEval("Read restart file", Err1, IOStream::Success, Err);

      // Overwrite salinity array with values associated with global cell
      // ID to test proper indexing of IO
      Array2DReal Test("Test", NCellsSize, NVertLayers);
      Array2DReal Salt;
      Err1 = Tracers::getByIndex(Salt, 0, Tracers::IndxSalt);
      TestEval("Retrieve Salinity", Err1, ErrRef, Err);

      parallelFor(
          {NCellsSize, NVertLayers}, KOKKOS_LAMBDA(int Cell, int K) {
             Salt(Cell, K) = 0.0001_Real * (CellID(Cell) + K);
             Test(Cell, K) = Salt(Cell, K);
          });

      // Create a stop alarm at 1 year for time stepping
      TimeInstant StopTime(0002, 1, 1, 0, 0, 0.0);
      Alarm StopAlarm("Stop Time", StopTime);
      ModelClock->attachAlarm(&StopAlarm);

      // Overwrite
      // Step forward in time and write files if it is time
      while (!StopAlarm.isRinging()) {
         ModelClock->advance();
         TimeInstant CurTime    = ModelClock->getCurrentTime();
         std::string CurTimeStr = CurTime.getString(4, 2, " ");

         Err1 = IOStream::writeAll(ModelClock);
         if (Err1 != 0) // to prevent too much output in log
            TestEval("Write all streams " + CurTimeStr, Err1, ErrRef, Err);
      }

      // Force read the latest restart and check the results
      // A delay is needed here to make sure the restart file is completely
      // written before we read.
      std::this_thread::sleep_for(std::chrono::seconds(5));
      bool ForceRead = true;
      Err1 = IOStream::read("RestartRead", ModelClock, ReqMetadata, ForceRead);
      TestEval("Restart force read", Err1, IOStream::Success, Err);

      Err1             = 0;
      auto DataReducer = Kokkos::Sum<I4>(Err1);

      parallelReduce(
          {NCellsOwned, NVertLayers},
          KOKKOS_LAMBDA(int Cell, int K, I4 &Err1) {
             if (Salt(Cell, K) != Test(Cell, K))
                ++Err1;
          },
          DataReducer);
      TestEval("Check Salt array ", Err1, ErrRef, Err);

      // Write final output and remove all streams
      IOStream::finalize(ModelClock);
   }

   // Clean up environments
   TimeStepper::clear();
   Tracers::clear();
   OceanState::clear();
   AuxiliaryState::clear();
   HorzMesh::clear();
   VertCoord::clear();
   Field::clear();
   Dimension::clear();
   Halo::clear();
   Decomp::clear();
   Kokkos::finalize();
   MPI_Finalize();

   if (Err >= 256)
      Err = 255;

   // End of testing
   return Err;
}
//===--- End test driver for IO Streams ------------------------------------===/<|MERGE_RESOLUTION|>--- conflicted
+++ resolved
@@ -96,24 +96,16 @@
    // Initialize IOStreams
    IOStream::init(ModelClock);
 
-<<<<<<< HEAD
-   // Initialize the vertical coordinate
-   VertCoord::init();
-=======
    // Initialize the vertical coordinate (phase 1)
    VertCoord::init1();
->>>>>>> 097a1977
 
    // Initialize HorzMesh - this should read Mesh stream
    HorzMesh::init();
    HorzMesh *DefMesh = HorzMesh::getDefault();
 
-<<<<<<< HEAD
-=======
    // Initialize the vertical coordinate (phase 2)
    VertCoord::init2();
 
->>>>>>> 097a1977
    // Reset vertical layers dimension
    Dimension::destroy("NVertLayers");
    I4 NVertLayers = 60;
