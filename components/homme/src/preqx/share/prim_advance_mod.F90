--- conflicted
+++ resolved
@@ -25,14 +25,9 @@
   implicit none
   private
   save
-<<<<<<< HEAD
   public :: prim_advance_exp, prim_advance_init1, vertical_mesh_init2, &
             applyCAMforcing_tracers, applyCAMforcing_dynamics, applyCAMforcing_dynamics_dp, &
             convert_thermo_forcing
-=======
-  public :: prim_advance_exp, prim_advance_init1, &
-            applyCAMforcing_ps, applyCAMforcing_dp3d
->>>>>>> 6be01c99
 
   real (kind=real_kind), allocatable :: ur_weights(:)
 
