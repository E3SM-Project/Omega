--- conflicted
+++ resolved
@@ -6,15 +6,10 @@
 ! Implementation of the dcmip2012 dycore tests for the preqx dynamics target
 
 use control_mod,          only: test_case
-<<<<<<< HEAD
-use dcmip2012_test1_2_3,  only: test2_steady_state_mountain, test2_schaer_mountain ,test3_gravity_wave
-use dimensions_mod,       only: np, nlev, qsize, nlevp, qsize_d, nelemd
-=======
 use dcmip2012_test1_2_3,  only: test1_advection_deformation, test1_advection_hadley, test1_advection_orography, &
                                 test2_steady_state_mountain, test2_schaer_mountain,test3_gravity_wave
 use derivative_mod,       only: derivative_t, gradient_sphere
 use dimensions_mod,       only: np, nlev, nlevp, qsize, qsize_d, nelemd
->>>>>>> 9e99c99e
 use element_mod,          only: element_t, elem_state_t, derived_state_t, nt=>timelevels
 use hybrid_mod,           only: hybrid_t
 use hybvcoord_mod,        only: hvcoord_t, set_layer_locations
@@ -33,23 +28,13 @@
   pi      = 3.141592654,            &
   p0      = 100000.0                  ! reference pressure
 
-<<<<<<< HEAD
-! storage for dcmip2-x sponge layer
-real(rl), dimension(:,:,:,:), allocatable :: u0, v0
-real(rl):: zi(nlevp), zm(nlev)                                            ! z coordinates
-=======
 real(rl), dimension(:,:,:,:), allocatable :: u0, v0                     ! storage for dcmip2-x sponge layer
 real(rl):: zi(nlevp), zm(nlev)                                          ! z coordinates
 real(rl):: ddn_hyai(nlevp), ddn_hybi(nlevp)                             ! vertical derivativess of hybrid coefficients
->>>>>>> 9e99c99e
 
 contains
 
 !_____________________________________________________________________
-<<<<<<< HEAD
-subroutine get_evenly_spaced_z(zi,zm, zb,zt)
-
-=======
 subroutine dcmip2012_test1_1(elem,hybrid,hvcoord,nets,nete,time,n0,n1)
 
   ! 3d deformational flow
@@ -428,7 +413,6 @@
 !_____________________________________________________________________
 subroutine get_evenly_spaced_z(zi,zm, zb,zt)
 
->>>>>>> 9e99c99e
   real(rl), intent(in)    :: zb,zt      ! top and bottom coordinates
   real(rl), intent(inout) :: zi(nlevp)  ! z at interfaces
   real(rl), intent(inout) :: zm(nlev)   ! z at midpoints
@@ -456,22 +440,16 @@
   eta_c = hv%etai(nlev/2)
 
   do k=1,nlevp
-<<<<<<< HEAD
-=======
     ! get values of hybrid coefficients
->>>>>>> 9e99c99e
     tmp        = max( (hv%etai(k)-eta_c)/(1.0-eta_c), 0.0_rl)
     hv%hybi(k) = tmp**c
     hv%hyai(k) = hv%etai(k) - hv%hybi(k)
     if(hybrid%par%masterproc) print *,k,': etai = ',hv%etai(k),' Ai = ',hv%hyai(k),' Bi = ',hv%hybi(k);
-<<<<<<< HEAD
-=======
 
     ! get derivatives of hybrid coefficients
     ddn_hybi(k) = c*tmp**(c-1)
     if(hv%etai(k)>eta_c) ddn_hybi(k)=0.0d0
     ddn_hyai(k) = 1.0d0 - ddn_hybi(k)
->>>>>>> 9e99c99e
   enddo
 
   hv%hyam = 0.5_rl *(hv%hyai(2:nlev+1) + hv%hyai(1:nlev))
@@ -482,7 +460,8 @@
 
 !_____________________________________________________________________
 subroutine get_coordinates(lat,lon,hyam,hybm, i,j,k,elem,hvcoord)
-<<<<<<< HEAD
+
+  ! get lat,lon, vertical coords at node(i,j,k)
 
   real(rl),         intent(out):: lon,lat,hyam,hybm
   integer,          intent(in) :: i,j,k
@@ -497,209 +476,6 @@
   hyam = hvcoord%hyam(k)
   hybm = hvcoord%hybm(k)
 
-end subroutine
-
-!_____________________________________________________________________
-subroutine set_element_state(u,v,T,ps,phis,q, i,j,k,elem,hvcoord)
-
-  ! set element state variables at node i,j,k
-
-  real(rl),         intent(in)    :: u,v,T,ps,phis,q
-  integer,          intent(in)    :: i,j,k
-  type(element_t),  intent(inout) :: elem
-  type(hvcoord_t),  intent(in)    :: hvcoord
-
-  real(rl):: p_np1, p_n, dp                                             ! pressure thickness
-
-  ! get pressure level thickness
-  p_np1 = hvcoord%hyai(k+1)*p0 + hvcoord%hybi(k+1)*ps
-  p_n   = hvcoord%hyai(k  )*p0 + hvcoord%hybi(k  )*ps
-  dp = p_np1-p_n
-
-  ! set prognostic state variables at level midpoints
-  elem%state%v   (i,j,1,k,:) = u
-  elem%state%v   (i,j,2,k,:) = v
-  elem%state%T   (i,j,k,:)   = T
-  elem%state%dp3d(i,j,k,:)   = dp
-  elem%state%ps_v(i,j,:)     = ps
-  elem%state%phis(i,j)       = phis
-  elem%state%Q   (i,j,k,1)   = q
-  elem%state%Qdp (i,j,k,1,:) = q*dp
-
-  ! set some diagnostic variables
-  elem%derived%omega_p(i,j,k)      = 0.0d0
-  elem%derived%eta_dot_dpdn(i,j,k) = 0.0d0
-  elem%derived%dp(i,j,k)           = dp
-
-end subroutine
-
-!_____________________________________________________________________
-subroutine dcmip2012_test2_0(elem,hybrid,hvcoord,nets,nete)
-
-  ! steady state atmosphere with orography
-
-  type(element_t),    intent(inout), target :: elem(:)                  ! element array
-  type(hybrid_t),     intent(in)            :: hybrid                   ! hybrid parallel structure
-  type(hvcoord_t),    intent(inout)         :: hvcoord                  ! hybrid vertical coordinates
-  integer,            intent(in)            :: nets,nete                ! start, end element index
-
-  integer,  parameter :: zcoords = 0                                    ! we are not using z coords
-  logical,  parameter :: use_eta = .true.                               ! we are using hybrid eta coords
-   real(8), parameter ::      &
-      T0      = 300.d0,       &                                         ! temperature (K)
-      gamma   = 0.0065d0,     &                                         ! temperature lapse rate (K/m)
-      ztop    = 12000.d0,     &                                         ! model top (m)
-      exponent= g/(Rd*gamma)
-
-  integer :: i,j,k,ie                                                   ! loop indices
-  real(rl):: lon,lat,hyam,hybm                                          ! pointwise coordiantes
-  real(rl):: p,z,phis,u,v,w,T,T_mean,phis_ps,ps,rho,rho_mean,q          ! pointwise field values
-
-  if (hybrid%masterthread) write(iulog,*) 'initializing dcmip2012 test 2-0: steady state atmosphere with orography'
-
-  ! set analytic vertical coordinates
-  call get_evenly_spaced_z(zi,zm, 0.0_rl,ztop)                                    ! get evenly spaced z levels
-  hvcoord%etai  = (1.d0 - gamma/T0*zi)**exponent                        ! set eta levels from z in orography-free region
-  call set_hybrid_coefficients(hvcoord,hybrid,  hvcoord%etai(1), 1.0_rl)! set hybrid A and B from eta levels
-  call set_layer_locations(hvcoord, .true., hybrid%masterthread)
-
-  ! set initial conditions
-  do ie = nets,nete; do k=1,nlev; do j=1,np; do i=1,np
-    call get_coordinates(lat,lon,hyam,hybm, i,j,k,elem(ie),hvcoord)
-    call test2_steady_state_mountain(lon,lat,p,z,zcoords,use_eta,hyam,hybm,u,v,w,T,phis,ps,rho,q)
-    call set_element_state(u,v,T,ps,phis,q, i,j,k,elem(ie),hvcoord)
-  enddo; enddo; enddo; enddo
-
-end subroutine
-
-!_____________________________________________________________________
-subroutine dcmip2012_test2_x(elem,hybrid,hvcoord,nets,nete,shear)
-
-  ! nonhydrostatic orographic waves (with or without shear)
-
-  type(element_t),    intent(inout), target :: elem(:)                  ! element array
-  type(hybrid_t),     intent(in)            :: hybrid                   ! hybrid parallel structure
-  type(hvcoord_t),    intent(inout)         :: hvcoord                  ! hybrid vertical coordinates
-  integer,            intent(in)            :: nets,nete                ! start, end element index
-  integer,            intent(in)            :: shear                    ! flag: 1=shear 0=no shear
-
-  integer,  parameter :: zcoords = 0                                    ! we are not using z coords
-  logical,  parameter :: use_eta = .true.                               ! we are using hybrid eta coords
-  real(8),  parameter ::   &
-      Teq     = 300.d0,    &                                            ! temperature at equator
-      ztop    = 30000.d0,	 &                                            ! model top (m)
-      H       = Rd*Teq/g                                                ! characteristic height scale
-
-  integer :: i,j,k,ie                                                   ! loop indices
-  real(rl):: lon,lat,hyam,hybm                                          ! pointwise coordiantes
-  real(rl):: p,z,phis,u,v,w,T,T_mean,phis_ps,ps,rho,rho_mean,q          ! pointwise field values
-
-  if (hybrid%masterthread) write(iulog,*) 'initializing dcmip2012 test 2-x: steady state atmosphere with orography'
-
-  ! set analytic vertical coordinates
-  call get_evenly_spaced_z(zi,zm, 0.0_rl,ztop)                                    ! get evenly spaced z levels
-  hvcoord%etai  = exp(-zi/H)                                            ! set eta levels from z in orography-free region
-  call set_hybrid_coefficients(hvcoord,hybrid,  hvcoord%etai(1), 1.0_rl)! set hybrid A and B from eta levels
-  call set_layer_locations(hvcoord, .true., hybrid%masterthread)
-
-  ! set initial conditions
-  do ie = nets,nete; do k=1,nlev; do j=1,np; do i=1,np
-    call get_coordinates(lat,lon,hyam,hybm, i,j,k,elem(ie),hvcoord)
-    call test2_schaer_mountain(lon,lat,p,z,zcoords,use_eta,hyam,hybm,shear,u,v,w,T,phis,ps,rho,q)
-    call set_element_state(u,v,T,ps,phis,q, i,j,k,elem(ie),hvcoord)
-  enddo; enddo; enddo; enddo
-
-  ! store initial velocity fields for use in sponge layer
-  allocate( u0(np,np,nlev,nelemd) )
-  allocate( v0(np,np,nlev,nelemd) )
-
-  do ie = nets,nete
-    u0(:,:,:,ie) = elem(ie)%state%v(:,:,1,:,1)
-    v0(:,:,:,ie) = elem(ie)%state%v(:,:,2,:,1)
-  enddo
-
-end subroutine
-
-!_____________________________________________________________________
-subroutine dcmip2012_test2_x_forcing(elem,hybrid,hvcoord,nets,nete,n,dt)
-
-  type(element_t),    intent(inout), target :: elem(:)                  ! element array
-  type(hybrid_t),     intent(in)            :: hybrid                   ! hybrid parallel structure
-  type(hvcoord_t),    intent(in)            :: hvcoord                  ! hybrid vertical coordinates
-  integer,            intent(in)            :: nets,nete                ! start, end element index
-  integer,            intent(in)            :: n                        ! time level index
-  real(rl),           intent(in)            :: dt                       ! time-step size
-
-  integer :: ie, k
-
-  real(8), parameter ::   &
-    tau     = 25.0,       &   ! rayleigh function relaxation time
-    ztop    = 30000.d0,		&   ! model top
-    zh      = 20000.d0        ! sponge-layer cutoff height
-
-  real(rl) :: f_d(nlev)                                                 ! damping function
-  real(rl) :: z(np,np,nlev)
-
-  ! Compute damping as a function of layer-midpoint height
-  where(zm .ge. zh)
-    f_d = sin(pi/2 *(zm - zh)/(ztop - zh))**2
-  elsewhere
-    f_d = 0.0d0
-  end where
-
-  ! apply sponge layer forcing to momentum terms
-  do ie=nets,nete
-    do k=1,nlev
-      elem(ie)%derived%FM(:,:,1,k,n) = -f_d(k)/tau * ( elem(ie)%state%v(:,:,1,k,n) - u0(:,:,k,ie) )
-      elem(ie)%derived%FM(:,:,2,k,n) = -f_d(k)/tau * ( elem(ie)%state%v(:,:,2,k,n) - v0(:,:,k,ie) )
-    enddo
-  enddo
-
-end subroutine
-
-!_____________________________________________________________________
-subroutine dcmip2012_test3(elem,hybrid,hvcoord,nets,nete)
-
-  ! nonhydrostatic gravity waves
-=======
-
-  ! get lat,lon, vertical coords at node(i,j,k)
->>>>>>> 9e99c99e
-
-  real(rl),         intent(out):: lon,lat,hyam,hybm
-  integer,          intent(in) :: i,j,k
-  type(element_t),  intent(in) :: elem
-  type(hvcoord_t),  intent(in) :: hvcoord
-
-  ! get horizontal coordinates at column i,j
-  lon  = elem%spherep(i,j)%lon
-  lat  = elem%spherep(i,j)%lat
-
-  ! get hybrid coeffiecients at midpoint of vertical level k
-  hyam = hvcoord%hyam(k)
-  hybm = hvcoord%hybm(k)
-
-<<<<<<< HEAD
-  integer :: i,j,k,ie                                                   ! loop indices
-  real(rl):: lon,lat,hyam,hybm                                          ! pointwise coordiantes
-  real(rl):: p,z,phis,u,v,w,T,T_mean,phis_ps,ps,rho,rho_mean,q          ! pointwise field values
-  real(rl):: p_np1, p_n, dp                                             ! pressure thickness
-
-  if (hybrid%masterthread) write(iulog,*) 'initializing dcmip2012 test 3-0: nonhydrostatic gravity waves'
-
-  ! set analytic vertical coordinates
-  call get_evenly_spaced_z(zi,zm, 0.0_rl,ztop)                                   ! get evenly spaced z levels
-  hvcoord%etai  = ( (bigG/T0)*(exp(-zi*N*N/g) -1 )+1 ) **(1.0/kappa)    ! set eta levels from z at equator
-  call set_hybrid_coefficients(hvcoord,hybrid,  hvcoord%etai(1), 1.0_rl)! set hybrid A and B from eta levels
-  call set_layer_locations(hvcoord, .true., hybrid%masterthread)
-
-  ! set initial conditions
-  do ie = nets,nete; do k=1,nlev; do j=1,np; do i=1,np
-    call get_coordinates(lat,lon,hyam,hybm, i,j,k,elem(ie),hvcoord)
-    call test3_gravity_wave(lon,lat,p,z,zcoords,use_eta,hyam,hybm,u,v,w,T,T_mean,phis,ps,rho,rho_mean,q)
-    call set_element_state(u,v,T,ps,phis,q, i,j,k,elem(ie),hvcoord)
-  enddo; enddo; enddo; enddo
-=======
 end subroutine
 
 !_____________________________________________________________________
@@ -732,7 +508,6 @@
   ! set some diagnostic variables
   elem%derived%dp(i,j,k)         = dp
   elem%derived%phi(i,j,k)        = g*zm
->>>>>>> 9e99c99e
 
 end subroutine
 
