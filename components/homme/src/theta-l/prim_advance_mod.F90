#ifdef HAVE_CONFIG_H
#include "config.h"
#endif
!
!
!  Man dynamics routines for "theta" nonhydrostatic model
!  Original version: Mark Taylor 2017/1
!  
!  2018/8 TOM sponger layer scaling from P. Lauritzen
!
module prim_advance_mod

  use bndry_mod,          only: bndry_exchangev
  use control_mod,        only: dcmip16_mu, dcmip16_mu_s, hypervis_order, hypervis_subcycle,&
    integration, nu, nu_div, nu_p, nu_s, nu_top, prescribed_wind, qsplit, rsplit, test_case,&
    theta_hydrostatic_mode, tstep_type, use_moisture
  use derivative_mod,     only: derivative_t, divergence_sphere, gradient_sphere, laplace_sphere_wk,&
    laplace_z, vorticity_sphere, vlaplace_sphere_wk 
  use derivative_mod,     only: subcell_div_fluxes, subcell_dss_fluxes
  use dimensions_mod,     only: max_corner_elem, nlev, nlevp, np, qsize
  use edge_mod,           only: edge_g, edgevpack_nlyr, edgevunpack_nlyr
  use edgetype_mod,       only: EdgeBuffer_t,  EdgeDescriptor_t, edgedescriptor_t
  use element_mod,        only: element_t
  use element_state,      only: max_itercnt_perstep,avg_itercnt,max_itererr_perstep, nu_scale_top
  use element_ops,        only: get_temperature, set_theta_ref, state0, get_R_star
  use eos,                only: get_pnh_and_exner,get_theta_from_T,get_phinh,get_dirk_jacobian
  use hybrid_mod,         only: hybrid_t
  use hybvcoord_mod,      only: hvcoord_t
  use kinds,              only: iulog, real_kind
  use perf_mod,           only: t_adj_detailf, t_barrierf, t_startf, t_stopf ! _EXTERNAL
  use parallel_mod,       only: abortmp, global_shared_buf, global_shared_sum, iam, parallel_t
  use physical_constants, only: Cp, cp, cpwater_vapor, g, kappa, Rgas, Rwater_vapor, p0 
  use physics_mod,        only: virtual_specific_heat, virtual_temperature
  use prim_si_mod,        only: preq_vertadv_v1
  use reduction_mod,      only: parallelmax, reductionbuffer_ordered_1d_t
  use time_mod,           only: timelevel_qdp, timelevel_t
  use test_mod,           only: set_prescribed_wind
  use viscosity_theta,    only: biharmonic_wk_theta

#ifdef TRILINOS
    use prim_derived_type_mod ,only : derived_type, initialize
    use, intrinsic :: iso_c_binding
#endif
 
  implicit none
  private
  save
  public :: prim_advance_exp, prim_advance_init1, &
            applycamforcing_dynamics, applyCAMforcing_dynamics_dp, convert_thermo_forcing

contains





  subroutine prim_advance_init1(par, elem,integration)
        
    type (parallel_t) :: par
    type (element_t), intent(inout), target   :: elem(:)
    character(len=*)    , intent(in) :: integration
    integer :: i
    integer :: ie


  end subroutine prim_advance_init1



  !_____________________________________________________________________
  subroutine prim_advance_exp(elem, deriv, hvcoord, hybrid,dt, tl,  nets, nete, compute_diagnostics)

    type (element_t),      intent(inout), target :: elem(:)
    type (derivative_t),   intent(in)            :: deriv
    type (hvcoord_t)                             :: hvcoord
    type (hybrid_t),       intent(in)            :: hybrid
    real (kind=real_kind), intent(in)            :: dt
    type (TimeLevel_t)   , intent(in)            :: tl
    integer              , intent(in)            :: nets
    integer              , intent(in)            :: nete
    logical,               intent(in)            :: compute_diagnostics

    real (kind=real_kind) :: dt2, time, dt_vis, x, eta_ave_w
    real (kind=real_kind) :: itertol,a1,a2,a3,a4,a5,a6,ahat1,ahat2
    real (kind=real_kind) :: ahat3,ahat4,ahat5,ahat6,dhat1,dhat2,dhat3,dhat4
    real (kind=real_kind) ::  gamma,delta

    integer :: ie,nm1,n0,np1,nstep,qsplit_stage,k, qn0
    integer :: n,i,j,maxiter
 

    call t_startf('prim_advance_exp')
    nm1   = tl%nm1
    n0    = tl%n0
    np1   = tl%np1
    nstep = tl%nstep

    ! get timelevel for accessing tracer mass Qdp() to compute virtual temperature
    call TimeLevel_Qdp(tl, qsplit, qn0)  ! compute current Qdp() timelevel

! integration = "explicit"
!
!   tstep_type=1  RK2 followed by qsplit-1 leapfrog steps        CFL=close to qsplit
!                    typically requires qsplit=4 or 5
!
!   tstep_type=5  Kinnmark&Gray RK3 5 stage 3rd order            CFL=3.87  (sqrt(15))
!                 From Paul Ullrich.  3rd order for nonlinear terms also
!                 K&G method is only 3rd order for linear
!                 optimal: for windspeeds ~120m/s,gravity: 340m/2
!                 run with qsplit=1
!                 (K&G 2nd order method has CFL=4. tiny CFL improvement not worth 2nd order)
!   tstep_type=6  IMEX-KG243 
!   tstep_type=7  IMEX-KG254
!   

! default weights for computing mean dynamics fluxes
    eta_ave_w = 1d0/qsplit

!   this should not be needed, but in case physics update u without updating w b.c.:
    do ie=nets,nete
       elem(ie)%state%w_i(:,:,nlevp,n0) = (elem(ie)%state%v(:,:,1,nlev,n0)*elem(ie)%derived%gradphis(:,:,1) + &
            elem(ie)%state%v(:,:,2,nlev,n0)*elem(ie)%derived%gradphis(:,:,2))/g
    enddo
 
#ifndef CAM
    ! if "prescribed wind" set dynamics explicitly and skip time-integration
    if (prescribed_wind ==1 ) then
       call set_prescribed_wind(elem,deriv,hybrid,hvcoord,dt,tl,nets,nete,eta_ave_w)
       call t_stopf('prim_advance_exp')
       return
    endif
#endif

    ! ==================================
    ! Take timestep
    ! ==================================
    dt_vis = dt
    if (tstep_type==1) then 
       ! RK2                                                                                                              
       ! forward euler to u(dt/2) = u(0) + (dt/2) RHS(0)  (store in u(np1))                                               
       call compute_andor_apply_rhs(np1,n0,n0,qn0,dt/2,elem,hvcoord,hybrid,&                                              
            deriv,nets,nete,compute_diagnostics,0d0,1.d0,1.d0,1.d0)                                                      
       ! leapfrog:  u(dt) = u(0) + dt RHS(dt/2)     (store in u(np1))                                                     
       call compute_andor_apply_rhs(np1,n0,np1,qn0,dt,elem,hvcoord,hybrid,&                                               
            deriv,nets,nete,.false.,eta_ave_w,1.d0,1.d0,1.d0)                                                             


    else if (tstep_type==4) then ! explicit table from IMEX-KG254  method                                                              
      call compute_andor_apply_rhs(np1,n0,n0,qn0,dt/4,elem,hvcoord,hybrid,&
            deriv,nets,nete,compute_diagnostics,0d0,1.d0,1.d0,1.d0)
      call compute_andor_apply_rhs(np1,n0,np1,qn0,dt/6,elem,hvcoord,hybrid,&
            deriv,nets,nete,compute_diagnostics,0d0,1.d0,1.d0,1.d0)
      call compute_andor_apply_rhs(np1,n0,np1,qn0,3*dt/8,elem,hvcoord,hybrid,&
            deriv,nets,nete,compute_diagnostics,0d0,1.d0,1.d0,1.d0)
      call compute_andor_apply_rhs(np1,n0,np1,qn0,dt/2,elem,hvcoord,hybrid,&
            deriv,nets,nete,compute_diagnostics,0d0,1.d0,1.d0,1.d0)
      call compute_andor_apply_rhs(np1,n0,np1,qn0,dt,elem,hvcoord,hybrid,&
            deriv,nets,nete,compute_diagnostics,eta_ave_w*1d0,1.d0,1.d0,1.d0)



    else if (tstep_type==5) then
       ! Ullrich 3nd order 5 stage:   CFL=sqrt( 4^2 -1) = 3.87
       ! u1 = u0 + dt/5 RHS(u0)  (save u1 in timelevel nm1)
       call compute_andor_apply_rhs(nm1,n0,n0,qn0,dt/5,elem,hvcoord,hybrid,&
            deriv,nets,nete,compute_diagnostics,eta_ave_w/4,1.d0,1.d0,1.d0)
       ! u2 = u0 + dt/5 RHS(u1)
       call compute_andor_apply_rhs(np1,n0,nm1,qn0,dt/5,elem,hvcoord,hybrid,&
            deriv,nets,nete,.false.,0d0,1.d0,1.d0,1.d0)
       ! u3 = u0 + dt/3 RHS(u2)
       call compute_andor_apply_rhs(np1,n0,np1,qn0,dt/3,elem,hvcoord,hybrid,&
            deriv,nets,nete,.false.,0d0,1.d0,1.d0,1.d0)
       ! u4 = u0 + 2dt/3 RHS(u3)
       call compute_andor_apply_rhs(np1,n0,np1,qn0,2*dt/3,elem,hvcoord,hybrid,&
            deriv,nets,nete,.false.,0d0,1.d0,1.d0,1.d0)
       ! compute (5*u1/4 - u0/4) in timelevel nm1:
       do ie=nets,nete
          elem(ie)%state%v(:,:,:,:,nm1)= (5*elem(ie)%state%v(:,:,:,:,nm1) &
               - elem(ie)%state%v(:,:,:,:,n0) ) /4
          elem(ie)%state%vtheta_dp(:,:,:,nm1)= (5*elem(ie)%state%vtheta_dp(:,:,:,nm1) &
               - elem(ie)%state%vtheta_dp(:,:,:,n0) )/4
          elem(ie)%state%dp3d(:,:,:,nm1)= (5*elem(ie)%state%dp3d(:,:,:,nm1) &
                  - elem(ie)%state%dp3d(:,:,:,n0) )/4
          elem(ie)%state%w_i(:,:,1:nlevp,nm1)= (5*elem(ie)%state%w_i(:,:,1:nlevp,nm1) &
                  - elem(ie)%state%w_i(:,:,1:nlevp,n0) )/4
          elem(ie)%state%phinh_i(:,:,1:nlev,nm1)= (5*elem(ie)%state%phinh_i(:,:,1:nlev,nm1) &
                  - elem(ie)%state%phinh_i(:,:,1:nlev,n0) )/4
       enddo
       ! u5 = (5*u1/4 - u0/4) + 3dt/4 RHS(u4)
       call compute_andor_apply_rhs(np1,nm1,np1,qn0,3*dt/4,elem,hvcoord,hybrid,&
            deriv,nets,nete,.false.,3*eta_ave_w/4,1.d0,1.d0,1.d0)
       ! final method is the same as:
       ! u5 = u0 +  dt/4 RHS(u0)) + 3dt/4 RHS(u4)
!=========================================================================================
    elseif (tstep_type == 6) then  ! IMEX-KG243

      a1 = 1./4.
      a2 = 1./3.
      a3 = 1./2.
      a4 = 1.0

      ahat4 = 1.
      ahat1 = 0.
      max_itercnt_perstep = 0
      max_itererr_perstep = 0.0  
      ! IMEX-KGNO243
      dhat2 = (1.+sqrt(3.)/3.)/2.
      dhat3 = dhat2
      ahat3 = 1./2.-dhat3
      dhat1 = (ahat3-dhat2+dhat2*dhat3)/(1.-dhat2-dhat3)
      ahat2 = (dhat1-dhat1*dhat3-dhat1*dhat2+dhat1*dhat2*dhat3)/(1.-dhat3)

      call compute_andor_apply_rhs(np1,n0,n0,qn0,dt*a1,elem,hvcoord,hybrid,&
        deriv,nets,nete,compute_diagnostics,0d0,1d0,0d0,1d0)
  

      maxiter=10
      itertol=1e-12
      call compute_stage_value_dirk(np1,qn0,dhat1*dt,elem,hvcoord,hybrid,&
        deriv,nets,nete,maxiter,itertol)
      max_itercnt_perstep        = max(maxiter,max_itercnt_perstep)
      max_itererr_perstep = max(itertol,max_itererr_perstep)
 
      call compute_andor_apply_rhs(np1,n0,np1,qn0,dt*a2,elem,hvcoord,hybrid,&
        deriv,nets,nete,compute_diagnostics,0d0,1d0,ahat2/a2,1d0)

      maxiter=10
      itertol=1e-12
      call compute_stage_value_dirk(np1,qn0,dhat2*dt,elem,hvcoord,hybrid,&
        deriv,nets,nete,maxiter,itertol) 
      max_itercnt_perstep        = max(maxiter,max_itercnt_perstep)
      max_itererr_perstep = max(itertol,max_itererr_perstep)


      call compute_andor_apply_rhs(np1,n0,np1,qn0,dt*a3,elem,hvcoord,hybrid,&
        deriv,nets,nete,compute_diagnostics,0d0,1d0,ahat3/a3,1d0)

      maxiter=10
      itertol=1e-12
      call compute_stage_value_dirk(np1,qn0,dhat3*dt,elem,hvcoord,hybrid,&
        deriv,nets,nete,maxiter,itertol)
      max_itercnt_perstep        = max(maxiter,max_itercnt_perstep)
      max_itererr_perstep = max(itertol,max_itererr_perstep)

      call compute_andor_apply_rhs(np1,n0,np1,qn0,dt*a4,elem,hvcoord,hybrid,&
        deriv,nets,nete,compute_diagnostics,eta_ave_w,1d0,ahat4/a4,1d0)

      avg_itercnt = ((nstep)*avg_itercnt + max_itercnt_perstep)/(nstep+1)

!==============================================================================================
    elseif (tstep_type == 7) then 

      max_itercnt_perstep = 0
      max_itererr_perstep = 0.0

      a1 = 1/4d0
      a2 = 1/6d0
      a3 = 3/8d0
      a4 = 1/2d0
      a5 = 1
      ahat1 = 0
      ahat5 = 1

#if 1
      ! IMEX-KGO254 most stable coefficients
      dhat2 = 1d0
      dhat3 = 1d0
      dhat4 = 1d0
      ahat4 = 1d0/2d0-dhat4
      dhat1= (ahat4*ahat5 - ahat5*dhat3 - ahat5*dhat2 + dhat3*dhat2+ dhat3*dhat4 + dhat2*dhat4)/&
        (ahat5-dhat3-dhat2-dhat4)
#endif

#if 0
      ! IMEX-KGO254c coefficients
      dhat2 = 5/6d0
      dhat3 = 5/6d0
      dhat4 = 2/3d0
      ahat4 = 1/2d0-dhat4
      dhat1= (ahat4*ahat5 - ahat5*dhat3 - ahat5*dhat2 + dhat3*dhat2+ dhat3*dhat4 + dhat2*dhat4)/&
           (ahat5-dhat3-dhat2-dhat4)
#endif

#if 0
      ! IMEX-KGO254b coefficients NOT GOOD
      dhat2 = 1./6.
      dhat3 = 1./6.
      dhat4 = 1./6.
      ahat4 = 1./2.-dhat4
      dhat1= (ahat4*ahat5 - ahat5*dhat3 - ahat5*dhat2 + dhat3*dhat2+ dhat3*dhat4 + dhat2*dhat4)/&
           (ahat5-dhat3-dhat2-dhat4)
#endif

      ! IMEX-KG254
      ahat3 = (- ahat4*ahat5*dhat1 - ahat4*ahat5*dhat2+ ahat5*dhat1*dhat2 + ahat5*dhat1*dhat3 +&
        ahat5*dhat2*dhat3- dhat1*dhat2*dhat3 - dhat1*dhat2*dhat4 - dhat1*dhat3*dhat4- &
        dhat2*dhat3*dhat4)/(-ahat4*ahat5)
      ahat2 = ( - ahat3*ahat4*ahat5*dhat1 + ahat4*ahat5*dhat1*dhat2 -&
        ahat5*dhat1*dhat2*dhat3 + dhat1*dhat2*dhat3*dhat4)/(-ahat3*ahat4*ahat5)


      call compute_andor_apply_rhs(np1,n0,n0,qn0,a1*dt,elem,hvcoord,hybrid,&
        deriv,nets,nete,compute_diagnostics,0d0,1d0,0d0,1d0)
      maxiter=10
      itertol=1e-12
      call compute_stage_value_dirk(np1,qn0,dhat1*dt,elem,hvcoord,hybrid,&
        deriv,nets,nete,maxiter,itertol)
      max_itercnt_perstep        = max(maxiter,max_itercnt_perstep)
      max_itererr_perstep = max(itertol,max_itererr_perstep)

      call compute_andor_apply_rhs(np1,n0,np1,qn0,a2*dt,elem,hvcoord,hybrid,&
        deriv,nets,nete,compute_diagnostics,0d0,1d0,ahat2/a2,1d0)
      maxiter=10
      itertol=1e-12
      call compute_stage_value_dirk(np1,qn0,dhat2*dt,elem,hvcoord,hybrid,&
        deriv,nets,nete,maxiter,itertol)
      max_itercnt_perstep        = max(maxiter,max_itercnt_perstep)
      max_itererr_perstep = max(itertol,max_itererr_perstep)

      call compute_andor_apply_rhs(np1,n0,np1,qn0,a3*dt,elem,hvcoord,hybrid,&
        deriv,nets,nete,compute_diagnostics,0d0,1d0,ahat3/a3,1d0)
      maxiter=10
      itertol=1e-12
      call compute_stage_value_dirk(np1,qn0,dhat3*dt,elem,hvcoord,hybrid,&
        deriv,nets,nete,maxiter,itertol)
      max_itercnt_perstep        = max(maxiter,max_itercnt_perstep)
      max_itererr_perstep = max(itertol,max_itererr_perstep)

      call compute_andor_apply_rhs(np1,n0,np1,qn0,a4*dt,elem,hvcoord,hybrid,&
        deriv,nets,nete,compute_diagnostics,0d0,1d0,ahat4/a4,1d0)
      maxiter=10
      itertol=1e-12
      call compute_stage_value_dirk(np1,qn0,dhat4*dt,elem,hvcoord,hybrid,&
        deriv,nets,nete,maxiter,itertol)
      max_itercnt_perstep        = max(maxiter,max_itercnt_perstep)
      max_itererr_perstep = max(itertol,max_itererr_perstep)

      call compute_andor_apply_rhs(np1,n0,np1,qn0,a5*dt,elem,hvcoord,hybrid,&
        deriv,nets,nete,compute_diagnostics,eta_ave_w,1d0,ahat5/a5,1d0)

      avg_itercnt = ((nstep)*avg_itercnt + max_itercnt_perstep)/(nstep+1)

    else
       call abortmp('ERROR: bad choice of tstep_type')
    endif


    ! ==============================================
    ! Time-split Horizontal diffusion: nu.del^2 or nu.del^4
    ! U(*) = U(t+1)  + dt2 * HYPER_DIFF_TERM(t+1)
    ! ==============================================
    ! note:time step computes u(t+1)= u(t*) + RHS.
    ! for consistency, dt_vis = t-1 - t*, so this is timestep method dependent
    ! forward-in-time, hypervis applied to dp3d
    if (hypervis_order == 2 .and. nu>0) &
         call advance_hypervis(elem,hvcoord,hybrid,deriv,np1,nets,nete,dt_vis,eta_ave_w)




    ! warning: advance_physical_vis currently requires levels that are equally spaced in z
    if (dcmip16_mu>0) call advance_physical_vis(elem,hvcoord,hybrid,deriv,np1,nets,nete,dt,dcmip16_mu_s,dcmip16_mu)

    call t_stopf('prim_advance_exp')
  end subroutine prim_advance_exp


!----------------------------- CONVERT-THERMO-FORCING ----------------------------

!converting T tendencies to theta, can be called from homme and EAM
!tests and EAM return thermo tendencies in T, this call converts them to theta
!should be called BEFORE applyCAMforcing_tracers, before ps_v is updated
!that is, theta tendencies are computed wrt the same pressure levels 
!that were used to compute temperature tendencies
  subroutine convert_thermo_forcing(elem,hvcoord,n0,n0q,dt,nets,nete)
  use control_mod,        only : use_moisture

  implicit none

  real(kind=real_kind)   :: x,y,noreast, nw, se, sw 

  type (element_t),       intent(inout) :: elem(:)
  real (kind=real_kind),  intent(in)    :: dt ! should be dt_physics, so, dt_remap*se_nsplit
  type (hvcoord_t),       intent(in)    :: hvcoord
  integer,                intent(in)    :: nets,nete
  integer,                intent(in)    :: n0,n0q
  integer                               :: ie,i,j,k,q
  real(kind=real_kind)                  :: exner(np,np,nlev), dp(np,np,nlev)
  real (kind=real_kind)                 :: pnh(np,np,nlev)
  real (kind=real_kind)                 :: dpnh_dp_i(np,np,nlevp)

  real(kind=real_kind)                  :: rstarn1(np,np,nlev)
  real(kind=real_kind)                  :: qn1(np,np,nlev), tn1(np,np,nlev), v1
  real(kind=real_kind)                  :: psn1(np,np)

  real(kind=real_kind)                  :: gp(np)

<<<<<<< HEAD
#if 0
  gp(1) = -1; gp(4) = 1; gp(2) =  -0.4472135955; gp(3) = 0.4472135955;
        do ie=nets,nete
          do k=1,nlev
            noreast = elem(ie)%derived%FQ(np,np,k,1)
            nw = elem(ie)%derived%FQ(1,np,k,1)
            se = elem(ie)%derived%FQ(np,1,k,1)
            sw = elem(ie)%derived%FQ(1,1,k,1)
            do i=1,np
                x = gp(i)
                do j=1,np
                    y = gp(j)
                    elem(ie)%derived%FQ(i,j,k,1) = 0.25d0*( &
                                            (1.0d0-x)*(1.0d0-y)*sw + &
                                            (1.0d0-x)*(y+1.0d0)*nw + &
                                            (x+1.0d0)*(1.0d0-y)*se + &
                                            (x+1.0d0)*(y+1.0d0)*noreast)
                end do
            end do

            noreast = elem(ie)%derived%FT(np,np,k)
            nw = elem(ie)%derived%FT(1,np,k)
            se = elem(ie)%derived%FT(np,1,k)
            sw = elem(ie)%derived%FT(1,1,k)
            do i=1,np
                x = gp(i)
                do j=1,np
                    y = gp(j)
                    elem(ie)%derived%FT(i,j,k) = 0.25d0*( &
                                            (1.0d0-x)*(1.0d0-y)*sw + &
                                            (1.0d0-x)*(y+1.0d0)*nw + &
                                            (x+1.0d0)*(1.0d0-y)*se + &
                                            (x+1.0d0)*(y+1.0d0)*noreast)
                end do
            end do

            noreast = elem(ie)%derived%FM(np,np,1,k)
            nw = elem(ie)%derived%FM(1,np,1,k)
            se = elem(ie)%derived%FM(np,1,1,k)
            sw = elem(ie)%derived%FM(1,1,1,k)
            do i=1,np
                x = gp(i)
                do j=1,np
                    y = gp(j)
                    elem(ie)%derived%FM(i,j,1,k) = 0.25d0*( &
                                            (1.0d0-x)*(1.0d0-y)*sw + &
                                            (1.0d0-x)*(y+1.0d0)*nw + &
                                            (x+1.0d0)*(1.0d0-y)*se + &
                                            (x+1.0d0)*(y+1.0d0)*noreast)
                end do
            end do
            noreast = elem(ie)%derived%FM(np,np,2,k)
            nw = elem(ie)%derived%FM(1,np,2,k)
            se = elem(ie)%derived%FM(np,1,2,k)
            sw = elem(ie)%derived%FM(1,1,2,k)
            do i=1,np
                x = gp(i)
                do j=1,np
                    y = gp(j)
                    elem(ie)%derived%FM(i,j,2,k) = 0.25d0*( &
                                            (1.0d0-x)*(1.0d0-y)*sw + &
                                            (1.0d0-x)*(y+1.0d0)*nw + &
                                            (x+1.0d0)*(1.0d0-y)*se + &
                                            (x+1.0d0)*(y+1.0d0)*noreast)
                end do
            end do

          end do!k
        end do!ie
#endif



!new forcing
  do ie=nets,nete
     call get_temperature(elem(ie),tn1,hvcoord,n0)
     ! semi-epeated code from applycamforcing_tracers
     psn1(:,:) = 0.0
     q = 1
     do k=1,nlev
        do j=1,np
           do i=1,np
              v1 = dt*elem(ie)%derived%FQ(i,j,k,q)
              if (elem(ie)%state%Qdp(i,j,k,q,n0q) + v1 < 0 .and. v1<0)then
                 if (elem(ie)%state%Qdp(i,j,k,q,n0q) < 0 ) then
                    v1=0  ! Q already negative, dont make it more so
                 else
                    v1 = -elem(ie)%state%Qdp(i,j,k,q,n0q)
=======
     ! apply forcing to temperature
     call get_temperature(elem(ie),temperature,hvcoord,np1)
     do k=1,nlev
        temperature(:,:,k) = temperature(:,:,k) + dt*elem(ie)%derived%FT(:,:,k)
     enddo


     do q=1,qsize
        do k=1,nlev
           do j=1,np
              do i=1,np
                 v1 = dt*elem(ie)%derived%FQ(i,j,k,q)
                 !if (elem(ie)%state%Qdp(i,j,k,q,np1) + v1 < 0 .and. v1<0) then
                 if (elem(ie)%state%Qdp(i,j,k,q,np1_qdp) + v1 < 0 .and. v1<0) then
                    !if (elem(ie)%state%Qdp(i,j,k,q,np1) < 0 ) then
                    if (elem(ie)%state%Qdp(i,j,k,q,np1_qdp) < 0 ) then
                       v1=0  ! Q already negative, dont make it more so
                    else
                       !v1 = -elem(ie)%state%Qdp(i,j,k,q,np1)
                       v1 = -elem(ie)%state%Qdp(i,j,k,q,np1_qdp)
                    endif
                 endif
                 !elem(ie)%state%Qdp(i,j,k,q,np1) = elem(ie)%state%Qdp(i,j,k,q,np1)+v1
                 elem(ie)%state%Qdp(i,j,k,q,np1_qdp) = elem(ie)%state%Qdp(i,j,k,q,np1_qdp)+v1
                 if (q==1) then
                    elem(ie)%derived%FQps(i,j)=elem(ie)%derived%FQps(i,j)+v1/dt
>>>>>>> d8bb7bf1
                 endif
              endif
              !new qdp
              qn1(i,j,k) = elem(ie)%state%Qdp(i,j,k,q,n0q)+v1
              psn1(i,j) = psn1(i,j) + v1/dt 
           enddo
        enddo
     enddo

     if (use_moisture) then
        psn1(:,:) = elem(ie)%state%ps_v(:,:,n0) + dt*psn1(:,:)
     endif

<<<<<<< HEAD
     do k=1,nlev
        dp(:,:,k)=&
            ( hvcoord%hyai(k+1) - hvcoord%hyai(k) )*hvcoord%ps0 + &
            ( hvcoord%hybi(k+1) - hvcoord%hybi(k))*psn1(:,:)
        !new q
        qn1(:,:,k) = qn1(:,:,k)/dp(:,:,k)
     enddo

     tn1(:,:,:) = tn1(:,:,:) + dt*elem(ie)%derived%FT(:,:,:)

     call get_R_star(rstarn1,qn1)

     call get_pnh_and_exner(hvcoord,elem(ie)%state%vtheta_dp(:,:,:,n0),dp,&
         elem(ie)%state%phinh_i(:,:,:,n0),pnh,exner,dpnh_dp_i)

     !finally, compute difference for FT
     ! this method is using new dp, new exner, new-new r*, new t
     elem(ie)%derived%FT(:,:,:) = &
         (rstarn1(:,:,:)/Rgas*tn1(:,:,:)*dp(:,:,:)/exner(:,:,:) -&
          elem(ie)%state%vtheta_dp(:,:,:,n0))/dt
=======

     ! Qdp(np1) and ps_v(np1) were updated by forcing - update Q(np1)
     do k=1,nlev
        dp(:,:,k) = ( hvcoord%hyai(k+1) - hvcoord%hyai(k) )*hvcoord%ps0 + &
             ( hvcoord%hybi(k+1) - hvcoord%hybi(k) )*elem(ie)%state%ps_v(:,:,np1)
     enddo
     do q=1,qsize
        do k=1,nlev
           elem(ie)%state%Q(:,:,k,q) = elem(ie)%state%Qdp(:,:,k,q,np1_qdp)/dp(:,:,k)
        enddo
     enddo

     ! now that we have updated Qdp and dp, compute vtheta_dp from temperature
     call get_R_star(Rstar,elem(ie)%state%Q(:,:,:,1))
     call get_theta_from_T(hvcoord,Rstar,temperature,dp,&
          elem(ie)%state%phinh_i(:,:,:,np1),elem(ie)%state%vtheta_dp(:,:,:,np1))

>>>>>>> d8bb7bf1

  enddo


  end subroutine convert_thermo_forcing


!----------------------------- APPLYCAMFORCING-DYNAMICS ----------------------------

  subroutine applyCAMforcing_dynamics(elem,hvcoord,np1,dt,nets,nete)

  type (element_t)     ,  intent(inout) :: elem(:)
  real (kind=real_kind),  intent(in)    :: dt
  type (hvcoord_t),       intent(in)    :: hvcoord
  integer,                intent(in)    :: np1,nets,nete

  integer :: k,ie
  do ie=nets,nete

     elem(ie)%state%vtheta_dp(:,:,:,np1) = elem(ie)%state%vtheta_dp(:,:,:,np1) + dt*elem(ie)%derived%FT(:,:,:)

     elem(ie)%state%v(:,:,:,:,np1) = elem(ie)%state%v(:,:,:,:,np1) + dt*elem(ie)%derived%FM(:,:,1:2,:)
     elem(ie)%state%w_i(:,:,1:nlev,np1) = elem(ie)%state%w_i(:,:,1:nlev,np1) + dt*elem(ie)%derived%FM(:,:,3,:)

     ! finally update w at the surface: 
     elem(ie)%state%w_i(:,:,nlevp,np1) = (elem(ie)%state%v(:,:,1,nlev,np1)*elem(ie)%derived%gradphis(:,:,1) + &
          elem(ie)%state%v(:,:,2,nlev,np1)*elem(ie)%derived%gradphis(:,:,2))/g
  enddo
  
  end subroutine applyCAMforcing_dynamics


!----------------------------- APPLYCAMFORCING-DYNAMICS-DP ----------------------------

!a dummy with error message
  subroutine applyCAMforcing_dynamics_dp(elem,hvcoord,np1,dt,nets,nete)
  use hybvcoord_mod,  only: hvcoord_t
  implicit none
  type (element_t)     ,  intent(inout) :: elem(:)
  real (kind=real_kind),  intent(in)    :: dt
  type (hvcoord_t),       intent(in)    :: hvcoord
  integer,                intent(in)    :: np1,nets,nete
  
  call abortmp('Error: __FILE__,__LINE__ theta-l model doesnt have ftype=3 option and cannot call applyCAMforcing_dynamics_dp')
  end subroutine applyCAMforcing_dynamics_dp


!----------------------------- ADVANCE-HYPERVIS ----------------------------

  subroutine advance_hypervis(elem,hvcoord,hybrid,deriv,nt,nets,nete,dt2,eta_ave_w)
  !
  !  take one timestep of:
  !          u(:,:,:,np) = u(:,:,:,np) +  dt2*nu*laplacian**order ( u )
  !          T(:,:,:,np) = T(:,:,:,np) +  dt2*nu_s*laplacian**order ( T )
  !
  !
  !  For correct scaling, dt2 should be the same 'dt2' used in the leapfrog advace
  !
  !

  type (hybrid_t)      , intent(in) :: hybrid
  type (element_t)     , intent(inout), target :: elem(:)
  type (derivative_t)  , intent(in) :: deriv
  type (hvcoord_t), intent(in)      :: hvcoord

  real (kind=real_kind) :: dt2
  integer :: nets,nete

  ! local
  real (kind=real_kind) :: eta_ave_w  ! weighting for mean flux terms
  integer :: k2,k,kptr,i,j,ie,ic,nt,nlyr_tot,ssize
  real (kind=real_kind), dimension(np,np,2,nlev,nets:nete)      :: vtens
  real (kind=real_kind), dimension(np,np,nlev,4,nets:nete)      :: stens  ! dp3d,theta,w,phi


! NOTE: PGI compiler bug: when using spheremp, rspheremp and ps as pointers to elem(ie)% members,
  !       data is incorrect (offset by a few numbers actually)
  !       removed for now.
  !       real (kind=real_kind), dimension(:,:), pointer :: spheremp,rspheremp
  !       real (kind=real_kind), dimension(:,:,:), pointer   :: ps

  real (kind=real_kind), dimension(np,np,4) :: lap_s  ! dp3d,theta,w,phi
  real (kind=real_kind), dimension(np,np,2) :: lap_v
  real (kind=real_kind) :: exner0(nlev)
  real (kind=real_kind) :: heating(np,np,nlev)
  real (kind=real_kind) :: exner(np,np,nlev)
  real (kind=real_kind) :: p_i(np,np,nlevp)    ! pressure on interfaces
  real (kind=real_kind) :: dt
  real (kind=real_kind) :: ps_ref(np,np)

  real (kind=real_kind) :: theta_ref(np,np,nlev,nets:nete)
  real (kind=real_kind) :: phi_ref(np,np,nlevp,nets:nete)
  real (kind=real_kind) :: dp_ref(np,np,nlev,nets:nete)

  call t_startf('advance_hypervis')

  dt=dt2/hypervis_subcycle

  if (theta_hydrostatic_mode) then
     nlyr_tot=4*nlev        ! dont bother to dss w_i and phinh_i
     ssize=2*nlev
  else
     nlyr_tot=6*nlev  ! total amount of data for DSS
     ssize=4*nlev
  endif
  
  do k=1,nlev
     exner0(k) = (hvcoord%etam(k)*hvcoord%ps0/p0 )**kappa
  enddo


!!!!!!!!!!!!!!!!!!!!!!!!!!!!!!!!!!!!!!!!!!!!!!!!!!!!!!!!!!!!!!!!!!!!!!!!!!!!!!!!!!!
! NOTE1:  Diffusion works best when applied to theta.
! It creates some TOM noise when applied to vtheta_dp in DCMIP 2.0 test
! so we convert from vtheta_dp->theta, and then convert back at the end of diffusion
! 
!!!!!!!!!!!!!!!!!!!!!!!!!!!!!!!!!!!!!!!!!!!!!!!!!!!!!!!!!!!!!!!!!!!!!!!!!!!!!!!!!!!

!!!!!!!!!!!!!!!!!!!!!!!!!!!!!!!!!!!!!!!!!!!!!!!!!!!!!!!!!!!!!!!!!!!!!!!!!!!!!!!!
! compute reference states
!!!!!!!!!!!!!!!!!!!!!!!!!!!!!!!!!!!!!!!!!!!!!!!!!!!!!!!!!!!!!!!!!!!!!!!!!!!!!!!!
  do ie=nets,nete
     ps_ref(:,:) = hvcoord%hyai(1)*hvcoord%ps0 + sum(elem(ie)%state%dp3d(:,:,:,nt),3)
     do k=1,nlev
        dp_ref(:,:,k,ie) = ( hvcoord%hyai(k+1) - hvcoord%hyai(k) )*hvcoord%ps0 + &
             (hvcoord%hybi(k+1)-hvcoord%hybi(k))*ps_ref(:,:)
     enddo


#if 0
     ! phi_ref,theta_ref depend only on ps:
     call set_theta_ref(hvcoord,dp_ref(:,:,:,ie),theta_ref(:,:,:,ie))
     exner(:,:,:)=theta_ref(:,:,:,ie)*dp_ref(:,:,:,ie) ! use as temp array
     call get_phinh(hvcoord,elem(ie)%state%phis,&
          exner(:,:,:),dp_ref(:,:,:,ie),phi_ref(:,:,:,ie))
#endif
#if 1
     ! phi_ref depends only on ps, theta_ref depends on dp3d
     call set_theta_ref(hvcoord,dp_ref(:,:,:,ie),theta_ref(:,:,:,ie))
     exner(:,:,:)=theta_ref(:,:,:,ie)*dp_ref(:,:,:,ie) ! use as temp array
     call get_phinh(hvcoord,elem(ie)%state%phis,&
          exner(:,:,:),dp_ref(:,:,:,ie),phi_ref(:,:,:,ie))

     call set_theta_ref(hvcoord,elem(ie)%state%dp3d(:,:,:,nt),theta_ref(:,:,:,ie))
#endif
#if 0
     ! no reference state, for testing
     theta_ref(:,:,:,ie)=0
     phi_ref(:,:,:,ie)=0
     dp_ref(:,:,:,ie)=0
#endif


     ! convert vtheta_dp -> theta
     do k=1,nlev
        elem(ie)%state%vtheta_dp(:,:,k,nt)=&
             elem(ie)%state%vtheta_dp(:,:,k,nt)/elem(ie)%state%dp3d(:,:,k,nt)
     enddo
  enddo


!!!!!!!!!!!!!!!!!!!!!!!!!!!!!!!!!!!!!!!!!!!!!!!!!!!!!!!!!!!!!!!!!!!!!!!!!!!!!!!!
  !  hyper viscosity
!!!!!!!!!!!!!!!!!!!!!!!!!!!!!!!!!!!!!!!!!!!!!!!!!!!!!!!!!!!!!!!!!!!!!!!!!!!!!!!!
  do ic=1,hypervis_subcycle
     do ie=nets,nete

#if (defined COLUMN_OPENMP)
!$omp parallel do private(k)
#endif
        do k=1,nlev
           elem(ie)%state%vtheta_dp(:,:,k,nt)=elem(ie)%state%vtheta_dp(:,:,k,nt)-&
                theta_ref(:,:,k,ie)
           elem(ie)%state%phinh_i(:,:,k,nt)=elem(ie)%state%phinh_i(:,:,k,nt)-&
                phi_ref(:,:,k,ie)
           elem(ie)%state%dp3d(:,:,k,nt)=elem(ie)%state%dp3d(:,:,k,nt)-&
                dp_ref(:,:,k,ie)
        enddo
     enddo
     
     call biharmonic_wk_theta(elem,stens,vtens,deriv,edge_g,hybrid,nt,nets,nete)
     
     do ie=nets,nete
        
        ! comptue mean flux
        if (nu_p>0) then
           elem(ie)%derived%dpdiss_ave(:,:,:)=elem(ie)%derived%dpdiss_ave(:,:,:)+&
                (eta_ave_w*elem(ie)%state%dp3d(:,:,:,nt)+dp_ref(:,:,:,ie))/hypervis_subcycle
           elem(ie)%derived%dpdiss_biharmonic(:,:,:)=elem(ie)%derived%dpdiss_biharmonic(:,:,:)+&
                eta_ave_w*stens(:,:,:,1,ie)/hypervis_subcycle
        endif
           do k=1,nlev
              ! advace in time.
              ! note: DSS commutes with time stepping, so we can time advance and then DSS.
              ! note: weak operators alreayd have mass matrix "included"

              ! biharmonic terms need a negative sign:
              if (nu_top>0 .and. nu_scale_top(k)>1) then
                 ! add regular diffusion near top
                 lap_s(:,:,1)=laplace_sphere_wk(elem(ie)%state%dp3d       (:,:,k,nt),deriv,elem(ie),var_coef=.false.)
                 lap_s(:,:,2)=laplace_sphere_wk(elem(ie)%state%vtheta_dp  (:,:,k,nt),deriv,elem(ie),var_coef=.false.)
                 lap_s(:,:,3)=laplace_sphere_wk(elem(ie)%state%w_i        (:,:,k,nt),deriv,elem(ie),var_coef=.false.)
                 lap_s(:,:,4)=laplace_sphere_wk(elem(ie)%state%phinh_i    (:,:,k,nt),deriv,elem(ie),var_coef=.false.)
                 lap_v=vlaplace_sphere_wk(elem(ie)%state%v(:,:,:,k,nt),deriv,elem(ie),var_coef=.false.)

                 vtens(:,:,:,k,ie)=(  -nu*vtens(:,:,:,k,ie) + nu_scale_top(k)*nu_top*lap_v(:,:,:)) ! u and v
                 stens(:,:,k,1,ie)=(-nu_p*stens(:,:,k,1,ie) + nu_scale_top(k)*nu_top*lap_s(:,:,1)) ! dp3d
                 stens(:,:,k,2,ie)=(  -nu*stens(:,:,k,2,ie) + nu_scale_top(k)*nu_top*lap_s(:,:,2)) ! theta
                 stens(:,:,k,3,ie)=(  -nu*stens(:,:,k,3,ie) + nu_scale_top(k)*nu_top*lap_s(:,:,3)) ! w
                 stens(:,:,k,4,ie)=(-nu_s*stens(:,:,k,4,ie) + nu_scale_top(k)*nu_top*lap_s(:,:,4)) ! phi
              else
                 vtens(:,:,:,k,ie)=-nu  *vtens(:,:,:,k,ie) ! u,v
                 stens(:,:,k,1,ie)=-nu_p*stens(:,:,k,1,ie) ! dp3d
                 stens(:,:,k,2,ie)=-nu  *stens(:,:,k,2,ie) ! theta
                 stens(:,:,k,3,ie)=-nu  *stens(:,:,k,3,ie) ! w
                 stens(:,:,k,4,ie)=-nu_s*stens(:,:,k,4,ie) ! phi
              endif

           enddo

           kptr=0;      call edgeVpack_nlyr(edge_g,elem(ie)%desc,vtens(:,:,:,:,ie),2*nlev,kptr,nlyr_tot)
           kptr=2*nlev; call edgeVpack_nlyr(edge_g,elem(ie)%desc,stens(:,:,:,:,ie),ssize,kptr,nlyr_tot)

        enddo

        call t_startf('ahdp_bexchV2')
        call bndry_exchangeV(hybrid,edge_g)
        call t_stopf('ahdp_bexchV2')

        do ie=nets,nete

           kptr=0
           call edgeVunpack_nlyr(edge_g,elem(ie)%desc,vtens(:,:,:,:,ie),2*nlev,kptr,nlyr_tot)
           kptr=2*nlev
           call edgeVunpack_nlyr(edge_g,elem(ie)%desc,stens(:,:,:,:,ie),ssize,kptr,nlyr_tot)


           ! apply inverse mass matrix, accumulate tendencies
#if (defined COLUMN_OPENMP)
!$omp parallel do private(k)
#endif
           do k=1,nlev
              vtens(:,:,1,k,ie)=dt*vtens(:,:,1,k,ie)*elem(ie)%rspheremp(:,:)  ! u
              vtens(:,:,2,k,ie)=dt*vtens(:,:,2,k,ie)*elem(ie)%rspheremp(:,:)  ! v
              stens(:,:,k,1,ie)=dt*stens(:,:,k,1,ie)*elem(ie)%rspheremp(:,:)  ! dp3d
              stens(:,:,k,2,ie)=dt*stens(:,:,k,2,ie)*elem(ie)%rspheremp(:,:)  ! theta
              stens(:,:,k,3,ie)=dt*stens(:,:,k,3,ie)*elem(ie)%rspheremp(:,:)  ! w
              stens(:,:,k,4,ie)=dt*stens(:,:,k,4,ie)*elem(ie)%rspheremp(:,:)  ! phi

              !add ref state back
              elem(ie)%state%vtheta_dp(:,:,k,nt)=elem(ie)%state%vtheta_dp(:,:,k,nt)+&
                   theta_ref(:,:,k,ie)
              elem(ie)%state%phinh_i(:,:,k,nt)=elem(ie)%state%phinh_i(:,:,k,nt)+&
                   phi_ref(:,:,k,ie)
              elem(ie)%state%dp3d(:,:,k,nt)=elem(ie)%state%dp3d(:,:,k,nt)+&
                   dp_ref(:,:,k,ie)

           enddo



#if (defined COLUMN_OPENMP)
!$omp parallel do private(k)
#endif
        do k=1,nlev
           elem(ie)%state%v(:,:,:,k,nt)=elem(ie)%state%v(:,:,:,k,nt) + &
                vtens(:,:,:,k,ie)
           elem(ie)%state%w_i(:,:,k,nt)=elem(ie)%state%w_i(:,:,k,nt) &
                +stens(:,:,k,3,ie)
           
           elem(ie)%state%dp3d(:,:,k,nt)=elem(ie)%state%dp3d(:,:,k,nt) &
                +stens(:,:,k,1,ie)
           
           elem(ie)%state%phinh_i(:,:,k,nt)=elem(ie)%state%phinh_i(:,:,k,nt) &
                +stens(:,:,k,4,ie)
        enddo


        ! apply heating after updating sate.  using updated v gives better results in PREQX model
        !
        ! d(IE)/dt =  exner * d(Theta)/dt + phi d(dp3d)/dt   (Theta = dp3d*cp*theta)
        !   Our eqation:  d(theta)/dt = diss(theta) + heating
        !   Assuming no diffusion on dp3d, we can approximate by:
        !   d(IE)/dt = exner*cp*dp3d * diss(theta)  -   exner*cp*dp3d*heating               
        !
        ! KE dissipaiton will be given by:
        !   d(KE)/dt = dp3d*U dot diss(U)
        ! we want exner*cp*dp3d*heating = dp3d*U dot diss(U)
        ! and thus heating =  U dot diss(U) / exner*cp
        ! 
        ! use hydrostatic pressure for simplicity
        p_i(:,:,1)=hvcoord%hyai(1)*hvcoord%ps0
        do k=1,nlev
           p_i(:,:,k+1)=p_i(:,:,k) + elem(ie)%state%dp3d(:,:,k,nt)
        enddo
        !call get_pnh_and_exner(hvcoord,elem(ie)%state%vtheta_dp(:,:,:,nt),&
        !     elem(ie)%state%dp3d(:,:,:,nt),elem(ie)%state%phinh_i(:,:,:,nt),&
        !     pnh,exner,dpnh_dp_i)

        do k=1,nlev
           ! for w averaging, we didn't compute dissipation at surface, so just use one level
           k2=max(k,nlev)
           ! p(:,:,k) = (p_i(:,:,k) + elem(ie)%state%dp3d(:,:,k,nt)/2)
           exner(:,:,k)  = ( (p_i(:,:,k) + elem(ie)%state%dp3d(:,:,k,nt)/2) /p0)**kappa
           if (theta_hydrostatic_mode) then
              heating(:,:,k)= (elem(ie)%state%v(:,:,1,k,nt)*vtens(:,:,1,k,ie) + &
                   elem(ie)%state%v(:,:,2,k,nt)*vtens(:,:,2,k,ie) ) / &
                   (exner(:,:,k)*Cp)

           else
              heating(:,:,k)= (elem(ie)%state%v(:,:,1,k,nt)*vtens(:,:,1,k,ie) + &
                   elem(ie)%state%v(:,:,2,k,nt)*vtens(:,:,2,k,ie)  +&
                   (elem(ie)%state%w_i(:,:,k,nt)*stens(:,:,k,3,ie)  +&
                     elem(ie)%state%w_i(:,:,k2,nt)*stens(:,:,k2,3,ie))/2 ) /  +&
                   (exner(:,:,k)*Cp)  
           endif
           
           elem(ie)%state%vtheta_dp(:,:,k,nt)=elem(ie)%state%vtheta_dp(:,:,k,nt) &
                +stens(:,:,k,2,ie)*hvcoord%dp0(k)*exner0(k)/(exner(:,:,k)*elem(ie)%state%dp3d(:,:,k,nt)&
                ) ! -heating(:,:,k)
        enddo
        
     enddo
  enddo

! convert vtheta_dp -> theta
  do ie=nets,nete            
     elem(ie)%state%vtheta_dp(:,:,:,nt)=&
          elem(ie)%state%vtheta_dp(:,:,:,nt)*elem(ie)%state%dp3d(:,:,:,nt)
     
     ! finally update w at the surface: 
     elem(ie)%state%w_i(:,:,nlevp,nt) = (elem(ie)%state%v(:,:,1,nlev,nt)*elem(ie)%derived%gradphis(:,:,1) + &
          elem(ie)%state%v(:,:,2,nlev,nt)*elem(ie)%derived%gradphis(:,:,2))/g
  enddo	


  call t_stopf('advance_hypervis')

  end subroutine advance_hypervis





  subroutine advance_physical_vis(elem,hvcoord,hybrid,deriv,nt,nets,nete,dt,mu_s,mu)
  !
  !  take one timestep of of physical viscosity (single laplace operator) for
  !  all state variables in both horizontal and vertical
  !  
  !  as of 2017/5, used only for the supercell test case
  !  so for now:
  !     dont bother to optimize
  !     apply only to perturbation from background state (supercell initial condition)
  !     uniform spacing in z with delz = 20km/nlev
  !
  !

  type (hybrid_t)      , intent(in) :: hybrid
  type (element_t)     , intent(inout), target :: elem(:)
  type (derivative_t)  , intent(in) :: deriv
  type (hvcoord_t), intent(in)      :: hvcoord

  real (kind=real_kind) :: dt, mu_s, mu
  integer :: nt,nets,nete

  ! local
  integer :: k,kptr,ie
  real (kind=real_kind), dimension(np,np,2,nlev,nets:nete)      :: vtens
  real (kind=real_kind), dimension(np,np,nlev,4,nets:nete)      :: stens  ! dp3d,theta,w,phi
  real (kind=real_kind), dimension(np,np,nlevp,2,nets:nete)     :: stens_i 


  real (kind=real_kind), dimension(np,np,2) :: lap_v
  real (kind=real_kind) :: delz,delz_i

  real (kind=real_kind) :: theta_ref(np,np,nlev)

  real (kind=real_kind) :: theta_prime(np,np,nlev)
  real (kind=real_kind) :: phi_prime(np,np,nlevp)
  real (kind=real_kind) :: dp_prime(np,np,nlev)
  real (kind=real_kind) :: w_prime(np,np,nlevp)
  real (kind=real_kind) :: u_prime(np,np,2,nlev)

  !if(test_case .ne. 'dcmip2016_test3') call abortmp("dcmip16_mu is currently limited to dcmip16 test 3")

  call t_startf('advance_physical_vis')
  delz = 20d3/nlev
  delz_i = 20d3/nlevp

!!!!!!!!!!!!!!!!!!!!!!!!!!!!!!!!!!!!!!!!!!!!!!!!!!!!!!!!!!!!!!!!!!!!!!!!!!!!!!!!
! compute reference states
!!!!!!!!!!!!!!!!!!!!!!!!!!!!!!!!!!!!!!!!!!!!!!!!!!!!!!!!!!!!!!!!!!!!!!!!!!!!!!!!
  do ie=nets,nete

     theta_ref(:,:,:) = state0(ie)%vtheta_dp(:,:,:,1)/state0(ie)%dp3d(:,:,:,1)
     elem(ie)%state%vtheta_dp(:,:,:,nt)=&
             elem(ie)%state%vtheta_dp(:,:,:,nt)/elem(ie)%state%dp3d(:,:,:,nt)

     ! perturbation variables
     u_prime(:,:,:,:)  = elem(ie)%state%v(:,:,:,:,nt)          -state0(ie)%v(:,:,:,:,1)
     w_prime(:,:,:)    = elem(ie)%state%w_i(:,:,:,nt)     -state0(ie)%w_i(:,:,:,1)
     dp_prime(:,:,:)   = elem(ie)%state%dp3d(:,:,:,nt)         -state0(ie)%dp3d(:,:,:,1)
     phi_prime(:,:,:)  = elem(ie)%state%phinh_i(:,:,:,nt) -state0(ie)%phinh_i(:,:,:,1)
     theta_prime(:,:,:)= elem(ie)%state%vtheta_dp(:,:,:,nt)-theta_ref(:,:,:)

     ! vertical viscosity
     call laplace_z(u_prime,    vtens(:,:,:,:,ie),2,nlev,delz)
     call laplace_z(dp_prime,   stens(:,:,:,1,ie),1,nlev,delz)
     call laplace_z(theta_prime,stens(:,:,:,2,ie),1,nlev,delz)
     call laplace_z(w_prime,    stens_i(:,:,:,1,ie),1,nlevp,delz_i)
     call laplace_z(phi_prime,  stens_i(:,:,:,2,ie),1,nlevp,delz_i)

     ! add in horizontal viscosity
     ! multiply by mass matrix for DSS
     ! horiz viscosity already has mass matrix built in
     ! for interface quantities, only use 1:nlev (dont apply at surface)
     do k=1,nlev
        lap_v = vlaplace_sphere_wk(elem(ie)%state%v(:,:,:,k,nt),deriv,elem(ie),var_coef=.false.)

        vtens(:,:,1,k,ie) = (vtens(:,:,1,k,ie)*elem(ie)%spheremp(:,:) + lap_v(:,:,1))
        vtens(:,:,2,k,ie) = (vtens(:,:,2,k,ie)*elem(ie)%spheremp(:,:) + lap_v(:,:,2))

        stens(:,:,k,1,ie) = (stens(:,:,k,1,ie)*elem(ie)%spheremp(:,:) + &
             laplace_sphere_wk(elem(ie)%state%dp3d(:,:,k,nt),deriv,elem(ie),var_coef=.false.)  )

        stens(:,:,k,2,ie) = (stens(:,:,k,2,ie)*elem(ie)%spheremp(:,:) + &
             laplace_sphere_wk(elem(ie)%state%vtheta_dp(:,:,k,nt),deriv,elem(ie),var_coef=.false.)  )

        stens(:,:,k,3,ie) = (stens_i(:,:,k,1,ie)*elem(ie)%spheremp(:,:) + &
             laplace_sphere_wk(elem(ie)%state%w_i(:,:,k,nt),deriv,elem(ie),var_coef=.false.) )

        stens(:,:,k,4,ie) = (stens_i(:,:,k,2,ie)*elem(ie)%spheremp(:,:) + &
             laplace_sphere_wk(elem(ie)%state%phinh_i(:,:,k,nt),deriv,elem(ie),var_coef=.false.) ) 

     enddo

     kptr=0
     call edgeVpack_nlyr(edge_g,elem(ie)%desc,vtens(:,:,:,:,ie),2*nlev,kptr,6*nlev)
     kptr=2*nlev
     call edgeVpack_nlyr(edge_g,elem(ie)%desc,stens(:,:,:,:,ie),4*nlev,kptr,6*nlev)
     
  enddo

  call bndry_exchangeV(hybrid,edge_g)
  
  do ie=nets,nete
     
     kptr=0
     call edgeVunpack_nlyr(edge_g,elem(ie)%desc,vtens(:,:,:,:,ie),2*nlev,kptr,6*nlev)
     kptr=2*nlev
     call edgeVunpack_nlyr(edge_g,elem(ie)%desc,stens(:,:,:,:,ie),4*nlev,kptr,6*nlev)
     
     ! apply inverse mass matrix, accumulate tendencies
     do k=1,nlev
        elem(ie)%state%v(:,:,1,k,nt)=elem(ie)%state%v(:,:,1,k,nt) + &
             mu*dt*vtens(:,:,1,k,ie)*elem(ie)%rspheremp(:,:)

        elem(ie)%state%v(:,:,2,k,nt)=elem(ie)%state%v(:,:,2,k,nt) + &
             mu*dt*vtens(:,:,2,k,ie)*elem(ie)%rspheremp(:,:)
        
        elem(ie)%state%dp3d(:,:,k,nt)=elem(ie)%state%dp3d(:,:,k,nt) &
             +mu_s*dt*stens(:,:,k,1,ie)*elem(ie)%rspheremp(:,:)
        
        elem(ie)%state%vtheta_dp(:,:,k,nt)=elem(ie)%state%vtheta_dp(:,:,k,nt) &
             +mu_s*dt*stens(:,:,k,2,ie)*elem(ie)%rspheremp(:,:)

        elem(ie)%state%w_i(:,:,k,nt)=elem(ie)%state%w_i(:,:,k,nt) &
             +mu_s*dt*stens(:,:,k,3,ie)*elem(ie)%rspheremp(:,:)
        
        elem(ie)%state%phinh_i(:,:,k,nt)=elem(ie)%state%phinh_i(:,:,k,nt) &
             +mu_s*dt*stens(:,:,k,4,ie)*elem(ie)%rspheremp(:,:)
        
     enddo
  enddo


  ! convert vtheta_dp -> theta
  do ie=nets,nete            
     do k=1,nlev
        elem(ie)%state%vtheta_dp(:,:,k,nt)=&
             elem(ie)%state%vtheta_dp(:,:,k,nt)*elem(ie)%state%dp3d(:,:,k,nt)
     enddo

     ! finally update w at the surface: 
     elem(ie)%state%w_i(:,:,nlevp,nt) = (elem(ie)%state%v(:,:,1,nlev,nt)*elem(ie)%derived%gradphis(:,:,1) + &
          elem(ie)%state%v(:,:,2,nlev,nt)*elem(ie)%derived%gradphis(:,:,2))/g
  enddo


  call t_stopf('advance_physical_vis')

  end subroutine advance_physical_vis





!============================ stiff and or non-stiff ============================================

 subroutine compute_andor_apply_rhs(np1,nm1,n0,qn0,dt2,elem,hvcoord,hybrid,&
       deriv,nets,nete,compute_diagnostics,eta_ave_w,scale1,scale2,scale3)
  ! ===================================
  ! compute the RHS, accumulate into u(np1) and apply DSS
  !
  !   u(np1) = scale3*u(nm1) + dt2*DSS[ nonstiffRHS(u(n0))*scale1 + stiffRHS(un0)*scale2 ]
  !
  ! This subroutine was orgininally called to compute a leapfrog timestep
  ! but by adjusting np1,nm1,n0 and dt2, many other timesteps can be
  ! accomodated.  For example, setting nm1=np1=n0 this routine will
  ! take a forward euler step, overwriting the input with the output.
  !
  !    qn0 = timelevel used to access Qdp() in order to compute virtual Temperature
  !
  ! ===================================

  integer,              intent(in) :: np1,nm1,n0,qn0,nets,nete
  real*8,               intent(in) :: dt2
  logical,              intent(in) :: compute_diagnostics
  type (hvcoord_t),     intent(in) :: hvcoord
  type (hybrid_t),      intent(in) :: hybrid
  type (element_t),     intent(inout), target :: elem(:)
  type (derivative_t),  intent(in) :: deriv

  real (kind=real_kind) :: eta_ave_w,scale1,scale2,scale3  ! weighting for eta_dot_dpdn mean flux, scale of unm1

  ! local
  real (kind=real_kind), pointer, dimension(:,:,:) :: phi_i
  real (kind=real_kind), pointer, dimension(:,:,:) :: dp3d
  real (kind=real_kind), pointer, dimension(:,:,:) :: vtheta_dp
   
  real (kind=real_kind) :: vtheta(np,np,nlev)
  real (kind=real_kind) :: vtheta_i(np,np,nlevp)
  real (kind=real_kind) :: omega_i(np,np,nlevp)
  real (kind=real_kind) :: omega(np,np,nlev)
  real (kind=real_kind) :: vort(np,np,nlev)           ! vorticity
  real (kind=real_kind) :: divdp(np,np,nlev)     
  real (kind=real_kind) :: phi(np,np,nlev)
  real (kind=real_kind) :: pnh(np,np,nlev)               ! nh (nonydro) pressure
  real (kind=real_kind) :: dp3d_i(np,np,nlevp)
  real (kind=real_kind) :: exner(np,np,nlev)         ! exner nh pressure
  real (kind=real_kind) :: dpnh_dp_i(np,np,nlevp)    ! dpnh / dp3d at interfaces
  real (kind=real_kind) :: eta_dot_dpdn(np,np,nlevp)  ! vertical velocity at interfaces
  real (kind=real_kind) :: KE(np,np,nlev)             ! Kinetic energy
  real (kind=real_kind) :: gradexner(np,np,2,nlev)    ! grad(p^kappa)
  real (kind=real_kind) :: gradphinh_i(np,np,2,nlevp) ! gradphi at interfaces
  real (kind=real_kind) :: mgrad(np,np,2,nlev)        ! gradphi metric term at cell centers
  real (kind=real_kind) :: gradKE(np,np,2,nlev)       ! grad(0.5 u^T u )
  real (kind=real_kind) :: wvor(np,np,2,nlev)         ! w vorticity term

  real (kind=real_kind) :: gradw_i(np,np,2,nlevp)
  real (kind=real_kind) :: v_gradw_i(np,np,nlevp)     
  real (kind=real_kind) :: v_gradtheta(np,np,nlev)     
  real (kind=real_kind) :: v_theta(np,np,2,nlev)
  real (kind=real_kind) :: div_v_theta(np,np,nlev)
  real (kind=real_kind) :: v_gradphinh_i(np,np,nlevp) ! v*gradphi at interfaces
  real (kind=real_kind) :: v_i(np,np,2,nlevp)

  real (kind=real_kind) :: v_vadv(np,np,2,nlev)     ! velocity vertical advection
  real (kind=real_kind) :: theta_vadv(np,np,nlev)   ! w,phi, theta  vertical advection term
  real (kind=real_kind) :: w_vadv_i(np,np,nlevp)      ! w,phi, theta  vertical advection term
  real (kind=real_kind) :: phi_vadv_i(np,np,nlevp)    ! w,phi, theta  vertical advection term

  real (kind=real_kind) :: vtens1(np,np,nlev)
  real (kind=real_kind) :: vtens2(np,np,nlev)
  real (kind=real_kind) :: stens(np,np,nlev,3) ! tendencies w,phi,theta
                                               ! w,phi tendencies not computed at nlevp
  real (kind=real_kind) :: w_tens(np,np,nlevp)  ! need to update w at surface as well
  real (kind=real_kind) :: theta_tens(np,np,nlev)
  real (kind=real_kind) :: phi_tens(np,np,nlevp)
                                               

  real (kind=real_kind) :: pi(np,np,nlev)                ! hydrostatic pressure
  real (kind=real_kind) :: pi_i(np,np,nlevp)             ! hydrostatic pressure interfaces
  real (kind=real_kind), dimension(np,np,nlev) :: vgrad_p

  real (kind=real_kind) ::  temp(np,np,nlev)
  real (kind=real_kind) ::  vtemp(np,np,2,nlev)       ! generic gradient storage
  real (kind=real_kind), dimension(np,np) :: sdot_sum ! temporary field
  real (kind=real_kind) ::  v1,v2,w,d_eta_dot_dpdn_dn
  integer :: i,j,k,kptr,ie, nlyr_tot


  call t_startf('compute_andor_apply_rhs')

  if (theta_hydrostatic_mode) then
     nlyr_tot=4*nlev        ! dont bother to dss w_i and phinh_i
  else
     nlyr_tot=5*nlev+nlevp  ! total amount of data for DSS
  endif
     

  do ie=nets,nete
#if 0
     if (.not. theta_hydrostatic_mode) then
        temp(:,:,1) =  (elem(ie)%state%v(:,:,1,nlev,n0)*elem(ie)%derived%gradphis(:,:,1) + &
             elem(ie)%state%v(:,:,2,nlev,n0)*elem(ie)%derived%gradphis(:,:,2))/g
        if ( maxval(abs(temp(:,:,1)-elem(ie)%state%w_i(:,:,nlevp,n0))) >1e-10) then
           write(iulog,*) 'WARNING: w(n0) does not satisfy b.c.'
           write(iulog,*) 'val1 = ',temp(:,:,1)
           write(iulog,*) 'val2 = ',elem(ie)%state%w_i(:,:,nlevp,n0)
           write(iulog,*) 'diff: ',temp(:,:,1)-elem(ie)%state%w_i(:,:,nlevp,n0)
        endif
        ! w boundary condition. just in case:
        elem(ie)%state%w_i(:,:,nlevp,n0) = (elem(ie)%state%v(:,:,1,nlev,n0)*elem(ie)%derived%gradphis(:,:,1) + &
             elem(ie)%state%v(:,:,2,nlev,n0)*elem(ie)%derived%gradphis(:,:,2))/g
     endif
#endif
     dp3d  => elem(ie)%state%dp3d(:,:,:,n0)
     vtheta_dp  => elem(ie)%state%vtheta_dp(:,:,:,n0)
     vtheta(:,:,:) = vtheta_dp(:,:,:)/dp3d(:,:,:)
     phi_i => elem(ie)%state%phinh_i(:,:,:,n0)

     call get_pnh_and_exner(hvcoord,vtheta_dp,dp3d,phi_i,pnh,exner,dpnh_dp_i)

     dp3d_i(:,:,1) = dp3d(:,:,1)
     dp3d_i(:,:,nlevp) = dp3d(:,:,nlev)
     do k=2,nlev
        dp3d_i(:,:,k)=(dp3d(:,:,k)+dp3d(:,:,k-1))/2
     end do

     ! special averaging for velocity for energy conservation
     v_i(:,:,1:2,1) = elem(ie)%state%v(:,:,1:2,1,n0)  
     v_i(:,:,1:2,nlevp) = elem(ie)%state%v(:,:,1:2,nlev,n0)
     do k=2,nlev
        v_i(:,:,1,k) = (dp3d(:,:,k)*elem(ie)%state%v(:,:,1,k,n0) + &
             dp3d(:,:,k-1)*elem(ie)%state%v(:,:,1,k-1,n0) ) / (2*dp3d_i(:,:,k))
        v_i(:,:,2,k) = (dp3d(:,:,k)*elem(ie)%state%v(:,:,2,k,n0) + &
             dp3d(:,:,k-1)*elem(ie)%state%v(:,:,2,k-1,n0) ) / (2*dp3d_i(:,:,k))
     end do
     
     if (theta_hydrostatic_mode) then
        do k=nlev,1,-1          ! traditional Hydrostatic integral
           phi_i(:,:,k)=phi_i(:,:,k+1)+&
                Rgas*vtheta_dp(:,:,k)*exner(:,:,k)/pnh(:,:,k)
        enddo
        ! in H mode, ignore w contibutions to KE term
        ! set to zero so H and NH can share code and reduce if statements
        elem(ie)%state%w_i(:,:,:,n0)=0   
     endif

     do k=1,nlev
        phi(:,:,k) = (phi_i(:,:,k)+phi_i(:,:,k+1))/2  ! for diagnostics

        ! ================================
        ! Accumulate mean Vel_rho flux in vn0
        ! ================================
        vtemp(:,:,1,k) = elem(ie)%state%v(:,:,1,k,n0)*dp3d(:,:,k)
        vtemp(:,:,2,k) = elem(ie)%state%v(:,:,2,k,n0)*dp3d(:,:,k)
        elem(ie)%derived%vn0(:,:,:,k)=elem(ie)%derived%vn0(:,:,:,k)+eta_ave_w*vtemp(:,:,:,k)

        divdp(:,:,k)=divergence_sphere(vtemp(:,:,:,k),deriv,elem(ie))
        vort(:,:,k)=vorticity_sphere(elem(ie)%state%v(:,:,:,k,n0),deriv,elem(ie))
     enddo

     ! Compute omega =  Dpi/Dt   Used only as a DIAGNOSTIC
     ! for historical reasons, we actually compute w/pi
     pi_i(:,:,1)=hvcoord%hyai(1)*hvcoord%ps0
     omega_i(:,:,1)=0
     do k=1,nlev
        pi_i(:,:,k+1)=pi_i(:,:,k) + dp3d(:,:,k)
        omega_i(:,:,k+1)=omega_i(:,:,k)+divdp(:,:,k)
     enddo
     do k=1,nlev
        pi(:,:,k)=pi_i(:,:,k) + dp3d(:,:,k)/2
        vtemp(:,:,:,k) = gradient_sphere( pi(:,:,k), deriv, elem(ie)%Dinv);
        vgrad_p(:,:,k) = elem(ie)%state%v(:,:,1,k,n0)*vtemp(:,:,1,k)+&
             elem(ie)%state%v(:,:,2,k,n0)*vtemp(:,:,2,k)
        omega(:,:,k) = (vgrad_p(:,:,k) - ( omega_i(:,:,k)+omega_i(:,:,k+1))/2) 
     enddo        

     ! ==================================================
     ! Compute eta_dot_dpdn
     ! save sdot_sum as this is the -RHS of ps_v equation
     ! ==================================================
     if (rsplit>0) then
        ! VERTICALLY LAGRANGIAN:   no vertical motion
        eta_dot_dpdn=0
        w_vadv_i=0
        phi_vadv_i=0
        theta_vadv=0
        v_vadv=0
     else
        sdot_sum=0
        do k=1,nlev
           ! ==================================================
           ! add this term to PS equation so we exactly conserve dry mass
           ! ==================================================
           sdot_sum(:,:) = sdot_sum(:,:) + divdp(:,:,k)
           eta_dot_dpdn(:,:,k+1) = sdot_sum(:,:)
        end do


        ! ===========================================================
        ! at this point, eta_dot_dpdn contains integral_etatop^eta[ divdp ]
        ! compute at interfaces:
        !    eta_dot_dpdn = -dp/dt - integral_etatop^eta[ divdp ]
        ! for reference: at mid layers we have:
        !    omega = v grad p  - integral_etatop^eta[ divdp ]
        ! ===========================================================
        do k=1,nlev-1
           eta_dot_dpdn(:,:,k+1) = hvcoord%hybi(k+1)*sdot_sum(:,:) - eta_dot_dpdn(:,:,k+1)
        end do

        eta_dot_dpdn(:,:,1     ) = 0
        eta_dot_dpdn(:,:,nlevp)  = 0
        vtheta_i(:,:,1) =       0
        vtheta_i(:,:,nlevp) =   0


        ! ===========================================================
        ! Compute vertical advection of v from eq. CCM2 (3.b.1)
        ! ==============================================
        call preq_vertadv_v1(elem(ie)%state%v(:,:,:,:,n0),eta_dot_dpdn,dp3d,v_vadv)

        ! compute (cp*theta) at interfaces
        ! for energy conservation, use averaging consistent with EOS
        ! dont bother to compute at surface and top since it will be multiplied by eta-dot
#if 0           
           do k=2,nlev  ! simple averaging
              vtheta_i(:,:,k) = (vtheta(:,:,k)+vtheta(:,:,k-1))/2
           enddo
#else
           ! E conserving average, but much more dissipative
           do k=2,nlev
              vtheta_i(:,:,k) = -dpnh_dp_i(:,:,k)*(phi(:,:,k)-phi(:,:,k-1))/&
                   (exner(:,:,k)-exner(:,:,k-1)) / Cp
           enddo
#endif           



        do k=1,nlev
           ! average interface quantity to midpoints:
           temp(:,:,k) = (( eta_dot_dpdn(:,:,k)+eta_dot_dpdn(:,:,k+1))/2)*&
                (elem(ie)%state%w_i(:,:,k+1,n0)-elem(ie)%state%w_i(:,:,k,n0))
           
           ! theta vadv term at midoints
           theta_vadv(:,:,k)= eta_dot_dpdn(:,:,k+1)*vtheta_i(:,:,k+1) - &
                eta_dot_dpdn(:,:,k)*vtheta_i(:,:,k)
        enddo
        ! compute ave( ave(etadot) d/dx )
        do k=2,nlev
           w_vadv_i(:,:,k)  =(temp(:,:,k-1)+temp(:,:,k))/2
           phi_vadv_i(:,:,k)=eta_dot_dpdn(:,:,k)*(phi(:,:,k)-phi(:,:,k-1))
        end do
        w_vadv_i(:,:,1) = temp(:,:,1)
        w_vadv_i(:,:,nlevp) = temp(:,:,nlev)
        phi_vadv_i(:,:,1) = 0
        phi_vadv_i(:,:,nlevp) = 0

        ! final form of SB81 vertical advection operator:
        w_vadv_i=w_vadv_i/dp3d_i
        phi_vadv_i=phi_vadv_i/dp3d_i
     endif


     ! ================================
     ! accumulate mean vertical flux:
     ! ================================
#if (defined COLUMN_OPENMP)
     !$omp parallel do private(k)
#endif
     do k=1,nlev  !  Loop index added (AAM)
        elem(ie)%derived%eta_dot_dpdn(:,:,k) = &
             elem(ie)%derived%eta_dot_dpdn(:,:,k) + eta_ave_w*eta_dot_dpdn(:,:,k)
        elem(ie)%derived%omega_p(:,:,k) = &
             elem(ie)%derived%omega_p(:,:,k) + eta_ave_w*omega(:,:,k)
     enddo
     elem(ie)%derived%eta_dot_dpdn(:,:,nlev+1) = &
             elem(ie)%derived%eta_dot_dpdn(:,:,nlev+1) + eta_ave_w*eta_dot_dpdn(:,:,nlev+1)

#if (defined COLUMN_OPENMP)
 !$omp parallel do private(k)
#endif
     ! ================================================
     ! w,phi tendencies including surface
     ! ================================================  
     do k=1,nlev
        ! compute gradphi at interfaces and then average to levels
        gradphinh_i(:,:,:,k)   = gradient_sphere(phi_i(:,:,k),deriv,elem(ie)%Dinv)   
           
        gradw_i(:,:,:,k)   = gradient_sphere(elem(ie)%state%w_i(:,:,k,n0),deriv,elem(ie)%Dinv)
        v_gradw_i(:,:,k) = v_i(:,:,1,k)*gradw_i(:,:,1,k) + v_i(:,:,2,k)*gradw_i(:,:,2,k)
        ! w - tendency on interfaces 
        w_tens(:,:,k) = (-w_vadv_i(:,:,k) - v_gradw_i(:,:,k))*scale1 - scale2*g*(1-dpnh_dp_i(:,:,k) )

        ! phi - tendency on interfaces
        v_gradphinh_i(:,:,k) = v_i(:,:,1,k)*gradphinh_i(:,:,1,k) &
             +v_i(:,:,2,k)*gradphinh_i(:,:,2,k) 
        phi_tens(:,:,k) =  (-phi_vadv_i(:,:,k) - v_gradphinh_i(:,:,k))*scale1 &
          + scale2*g*elem(ie)%state%w_i(:,:,k,n0)
     end do

     ! k =nlevp case, all terms in the imex methods are treated explicitly at the boundary
     k =nlevp 
    ! compute gradphi at interfaces and then average to levels
    gradphinh_i(:,:,:,k)   = gradient_sphere(phi_i(:,:,k),deriv,elem(ie)%Dinv)
    gradw_i(:,:,:,k)   = gradient_sphere(elem(ie)%state%w_i(:,:,k,n0),deriv,elem(ie)%Dinv)
    v_gradw_i(:,:,k) = v_i(:,:,1,k)*gradw_i(:,:,1,k) + v_i(:,:,2,k)*gradw_i(:,:,2,k)
    ! w - tendency on interfaces
    w_tens(:,:,k) = (-w_vadv_i(:,:,k) - v_gradw_i(:,:,k))*scale1 - scale1*g*(1-dpnh_dp_i(:,:,k) )

    ! phi - tendency on interfaces
    v_gradphinh_i(:,:,k) = v_i(:,:,1,k)*gradphinh_i(:,:,1,k) &
     +v_i(:,:,2,k)*gradphinh_i(:,:,2,k)
    phi_tens(:,:,k) =  (-phi_vadv_i(:,:,k) - v_gradphinh_i(:,:,k))*scale1 &
    + scale1*g*elem(ie)%state%w_i(:,:,k,n0)
    




#if (defined COLUMN_OPENMP)
 !$omp parallel do private(k,i,j,v1,v2)                                                                           
#endif
     ! ================================================                                                                 
     ! v1,v2 tendencies:                                                                                          
     ! ================================================           
     do k=1,nlev
        ! theta - tendency on levels
        v_theta(:,:,1,k)=elem(ie)%state%v(:,:,1,k,n0)*vtheta_dp(:,:,k)
        v_theta(:,:,2,k)=elem(ie)%state%v(:,:,2,k,n0)*vtheta_dp(:,:,k)
        div_v_theta(:,:,k)=divergence_sphere(v_theta(:,:,:,k),deriv,elem(ie))
        theta_tens(:,:,k)=(-theta_vadv(:,:,k)-div_v_theta(:,:,k))*scale1

        ! w vorticity correction term
        temp(:,:,k) = (elem(ie)%state%w_i(:,:,k,n0)**2 + &
             elem(ie)%state%w_i(:,:,k+1,n0)**2)/4
        wvor(:,:,:,k) = gradient_sphere(temp(:,:,k),deriv,elem(ie)%Dinv)
        wvor(:,:,1,k) = wvor(:,:,1,k) - (elem(ie)%state%w_i(:,:,k,n0)*gradw_i(:,:,1,k) +&
             elem(ie)%state%w_i(:,:,k+1,n0)*gradw_i(:,:,1,k+1))/2
        wvor(:,:,2,k) = wvor(:,:,2,k) - (elem(ie)%state%w_i(:,:,k,n0)*gradw_i(:,:,2,k) +&
             elem(ie)%state%w_i(:,:,k+1,n0)*gradw_i(:,:,2,k+1))/2

        KE(:,:,k) = ( elem(ie)%state%v(:,:,1,k,n0)**2 + elem(ie)%state%v(:,:,2,k,n0)**2)/2
        gradKE(:,:,:,k) = gradient_sphere(KE(:,:,k),deriv,elem(ie)%Dinv)
        gradexner(:,:,:,k) = gradient_sphere(exner(:,:,k),deriv,elem(ie)%Dinv)

        ! special averaging of dpnh/dpi grad(phi) for E conservation
        mgrad(:,:,1,k) = (dpnh_dp_i(:,:,k)*gradphinh_i(:,:,1,k)+ &
              dpnh_dp_i(:,:,k+1)*gradphinh_i(:,:,1,k+1))/2
        mgrad(:,:,2,k) = (dpnh_dp_i(:,:,k)*gradphinh_i(:,:,2,k)+ &
              dpnh_dp_i(:,:,k+1)*gradphinh_i(:,:,2,k+1))/2


        do j=1,np
           do i=1,np
              v1     = elem(ie)%state%v(i,j,1,k,n0)
              v2     = elem(ie)%state%v(i,j,2,k,n0)

              vtens1(i,j,k) = (-v_vadv(i,j,1,k) &
                   + v2*(elem(ie)%fcor(i,j) + vort(i,j,k))        &
                   - gradKE(i,j,1,k) - mgrad(i,j,1,k) &
                  -Cp*vtheta(i,j,k)*gradexner(i,j,1,k)&
                  -wvor(i,j,1,k) )*scale1


              vtens2(i,j,k) = (-v_vadv(i,j,2,k) &
                   - v1*(elem(ie)%fcor(i,j) + vort(i,j,k)) &
                   - gradKE(i,j,2,k) - mgrad(i,j,2,k) &
                  -Cp*vtheta(i,j,k)*gradexner(i,j,2,k) &
                  -wvor(i,j,2,k) )*scale1
           end do
        end do     
     end do 



     
#ifdef ENERGY_DIAGNOSTICS
     ! =========================================================
     ! diagnostics. not performance critical, dont thread
     ! =========================================================
     if (compute_diagnostics) then
        elem(ie)%accum%KEu_horiz1=0
        elem(ie)%accum%KEu_horiz2=0
        elem(ie)%accum%KEu_vert1=0
        elem(ie)%accum%KEu_vert2=0
        elem(ie)%accum%KEw_horiz1=0
        elem(ie)%accum%KEw_horiz2=0
        elem(ie)%accum%KEw_horiz3=0
        elem(ie)%accum%KEw_vert1=0
        elem(ie)%accum%KEw_vert2=0

        elem(ie)%accum%PEhoriz1=0
        elem(ie)%accum%PEhoriz2=0
        elem(ie)%accum%IEvert1=0
        elem(ie)%accum%IEvert2=0
        elem(ie)%accum%PEvert1=0
        elem(ie)%accum%PEvert2=0
        elem(ie)%accum%T01=0
        elem(ie)%accum%T2=0
        elem(ie)%accum%S1=0
        elem(ie)%accum%S2=0
        elem(ie)%accum%P1=0
        elem(ie)%accum%P2=0

        do k =1,nlev
          do j=1,np
            do i=1,np                
               d_eta_dot_dpdn_dn=(eta_dot_dpdn(i,j,k+1)-eta_dot_dpdn(i,j,k))
               !  Form horiz advection of KE-u
               elem(ie)%accum%KEu_horiz1(i,j)=elem(ie)%accum%KEu_horiz1(i,j) &
                    -dp3d(i,j,k)*( &
                    elem(ie)%state%v(i,j,1,k,n0)*gradKE(i,j,1,k) + &
                    elem(ie)%state%v(i,j,2,k,n0)*gradKE(i,j,2,k) )
               elem(ie)%accum%KEu_horiz2(i,j)=elem(ie)%accum%KEu_horiz2(i,j)              &
                    -KE(i,j,k)*divdp(i,j,k)
               !  Form horiz advection of KE-w
               elem(ie)%accum%KEw_horiz1(i,j)=elem(ie)%accum%KEw_horiz1(i,j)-   &
                    dp3d(i,j,k) * (&
                    elem(ie)%state%w_i(i,j,k,n0) * v_gradw_i(i,j,k)    + &
                    elem(ie)%state%w_i(i,j,k+1,n0) * v_gradw_i(i,j,k+1) )/2
               elem(ie)%accum%KEw_horiz2(i,j)=elem(ie)%accum%KEw_horiz2(i,j)-   &
                    divdp(i,j,k)*(elem(ie)%state%w_i(i,j,k,n0)**2 + &
                    elem(ie)%state%w_i(i,j,k+1,n0)**2 ) /4
               elem(ie)%accum%KEw_horiz3(i,j)=elem(ie)%accum%KEw_horiz3(i,j)   &
                    -dp3d(i,j,k) * (elem(ie)%state%v(i,j,1,k,n0) * wvor(i,j,1,k) +  &
                    elem(ie)%state%v(i,j,2,k,n0) * wvor(i,j,2,k))
               !  Form vertical advection of KE-u 
               elem(ie)%accum%KEu_vert1(i,j)=elem(ie)%accum%KEu_vert1(i,j)- &
                    (elem(ie)%state%v(i,j,1,k,n0) * v_vadv(i,j,1,k) +            &
                    elem(ie)%state%v(i,j,2,k,n0) *v_vadv(i,j,2,k))*dp3d(i,j,k)
               elem(ie)%accum%KEu_vert2(i,j)=elem(ie)%accum%KEu_vert2(i,j)- &
                    0.5*((elem(ie)%state%v(i,j,1,k,n0))**2 +                     &
                    (elem(ie)%state%v(i,j,2,k,n0))**2)*d_eta_dot_dpdn_dn
               !  Form vertical advection of KE-w
               elem(ie)%accum%KEw_vert1(i,j)=elem(ie)%accum%KEw_vert1(i,j) - &
                    dp3d(i,j,k) * &
                    (w_vadv_i(i,j,k)*elem(ie)%state%w_i(i,j,k,n0)+ &
                    w_vadv_i(i,j,k+1)*elem(ie)%state%w_i(i,j,k+1,n0))/2
               
               elem(ie)%accum%KEw_vert2(i,j)=elem(ie)%accum%KEw_vert2(i,j)      &
                    -d_eta_dot_dpdn_dn* &
                    (.5*elem(ie)%state%w_i(i,j,k,n0)**2 +&
                    .5*elem(ie)%state%w_i(i,j,k+1,n0)**2)/2
               
               !  Form IEvert1
               elem(ie)%accum%IEvert1(i,j)=elem(ie)%accum%IEvert1(i,j)      &
                    -exner(i,j,k)*theta_vadv(i,j,k)                        
               ! Form IEvert2 
               ! here use of dpnh_dp_i on boundry (with incorrect data)
               ! is harmess becuase eta_dot_dpdn=0
               elem(ie)%accum%IEvert2(i,j)=elem(ie)%accum%IEvert2(i,j)      &
                    + ( dpnh_dp_i(i,j,k)*eta_dot_dpdn(i,j,k)+ &
                        dpnh_dp_i(i,j,k+1)*eta_dot_dpdn(i,j,k+1)) &
                    *(phi_i(i,j,k+1)-phi_i(i,j,k))/2
               
               !  Form PEhoriz1
               elem(ie)%accum%PEhoriz1(i,j)=(elem(ie)%accum%PEhoriz1(i,j))  &
                    -phi(i,j,k)*divdp(i,j,k) 
               !  Form PEhoriz2
               elem(ie)%accum%PEhoriz2(i,j)=elem(ie)%accum%PEhoriz2(i,j)    &
                    -dp3d(i,j,k)* &
                    (elem(ie)%state%v(i,j,1,k,n0)*                          &
                    (gradphinh_i(i,j,1,k)+gradphinh_i(i,j,1,k+1))/2  +      &
                    elem(ie)%state%v(i,j,2,k,n0)*                           &
                    (gradphinh_i(i,j,2,k)+gradphinh_i(i,j,2,k+1))/2  )
               
               !  Form PEvert1
               elem(ie)%accum%PEvert1(i,j) = elem(ie)%accum%PEvert1(i,j)    &
                    -phi(i,j,k)*d_eta_dot_dpdn_dn                                 
               elem(ie)%accum%PEvert2(i,j) = elem(ie)%accum%PEvert2(i,j)     &
                    -dp3d(i,j,k)*(phi_vadv_i(i,j,k)+phi_vadv_i(i,j,k+1))/2
               
               !  Form T01
               elem(ie)%accum%T01(i,j)=elem(ie)%accum%T01(i,j)               &
                    -(Cp*elem(ie)%state%vtheta_dp(i,j,k,n0))                       &
                    *(gradexner(i,j,1,k)*elem(ie)%state%v(i,j,1,k,n0) +           &
                    gradexner(i,j,2,k)*elem(ie)%state%v(i,j,2,k,n0))              
               !  Form S1 
               elem(ie)%accum%S1(i,j)=elem(ie)%accum%S1(i,j)                 &
                    -Cp*exner(i,j,k)*div_v_theta(i,j,k)

               !  Form P1  = -P2  (no reason to compute P2?)
               elem(ie)%accum%P1(i,j)=elem(ie)%accum%P1(i,j) -g*dp3d(i,j,k)* &
                    ( elem(ie)%state%w_i(i,j,k,n0) + &
                    elem(ie)%state%w_i(i,j,k+1,n0) )/2
               !  Form P2
               elem(ie)%accum%P2(i,j)=elem(ie)%accum%P2(i,j) + g*dp3d(i,j,k)*&
                    ( elem(ie)%state%w_i(i,j,k,n0) + &
                    elem(ie)%state%w_i(i,j,k+1,n0) )/2
            enddo
         enddo
      enddo

      ! these terms are better easier to compute by summing interfaces
      do k=2,nlev
         elem(ie)%accum%T2(:,:)=elem(ie)%accum%T2(:,:)+                &
              (g*elem(ie)%state%w_i(:,:,k,n0)-v_gradphinh_i(:,:,k)) &
               * dpnh_dp_i(:,:,k)*dp3d_i(:,:,k)
      enddo
      ! boundary terms
      do k=1,nlevp,nlev
         elem(ie)%accum%T2(:,:)=elem(ie)%accum%T2(:,:)+                &
           (g*elem(ie)%state%w_i(:,:,k,n0)-v_gradphinh_i(:,:,k)) &
           * dpnh_dp_i(:,:,k)*dp3d_i(:,:,k)/2
      enddo
      ! boundary term is incorrect.  save the term so we can correct it
      ! once we have coorect value of dpnh_dp_i:
      elem(ie)%accum%T2_nlevp_term(:,:)=&
           (g*elem(ie)%state%w_i(:,:,nlevp,n0)-v_gradphinh_i(:,:,nlevp)) &
           * dp3d_i(:,:,nlevp)/2

   endif
#endif


#if (defined COLUMN_OPENMP)
!$omp parallel do private(k)
#endif
     do k=1,nlev
        elem(ie)%state%v(:,:,1,k,np1) = elem(ie)%spheremp(:,:)*(scale3 * elem(ie)%state%v(:,:,1,k,nm1) &
          + dt2*vtens1(:,:,k) )
        elem(ie)%state%v(:,:,2,k,np1) = elem(ie)%spheremp(:,:)*(scale3 * elem(ie)%state%v(:,:,2,k,nm1) &
          +  dt2*vtens2(:,:,k) )
        elem(ie)%state%w_i(:,:,k,np1)    = elem(ie)%spheremp(:,:)*(scale3 * elem(ie)%state%w_i(:,:,k,nm1)   &
          + dt2*w_tens(:,:,k))
        elem(ie)%state%vtheta_dp(:,:,k,np1) = elem(ie)%spheremp(:,:)*(scale3 * elem(ie)%state%vtheta_dp(:,:,k,nm1) &
          + dt2*theta_tens(:,:,k))
        elem(ie)%state%phinh_i(:,:,k,np1)   = elem(ie)%spheremp(:,:)*(scale3 * elem(ie)%state%phinh_i(:,:,k,nm1) & 
          + dt2*phi_tens(:,:,k))

        elem(ie)%state%dp3d(:,:,k,np1) = &
             elem(ie)%spheremp(:,:) * (scale3 * elem(ie)%state%dp3d(:,:,k,nm1) - &
             scale1*dt2 * (divdp(:,:,k) + eta_dot_dpdn(:,:,k+1)-eta_dot_dpdn(:,:,k)))
     enddo
     k=nlevp
     elem(ie)%state%w_i(:,:,k,np1)    = elem(ie)%spheremp(:,:)*(scale3 * elem(ie)%state%w_i(:,:,k,nm1)   &
          + dt2*w_tens(:,:,k))


     kptr=0
     call edgeVpack_nlyr(edge_g,elem(ie)%desc,elem(ie)%state%v(:,:,:,:,np1),2*nlev,kptr,nlyr_tot)
     kptr=kptr+2*nlev
     call edgeVpack_nlyr(edge_g,elem(ie)%desc,elem(ie)%state%dp3d(:,:,:,np1),nlev,kptr, nlyr_tot)
     kptr=kptr+nlev
     call edgeVpack_nlyr(edge_g,elem(ie)%desc,elem(ie)%state%vtheta_dp(:,:,:,np1),nlev,kptr,nlyr_tot)
     if (.not. theta_hydrostatic_mode) then
        kptr=kptr+nlev
        call edgeVpack_nlyr(edge_g,elem(ie)%desc,elem(ie)%state%w_i(:,:,:,np1),nlevp,kptr,nlyr_tot)
        kptr=kptr+nlevp
        call edgeVpack_nlyr(edge_g,elem(ie)%desc,elem(ie)%state%phinh_i(:,:,:,np1),nlev,kptr,nlyr_tot)
     endif

   end do ! end do for the ie=nets,nete loop

  call t_startf('caar_bexchV')
  call bndry_exchangeV(hybrid,edge_g)
  call t_stopf('caar_bexchV')

  do ie=nets,nete
     kptr=0
     call edgeVunpack_nlyr(edge_g,elem(ie)%desc,elem(ie)%state%v(:,:,:,:,np1),2*nlev,kptr,nlyr_tot)
     kptr=kptr+2*nlev
     call edgeVunpack_nlyr(edge_g,elem(ie)%desc,elem(ie)%state%dp3d(:,:,:,np1),nlev,kptr,nlyr_tot)
     kptr=kptr+nlev
     call edgeVunpack_nlyr(edge_g,elem(ie)%desc,elem(ie)%state%vtheta_dp(:,:,:,np1),nlev,kptr,nlyr_tot)
     if (.not. theta_hydrostatic_mode) then
        kptr=kptr+nlev
        call edgeVunpack_nlyr(edge_g,elem(ie)%desc,elem(ie)%state%w_i(:,:,:,np1),nlevp,kptr,nlyr_tot)
        kptr=kptr+nlevp
        call edgeVunpack_nlyr(edge_g,elem(ie)%desc,elem(ie)%state%phinh_i(:,:,:,np1),nlev,kptr,nlyr_tot)
     endif
      
     ! ====================================================
     ! Scale tendencies by inverse mass matrix
     ! ====================================================
#if (defined COLUMN_OPENMP)
!$omp parallel do private(k)
#endif
     do k=1,nlev
        elem(ie)%state%dp3d(:,:,k,np1) =elem(ie)%rspheremp(:,:)*elem(ie)%state%dp3d(:,:,k,np1)
        elem(ie)%state%vtheta_dp(:,:,k,np1)=elem(ie)%rspheremp(:,:)*elem(ie)%state%vtheta_dp(:,:,k,np1)
        elem(ie)%state%w_i(:,:,k,np1)    =elem(ie)%rspheremp(:,:)*elem(ie)%state%w_i(:,:,k,np1)
        elem(ie)%state%phinh_i(:,:,k,np1)=elem(ie)%rspheremp(:,:)*elem(ie)%state%phinh_i(:,:,k,np1)
        elem(ie)%state%v(:,:,1,k,np1)  =elem(ie)%rspheremp(:,:)*elem(ie)%state%v(:,:,1,k,np1)
        elem(ie)%state%v(:,:,2,k,np1)  =elem(ie)%rspheremp(:,:)*elem(ie)%state%v(:,:,2,k,np1)
     end do
     k=nlevp
     elem(ie)%state%w_i(:,:,k,np1)    =elem(ie)%rspheremp(:,:)*elem(ie)%state%w_i(:,:,k,np1)


     ! now we can compute the correct dphn_dp_i() at the surface:
     if (.not. theta_hydrostatic_mode) then
        ! solve for (dpnh_dp_i-1)
        dpnh_dp_i(:,:,nlevp) = 1 + &
             ((elem(ie)%state%v(:,:,1,nlev,np1)*elem(ie)%derived%gradphis(:,:,1) + &
             elem(ie)%state%v(:,:,2,nlev,np1)*elem(ie)%derived%gradphis(:,:,2))/g - &
             elem(ie)%state%w_i(:,:,nlevp,np1)) / &
             (g + ( elem(ie)%derived%gradphis(:,:,1)**2 + &
             elem(ie)%derived%gradphis(:,:,2)**2)/(2*g)) 
        
        ! update solution with new dpnh_dp_i value:
        elem(ie)%state%w_i(:,:,nlevp,np1) = elem(ie)%state%w_i(:,:,nlevp,np1) +&
             scale1*g*(dpnh_dp_i(:,:,nlevp)-1)
        elem(ie)%state%v(:,:,1,nlev,np1) =  elem(ie)%state%v(:,:,1,nlev,np1) -&
             scale1*(dpnh_dp_i(:,:,nlevp)-1)*elem(ie)%derived%gradphis(:,:,1)/2
        elem(ie)%state%v(:,:,2,nlev,np1) =  elem(ie)%state%v(:,:,2,nlev,np1) -&
             scale1*(dpnh_dp_i(:,:,nlevp)-1)*elem(ie)%derived%gradphis(:,:,2)/2
        

#ifdef ENERGY_DIAGNOSTICS
        ! add in boundary term to T2 and S2 diagnostics:
        if (compute_diagnostics) then
           elem(ie)%accum%T2(:,:)=elem(ie)%accum%T2(:,:)+                &
                elem(ie)%accum%T2_nlevp_term(:,:)*(dpnh_dp_i(:,:,nlevp)-1)
           elem(ie)%accum%S2(:,:)=-elem(ie)%accum%T2(:,:)      
        endif
#endif

        temp(:,:,1) =  (elem(ie)%state%v(:,:,1,nlev,np1)*elem(ie)%derived%gradphis(:,:,1) + &
             elem(ie)%state%v(:,:,2,nlev,np1)*elem(ie)%derived%gradphis(:,:,2))/g
        if ( maxval(abs(temp(:,:,1)-elem(ie)%state%w_i(:,:,nlevp,np1))) >1e-10) then
           write(iulog,*) 'WARNING: w(np1) surface b.c. violated'
           write(iulog,*) 'val1 = ',temp(:,:,1)
           write(iulog,*) 'val2 = ',elem(ie)%state%w_i(:,:,nlevp,np1)
           write(iulog,*) 'diff: ',temp(:,:,1)-elem(ie)%state%w_i(:,:,nlevp,np1)
        endif
     endif
  end do
  call t_stopf('compute_andor_apply_rhs')

  end subroutine compute_andor_apply_rhs




 
!===========================================================================================================
!===========================================================================================================
!===========================================================================================================
!===========================================================================================================
!===========================================================================================================
  subroutine compute_stage_value_dirk(np1,qn0,dt2,elem,hvcoord,hybrid,&
       deriv,nets,nete,maxiter,itertol)
  !===================================================================================
  ! this subroutine solves a stage value equation for a DIRK method which takes the form
  !
  ! gi = un0 + dt* sum(1:i-1)(aij n(gj)+a2ij s(gj)) + dt *a2ii s(gi) := y + dt a2ii s(gi)
  !
  ! It is assumed that un0 has the value of y and the computed value of gi is stored at
  ! unp1
  !===================================================================================
  integer, intent(in) :: np1,qn0,nets,nete
  real*8, intent(in) :: dt2
  integer :: maxiter
  real*8 :: itertol

  type (hvcoord_t)     , intent(in) :: hvcoord
  type (hybrid_t)      , intent(in) :: hybrid
  type (element_t)     , intent(inout), target :: elem(:)
  type (derivative_t)  , intent(in) :: deriv


  ! local
  real (kind=real_kind), pointer, dimension(:,:,:)   :: phi_np1
  real (kind=real_kind), pointer, dimension(:,:,:)   :: dp3d
  real (kind=real_kind), pointer, dimension(:,:,:)   :: vtheta_dp
  real (kind=real_kind), pointer, dimension(:,:)   :: phis
  real (kind=real_kind) :: JacD(nlev,np,np)  , JacL(nlev-1,np,np)
  real (kind=real_kind) :: JacU(nlev-1,np,np), JacU2(nlev-2,np,np)
  real (kind=real_kind) :: pnh(np,np,nlev)     ! nh (nonydro) pressure
  real (kind=real_kind) :: dp3d_i(np,np,nlevp)
  real (kind=real_kind) :: dpnh_dp_i(np,np,nlevp)
  real (kind=real_kind) :: exner(np,np,nlev)     ! exner nh pressure
  real (kind=real_kind) :: w_n0(np,np,nlevp)    
  real (kind=real_kind) :: phi_n0(np,np,nlevp)    
  real (kind=real_kind) :: Ipiv(nlev,np,np)
  real (kind=real_kind) :: Fn(np,np,nlev),x(nlev,np,np)
  real (kind=real_kind) :: itererr,itererrtemp(np,np)
  real (kind=real_kind) :: itercountmax,itererrmax
  real (kind=real_kind) :: norminfr0(np,np),norminfJ0(np,np)
  real (kind=real_kind) :: maxnorminfJ0r0
  real (kind=real_kind) :: alpha1(np,np),alpha2(np,np)

  real (kind=real_kind) :: Jac2D(nlev,np,np)  , Jac2L(nlev-1,np,np)
  real (kind=real_kind) :: Jac2U(nlev-1,np,np)



  integer :: i,j,k,l,ie,itercount,info(np,np)
  itercountmax=0
  itererrmax=0.d0

  call t_startf('compute_stage_value_dirk')
  do ie=nets,nete
    w_n0 = elem(ie)%state%w_i(:,:,:,np1)
    phi_n0 = elem(ie)%state%phinh_i(:,:,:,np1)
    itercount=0

    ! approximate the initial error of f(x) \approx 0
    dp3d  => elem(ie)%state%dp3d(:,:,:,np1)
    vtheta_dp  => elem(ie)%state%vtheta_dp(:,:,:,np1)
    phi_np1 => elem(ie)%state%phinh_i(:,:,:,np1)
    phis => elem(ie)%state%phis(:,:)

    call get_pnh_and_exner(hvcoord,vtheta_dp,dp3d,phi_np1,pnh,exner,dpnh_dp_i)

    dp3d_i(:,:,1) = dp3d(:,:,1)
    dp3d_i(:,:,nlevp) = dp3d(:,:,nlev)
    do k=2,nlev
       dp3d_i(:,:,k)=(dp3d(:,:,k)+dp3d(:,:,k-1))/2
    end do

   ! we first compute the initial Jacobian J0 and residual r0 and their infinity norms
     Fn(:,:,1:nlev) = phi_np1(:,:,1:nlev)-phi_n0(:,:,1:nlev) &
       - dt2*g*w_n0(:,:,1:nlev) + (dt2*g)**2 * (1.0-dpnh_dp_i(:,:,1:nlev))

     norminfr0=0.d0
     norminfJ0=0.d0
      ! Here's how to call inexact Jacobian
!     call get_dirk_jacobian(Jac2L,Jac2D,Jac2U,dt2,dp3d,phi_np1,pnh,0,&
!       1d-6,hvcoord,dpnh_dp_i,vtheta_dp)
      ! here's the call to the exact Jacobian
     call get_dirk_jacobian(JacL,JacD,JacU,dt2,dp3d,phi_np1,pnh,1)

    ! compute dp3d-weighted infinity norms of the initial Jacobian and residual
#if (defined COLUMN_OPENMP)
!$omp parallel do private(i,j) collapse(2)
#endif
     do i=1,np
     do j=1,np
       itererrtemp(i,j)=0 
       do k=1,nlev
        norminfr0(i,j)=max(norminfr0(i,j),abs(Fn(i,j,k)) *dp3d_i(i,j,k))
        if (k.eq.1) then
          norminfJ0(i,j) = max(norminfJ0(i,j),(dp3d_i(i,j,k)*abs(JacD(k,i,j))+dp3d_i(i,j,k+1))*abs(JacU(k,i,j)))
        elseif (k.eq.nlev) then
          norminfJ0(i,j) = max(norminfJ0(i,j),(dp3d_i(i,j,k-1)*abs(JacL(k,i,j))+abs(JacD(k,i,j))*dp3d(i,j,k)))
        else
          norminfJ0(i,j) = max(norminfJ0(i,j),(dp3d_i(i,j,k-1)*abs(JacL(k,i,j))+dp3d_i(i,j,k)*abs(JacD(k,i,j))+ &
            dp3d_i(i,j,k+1)*abs(JacU(k,i,j))))
        end if
        itererrtemp(i,j)=itererrtemp(i,j)+Fn(i,j,k)**2.d0 *dp3d_i(i,j,k)
      end do
      itererrtemp(i,j)=sqrt(itererrtemp(i,j))
    end do
    end do

    maxnorminfJ0r0=max(maxval(norminfJ0(:,:)),maxval(norminfr0(:,:)))
    itererr=maxval(itererrtemp(:,:))/maxnorminfJ0r0


    do while ((itercount < maxiter).and.(itererr > itertol))

      info(:,:) = 0
      ! Here's how to call inexact Jacobian
!      call get_dirk_jacobian(JacL,JacD,JacU,dt2,dp3d,phi_np1,pnh,0,&
!       1d-4,hvcoord,dpnh_dp_i,vtheta_dp)
      ! here's the call to the exact Jacobian
       call get_dirk_jacobian(JacL,JacD,JacU,dt2,dp3d,phi_np1,pnh,1)

 
#if (defined COLUMN_OPENMP)
!$omp parallel do private(i,j) collapse(2)
#endif
      do i=1,np
      do j=1,np
        x(1:nlev,i,j) = -Fn(i,j,1:nlev)  !+Fn(i,j,nlev+1:2*nlev,1)/(g*dt2))
        call DGTTRF(nlev, JacL(:,i,j), JacD(:,i,j),JacU(:,i,j),JacU2(:,i,j), Ipiv(:,i,j), info(i,j) )
        ! Tridiagonal solve
        call DGTTRS( 'N', nlev,1, JacL(:,i,j), JacD(:,i,j), JacU(:,i,j), JacU2(:,i,j), Ipiv(:,i,j),x(:,i,j), nlev, info(i,j) )
        ! update approximate solution of phi
        phi_np1(i,j,1:nlev) = phi_np1(i,j,1:nlev) + x(1:nlev,i,j)
      end do
      end do

      call get_pnh_and_exner(hvcoord,vtheta_dp,dp3d,phi_np1,pnh,exner,dpnh_dp_i)

      ! update approximate solution of w
      elem(ie)%state%w_i(:,:,1:nlev,np1) = w_n0(:,:,1:nlev) - g*dt2 * &
        (1.0-dpnh_dp_i(:,:,1:nlev))
      ! update right-hand side of phi
      Fn(:,:,1:nlev) = phi_np1(:,:,1:nlev)-phi_n0(:,:,1:nlev) &
        - dt2*g*w_n0(:,:,1:nlev) + (dt2*g)**2 * (1.0-dpnh_dp_i(:,:,1:nlev))

      ! compute relative errors
      itererrtemp=0.d0
#if (defined COLUMN_OPENMP)
!$omp parallel do private(i,j) collapse(2)
#endif
      do i=1,np
      do j=1,np
        do k=1,nlev
          itererrtemp(i,j)=itererrtemp(i,j)+Fn(i,j,k)**2.d0 *dp3d_i(i,j,k)
        end do
        itererrtemp(i,j)=sqrt(itererrtemp(i,j))
      end do
      end do
      itererr=maxval(itererrtemp(:,:))/maxnorminfJ0r0

      ! update iteration count and error measure
      itercount=itercount+1
    end do ! end do for the do while loop
!  the following two if-statements are for debugging/testing purposes to track the number of iterations and error attained
!  by the Newton iteration
!      if (itercount > itercountmax) then
!        itercountmax=itercount
!      end if
!      if (itererr > itererrmax) then
!        itererrmax = itererr
!      end if
  end do ! end do for the ie=nets,nete loop
  maxiter=itercount
  itertol=itererr
!  print *, 'max itercount', itercountmax, 'maxitererr ', itererrmax

  call t_stopf('compute_stage_value_dirk')

  end subroutine compute_stage_value_dirk




end module prim_advance_mod
<|MERGE_RESOLUTION|>--- conflicted
+++ resolved
@@ -395,79 +395,6 @@
 
   real(kind=real_kind)                  :: gp(np)
 
-<<<<<<< HEAD
-#if 0
-  gp(1) = -1; gp(4) = 1; gp(2) =  -0.4472135955; gp(3) = 0.4472135955;
-        do ie=nets,nete
-          do k=1,nlev
-            noreast = elem(ie)%derived%FQ(np,np,k,1)
-            nw = elem(ie)%derived%FQ(1,np,k,1)
-            se = elem(ie)%derived%FQ(np,1,k,1)
-            sw = elem(ie)%derived%FQ(1,1,k,1)
-            do i=1,np
-                x = gp(i)
-                do j=1,np
-                    y = gp(j)
-                    elem(ie)%derived%FQ(i,j,k,1) = 0.25d0*( &
-                                            (1.0d0-x)*(1.0d0-y)*sw + &
-                                            (1.0d0-x)*(y+1.0d0)*nw + &
-                                            (x+1.0d0)*(1.0d0-y)*se + &
-                                            (x+1.0d0)*(y+1.0d0)*noreast)
-                end do
-            end do
-
-            noreast = elem(ie)%derived%FT(np,np,k)
-            nw = elem(ie)%derived%FT(1,np,k)
-            se = elem(ie)%derived%FT(np,1,k)
-            sw = elem(ie)%derived%FT(1,1,k)
-            do i=1,np
-                x = gp(i)
-                do j=1,np
-                    y = gp(j)
-                    elem(ie)%derived%FT(i,j,k) = 0.25d0*( &
-                                            (1.0d0-x)*(1.0d0-y)*sw + &
-                                            (1.0d0-x)*(y+1.0d0)*nw + &
-                                            (x+1.0d0)*(1.0d0-y)*se + &
-                                            (x+1.0d0)*(y+1.0d0)*noreast)
-                end do
-            end do
-
-            noreast = elem(ie)%derived%FM(np,np,1,k)
-            nw = elem(ie)%derived%FM(1,np,1,k)
-            se = elem(ie)%derived%FM(np,1,1,k)
-            sw = elem(ie)%derived%FM(1,1,1,k)
-            do i=1,np
-                x = gp(i)
-                do j=1,np
-                    y = gp(j)
-                    elem(ie)%derived%FM(i,j,1,k) = 0.25d0*( &
-                                            (1.0d0-x)*(1.0d0-y)*sw + &
-                                            (1.0d0-x)*(y+1.0d0)*nw + &
-                                            (x+1.0d0)*(1.0d0-y)*se + &
-                                            (x+1.0d0)*(y+1.0d0)*noreast)
-                end do
-            end do
-            noreast = elem(ie)%derived%FM(np,np,2,k)
-            nw = elem(ie)%derived%FM(1,np,2,k)
-            se = elem(ie)%derived%FM(np,1,2,k)
-            sw = elem(ie)%derived%FM(1,1,2,k)
-            do i=1,np
-                x = gp(i)
-                do j=1,np
-                    y = gp(j)
-                    elem(ie)%derived%FM(i,j,2,k) = 0.25d0*( &
-                                            (1.0d0-x)*(1.0d0-y)*sw + &
-                                            (1.0d0-x)*(y+1.0d0)*nw + &
-                                            (x+1.0d0)*(1.0d0-y)*se + &
-                                            (x+1.0d0)*(y+1.0d0)*noreast)
-                end do
-            end do
-
-          end do!k
-        end do!ie
-#endif
-
-
 
 !new forcing
   do ie=nets,nete
@@ -484,34 +411,6 @@
                     v1=0  ! Q already negative, dont make it more so
                  else
                     v1 = -elem(ie)%state%Qdp(i,j,k,q,n0q)
-=======
-     ! apply forcing to temperature
-     call get_temperature(elem(ie),temperature,hvcoord,np1)
-     do k=1,nlev
-        temperature(:,:,k) = temperature(:,:,k) + dt*elem(ie)%derived%FT(:,:,k)
-     enddo
-
-
-     do q=1,qsize
-        do k=1,nlev
-           do j=1,np
-              do i=1,np
-                 v1 = dt*elem(ie)%derived%FQ(i,j,k,q)
-                 !if (elem(ie)%state%Qdp(i,j,k,q,np1) + v1 < 0 .and. v1<0) then
-                 if (elem(ie)%state%Qdp(i,j,k,q,np1_qdp) + v1 < 0 .and. v1<0) then
-                    !if (elem(ie)%state%Qdp(i,j,k,q,np1) < 0 ) then
-                    if (elem(ie)%state%Qdp(i,j,k,q,np1_qdp) < 0 ) then
-                       v1=0  ! Q already negative, dont make it more so
-                    else
-                       !v1 = -elem(ie)%state%Qdp(i,j,k,q,np1)
-                       v1 = -elem(ie)%state%Qdp(i,j,k,q,np1_qdp)
-                    endif
-                 endif
-                 !elem(ie)%state%Qdp(i,j,k,q,np1) = elem(ie)%state%Qdp(i,j,k,q,np1)+v1
-                 elem(ie)%state%Qdp(i,j,k,q,np1_qdp) = elem(ie)%state%Qdp(i,j,k,q,np1_qdp)+v1
-                 if (q==1) then
-                    elem(ie)%derived%FQps(i,j)=elem(ie)%derived%FQps(i,j)+v1/dt
->>>>>>> d8bb7bf1
                  endif
               endif
               !new qdp
@@ -525,7 +424,6 @@
         psn1(:,:) = elem(ie)%state%ps_v(:,:,n0) + dt*psn1(:,:)
      endif
 
-<<<<<<< HEAD
      do k=1,nlev
         dp(:,:,k)=&
             ( hvcoord%hyai(k+1) - hvcoord%hyai(k) )*hvcoord%ps0 + &
@@ -546,28 +444,8 @@
      elem(ie)%derived%FT(:,:,:) = &
          (rstarn1(:,:,:)/Rgas*tn1(:,:,:)*dp(:,:,:)/exner(:,:,:) -&
           elem(ie)%state%vtheta_dp(:,:,:,n0))/dt
-=======
-
-     ! Qdp(np1) and ps_v(np1) were updated by forcing - update Q(np1)
-     do k=1,nlev
-        dp(:,:,k) = ( hvcoord%hyai(k+1) - hvcoord%hyai(k) )*hvcoord%ps0 + &
-             ( hvcoord%hybi(k+1) - hvcoord%hybi(k) )*elem(ie)%state%ps_v(:,:,np1)
-     enddo
-     do q=1,qsize
-        do k=1,nlev
-           elem(ie)%state%Q(:,:,k,q) = elem(ie)%state%Qdp(:,:,k,q,np1_qdp)/dp(:,:,k)
-        enddo
-     enddo
-
-     ! now that we have updated Qdp and dp, compute vtheta_dp from temperature
-     call get_R_star(Rstar,elem(ie)%state%Q(:,:,:,1))
-     call get_theta_from_T(hvcoord,Rstar,temperature,dp,&
-          elem(ie)%state%phinh_i(:,:,:,np1),elem(ie)%state%vtheta_dp(:,:,:,np1))
-
->>>>>>> d8bb7bf1
 
   enddo
-
 
   end subroutine convert_thermo_forcing
 
