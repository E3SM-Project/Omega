# MACHINE -> (env_setup, compiler, batch submit prefix, num host cores, num devices, pre-existing baselines root dir)

# Note: the number of host cores is used to parallelize compilation,
#       while the number of devices is used to parallelize testing.
#       On CPU machines, the two will usually coincide, while on GPU
#       machines they are going to be different (compile on CPU, run on GPU).

# Note: the pre-existing baselines root dir is used for integration testing only.
#       It can be an empty string (""). If so, test-all-scream will use a default
#       (ctest-build/baselines), and build baselines on the fly.
#       This directory is interpreted as the directory where different builds
#       subdirs are located (full_debug, full_sp_debug, debug_no_fpe).

from utils import expect, get_cpu_core_count, run_cmd_no_fail
import os
import pathlib

MACHINE_METADATA = {
    "melvin"   : (["module purge", "module load sems-env", "module load sems-gcc/7.3.0 sems-openmpi/1.10.1 sems-gcc/7.3.0 sems-git/2.10.1 sems-cmake/3.12.2 sems-python/3.5.2"],
                 ["mpicxx","mpifort","mpicc"],
                  "",
                  24,
                  24,
                  ""),
    "blake"    : (["module purge", "module load openmpi/2.1.5/intel/19.1.144 git/2.9.4 cmake/3.12.3 python/3.7.3"],
                 ["mpicxx","mpifort","mpicc"],
                  "srun",
                  48,
                  48,
                  "/home/projects/e3sm/scream/pr-autotester/master-baselines/blake/"),
    "weaver"   : (["module purge", "module load devpack/20190814/openmpi/4.0.1/gcc/7.2.0/cuda/10.1.105 git/2.10.1 python/3.7.3", "module switch cmake/3.18.0"],
                 ["mpicxx","mpifort","mpicc"],
                  "bsub -I -q rhel7W",
                  40,
                  4,
                  "/home/projects/e3sm/scream/pr-autotester/master-baselines/weaver/"),
    "mappy"   : (["module purge", "module load sems-env sems-python/3.5.2 sems-gcc/9.2.0 sems-cmake/3.12.2 sems-git/2.10.1 sems-openmpi/4.0.2"],
                 ["mpicxx","mpifort","mpicc"],
                  "",
                  48,
                  48,
                  "/sems-data-store/ACME/baselines/scream/master-baselines"),
    "lassen" : (["module --force purge", "module load git gcc/7.3.1 cuda/10.1.243 cmake/3.14.5 spectrum-mpi netcdf/4.7.0 python/3.7.2", "export LLNL_USE_OMPI_VARS='y'"],
                 ["mpicxx","mpifort","mpicc"],
                  "bsub -q pdebug",
                  44,
                  4,
                  ""),
    "quartz" : (["module --force purge", "module load StdEnv cmake/3.14.5 mkl/2019.0 intel/19.0.4 netcdf-fortran/4.4.4 netcdf/4.4.1.1"],
                 ["mpicxx","mpifort","mpicc"],
                  "salloc --partition=pdebug",
                  36,
                  36,
                  ""),
    "syrah"  : (["module --force purge", "module load StdEnv cmake/3.14.5 mkl/2019.0 intel/19.0.4 netcdf-fortran/4.4.4 netcdf/4.4.1.1"],
                 ["mpicxx","mpifort","mpicc"],
                  "salloc --partition=pdebug",
                  16,
                  16,
                  ""),
    "summit" : (["module purge", "module load cmake/3.15.2 gcc/6.4.0 spectrum-mpi/10.3.0.1-20190611 cuda/10.1.168 python/3.6.6-anaconda3-5.3.0"],
                ["mpicxx","mpifort","mpicc"],
                "bsub -I -q batch -W 0:30 -P cli115 -nnodes 1",
                44,
                6,
                ""),
    "cori"   : (["eval $(../../cime/scripts/Tools/get_case_env)", "export OMP_NUM_THREADS=68"],
<<<<<<< HEAD
                ["CC","ftn"],
                "srun --time 02:30:00 --nodes=1 --constraint=knl,quad,cache --exclusive -q regular --account e3sm",
                20,
=======
                ["CC","ftn","cc"],
                "srun --time 02:00:00 --nodes=1 --constraint=knl,quad,cache --exclusive -q regular --account e3sm",
                68,
>>>>>>> 51d26a02
                68,
                ""),
    "compy"   : (["module purge", "module load cmake/3.11.4 gcc/8.1.0  mvapich2/2.3.1 python/3.7.3"],
                 ["mpicxx","mpifort","mpicc"],
                  "",
                  40,
                  40,
                  ""),

    "linux-generic" : ([],["mpicxx","mpifort","mpicc"],"", get_cpu_core_count(), get_cpu_core_count(),""),
    "linux-generic-debug" : ([],["mpicxx","mpifort","mpicc"],"", get_cpu_core_count(), get_cpu_core_count(),""),
    "linux-generic-serial" : ([],["mpicxx","mpifort","mpicc"],"", get_cpu_core_count(), get_cpu_core_count(),""),
}

###############################################################################
def is_machine_supported (machine):
###############################################################################

    return machine in MACHINE_METADATA.keys()

###############################################################################
def get_mach_env_setup_command (machine):
###############################################################################

    expect (is_machine_supported(machine), "Error! Machine {} is not currently supported by scream testing system.".format(machine))

    return MACHINE_METADATA[machine][0]

###############################################################################
def get_mach_cxx_compiler (machine):
###############################################################################

    expect (is_machine_supported(machine), "Error! Machine {} is not currently supported by scream testing system.".format(machine))

    return MACHINE_METADATA[machine][1][0]

###############################################################################
def get_mach_f90_compiler (machine):
###############################################################################

    expect (is_machine_supported(machine), "Error! Machine {} is not currently supported by scream testing system.".format(machine))

    return MACHINE_METADATA[machine][1][1]

###############################################################################
def get_mach_c_compiler (machine):
###############################################################################

    expect (is_machine_supported(machine), "Error! Machine {} is not currently supported by scream testing system.".format(machine))

    return MACHINE_METADATA[machine][1][2]

###############################################################################
def get_mach_batch_command (machine):
###############################################################################

    expect (is_machine_supported(machine), "Error! Machine {} is not currently supported by scream testing system.".format(machine))

    return MACHINE_METADATA[machine][2]

###############################################################################
def get_mach_compilation_resources (machine):
###############################################################################

    expect (is_machine_supported(machine), "Error! Machine {} is not currently supported by scream testing system.".format(machine))

    return MACHINE_METADATA[machine][3]

###############################################################################
def get_mach_testing_resources (machine):
###############################################################################

    expect (is_machine_supported(machine), "Error! Machine {} is not currently supported by scream testing system.".format(machine))

    return MACHINE_METADATA[machine][4]


###############################################################################
def get_mach_baseline_root_dir (machine,default_dir):
###############################################################################

    expect (is_machine_supported(machine), "Error! Machine {} is not currently supported by scream testing system.".format(machine))

    if MACHINE_METADATA[machine][5]=="":
        return default_dir
    else:
        return MACHINE_METADATA[machine][5]

###############################################################################
def setup_mach_env (machine):
###############################################################################

    expect (is_machine_supported(machine), "Error! Machine {} is not currently supported by scream testing system.".format(machine))

    env_setup = get_mach_env_setup_command(machine)

    # Do something only if this machine has env specs
    if env_setup != []:
        # Running the env command only modifies the env in the subprocess
        # But we can return the resulting PATH, and update current env with that

        # Get the whole env string after running the env_setup command
        curr_env = run_cmd_no_fail("{{ {};  }} > /dev/null && env | sort".format(";".join(env_setup)))

        # Split by line. We are assuming that each env variable is *exactly* on one line
        curr_env_list = curr_env.split("\n")

        # For each line, split the string at the 1st '='.
        # The resulting length-2 stirng is (ENV_VAR_NAME, ENV_VAR_VALUE);
        # use it to update the os environment
        for item in curr_env_list:
            # On fedora systems, the environment contains the annoying entry (on 2 lines)
            #
            # BASH_FUNC_module()=() {  eval `/usr/bin/modulecmd bash $*`
            # }
            # Which breaks the assumption that each env var is on one line.
            # On some systems, this variable seems to have a different name,
            # and there can potentially be other BASH_FUNC_blah variables.
            # To get around this, discard lines that either do not contain '=',
            # or that start with BASH_FUNC_.
            if item.find("BASH_FUNC_") != -1 or item.find("=") == -1:
                continue

            # 2 means only 1st occurence will cause a split.
            # Just in case some env var value contains '='
            item_list = item.split("=",2)
            os.environ.update( dict( { item_list[0] : item_list[1] } ) )<|MERGE_RESOLUTION|>--- conflicted
+++ resolved
@@ -65,15 +65,9 @@
                 6,
                 ""),
     "cori"   : (["eval $(../../cime/scripts/Tools/get_case_env)", "export OMP_NUM_THREADS=68"],
-<<<<<<< HEAD
-                ["CC","ftn"],
-                "srun --time 02:30:00 --nodes=1 --constraint=knl,quad,cache --exclusive -q regular --account e3sm",
-                20,
-=======
                 ["CC","ftn","cc"],
                 "srun --time 02:00:00 --nodes=1 --constraint=knl,quad,cache --exclusive -q regular --account e3sm",
-                68,
->>>>>>> 51d26a02
+                20,
                 68,
                 ""),
     "compy"   : (["module purge", "module load cmake/3.11.4 gcc/8.1.0  mvapich2/2.3.1 python/3.7.3"],
