module micro_p3_iso_f
  use iso_c_binding
  implicit none

#include "scream_config.f"
#ifdef SCREAM_DOUBLE_PRECISION
# define c_real c_double
#else
# define c_real c_float
#endif

!
! This file contains bridges from micro_p3 fortran to scream c++.
!

interface

  subroutine find_lookuptable_indices_1a_f(dumi,dumjj,dumii,dumzz,dum1,dum4,dum5,dum6,      &
       qitot,nitot,qirim,rhop) bind(C)
    use iso_c_binding

    ! arguments:
    integer(kind=c_int), intent(out) :: dumi,dumjj,dumii,dumzz
    real(kind=c_real),   intent(out) :: dum1,dum4,dum5,dum6
    real(kind=c_real),   value, intent(in)  :: qitot,nitot,qirim,rhop
  end subroutine find_lookuptable_indices_1a_f

  subroutine find_lookuptable_indices_1b_f(dumj,dum3,qr,nr) bind(C)
    use iso_c_binding

    integer(kind=c_int), intent(out) :: dumj
    real(kind=c_real),   intent(out) :: dum3
    real(kind=c_real),   value, intent(in) :: qr, nr
  end subroutine find_lookuptable_indices_1b_f

  subroutine access_lookup_table_f(dumjj,dumii,dumi,index,dum1,dum4,dum5,proc) bind(C)
    use iso_c_binding

    integer(kind=c_int), value, intent(in) :: dumjj, dumii, dumi, index
    real(kind=c_real),   value, intent(in) :: dum1, dum4, dum5
    real(kind=c_real),   intent(out) :: proc
  end subroutine access_lookup_table_f

  subroutine access_lookup_table_coll_f(dumjj,dumii,dumj,dumi,index,dum1,dum3,dum4,dum5,proc) bind(C)
    use iso_c_binding

    integer(kind=c_int), value, intent(in) :: dumjj,dumii,dumj,dumi,index
    real(kind=c_real),   value, intent(in) :: dum1,dum3,dum4,dum5
    real(kind=c_real),   intent(out) :: proc
  end subroutine access_lookup_table_coll_f

  subroutine get_cloud_dsd2_f(qc,nc,mu_c,rho,nu,lamc,cdist,cdist1,lcldm) bind(C)
    use iso_c_binding

    !arguments:
    real(kind=c_real), value, intent(in)         :: qc,rho,lcldm
    real(kind=c_real), intent(inout)             :: nc
    real(kind=c_real), intent(out)               :: mu_c,nu,lamc,cdist,cdist1
  end subroutine get_cloud_dsd2_f

  subroutine get_rain_dsd2_f(qr,nr,mu_r,lamr,cdistr,logn0r,rcldm) bind(C)
    use iso_c_binding

    !arguments:
    real(kind=c_real), value, intent(in) :: qr,rcldm
    real(kind=c_real), intent(inout)     :: nr
    real(kind=c_real), intent(out)       :: lamr,mu_r,cdistr,logn0r
  end subroutine get_rain_dsd2_f

<<<<<<< HEAD
  subroutine cloud_water_autoconversion_f(rho, qc_incld, nc_incld, qcaut, ncautc, ncautr) bind(C)
    use iso_c_binding

    !arguments: 
    real(kind=c_real), value, intent(in) :: rho, qc_incld, nc_incld
    real(kind=c_real), intent(inout) :: qcaut, ncautc, ncautr
  end subroutine cloud_water_autoconversion_f
=======
  subroutine calc_first_order_upwind_step_f(kts, kte, kdir, kbot, k_qxtop, dt_sub, rho, inv_rho, inv_dzq, num_arrays, fluxes, vs, qnx) bind(C)
    use iso_c_binding

    !arguments:
    integer(kind=c_int), value, intent(in) :: kts, kte, kdir, kbot, k_qxtop, num_arrays
    real(kind=c_real), value, intent(in) :: dt_sub
    real(kind=c_real), dimension(kts:kte), intent(in) :: rho, inv_rho, inv_dzq
    type(c_ptr), intent(in), dimension(num_arrays) :: fluxes, vs, qnx
  end subroutine calc_first_order_upwind_step_f

  subroutine generalized_sedimentation_f(kts, kte, kdir, k_qxtop, k_qxbot, kbot, Co_max, dt_left, prt_accum, inv_dzq, inv_rho, rho, num_arrays, vs, fluxes, qnx) bind(C)
    use iso_c_binding

    integer(kind=c_int), value, intent(in) :: kts, kte, kdir, k_qxtop, kbot, num_arrays
    integer(kind=c_int), intent(inout) :: k_qxbot
    real(kind=c_real), value, intent(in) :: Co_max
    real(kind=c_real), intent(inout) :: dt_left, prt_accum
    real(kind=c_real), dimension(kts:kte), intent(in) :: inv_dzq, inv_rho, rho

    type(c_ptr), intent(in), dimension(num_arrays) :: vs, fluxes, qnx
  end subroutine generalized_sedimentation_f

  subroutine cloud_sedimentation_f(kts,kte,ktop,kbot,kdir,   &
       qc_incld,rho,inv_rho,lcldm,acn,inv_dzq,&
       dt,odt,log_predictNc, &
       qc, nc, nc_incld,mu_c,lamc,prt_liq,qc_tend,nc_tend) bind(C)

    use iso_c_binding

    integer(kind=c_int), value, intent(in) :: kts, kte, ktop, kbot, kdir

    real(kind=c_real), intent(in), dimension(kts:kte) :: qc_incld
    real(kind=c_real), intent(in), dimension(kts:kte) :: rho
    real(kind=c_real), intent(in), dimension(kts:kte) :: inv_rho
    real(kind=c_real), intent(in), dimension(kts:kte) :: lcldm
    real(kind=c_real), intent(in), dimension(kts:kte) :: acn
    real(kind=c_real), intent(in), dimension(kts:kte) :: inv_dzq

    real(kind=c_real),    value, intent(in) :: dt
    real(kind=c_real),    value, intent(in) :: odt
    logical(kind=c_bool), value, intent(in) :: log_predictNc

    real(kind=c_real), intent(inout), dimension(kts:kte) :: qc
    real(kind=c_real), intent(inout), dimension(kts:kte) :: nc
    real(kind=c_real), intent(inout), dimension(kts:kte) :: nc_incld
    real(kind=c_real), intent(inout), dimension(kts:kte) :: mu_c
    real(kind=c_real), intent(inout), dimension(kts:kte) :: lamc
    real(kind=c_real), intent(inout) :: prt_liq
    real(kind=c_real), intent(inout), dimension(kts:kte) :: qc_tend
    real(kind=c_real), intent(inout), dimension(kts:kte) :: nc_tend
  end subroutine cloud_sedimentation_f
>>>>>>> a096a917

  !
  ! These are some routine math operations that are not BFB between
  ! fortran and C++ on all platforms, so fortran will need to use
  ! the C++ versions in order to stay BFB.
  !

  function cxx_pow(base, exp) bind(C)
    use iso_c_binding

    !arguments:
    real(kind=c_real), value, intent(in)  :: base
    real(kind=c_real), value, intent(in)  :: exp

    ! return
    real(kind=c_real)               :: cxx_pow
  end function cxx_pow

  function cxx_cbrt(base) bind(C)
    use iso_c_binding

    !arguments:
    real(kind=c_real), value, intent(in)  :: base

    ! return
    real(kind=c_real)               :: cxx_cbrt
  end function cxx_cbrt

  function cxx_gamma(input) bind(C)
    use iso_c_binding

    !arguments:
    real(kind=c_real), value, intent(in) :: input

    ! return
    real(kind=c_real)            :: cxx_gamma
  end function cxx_gamma

  function cxx_log(input) bind(C)
    use iso_c_binding

    !arguments:
    real(kind=c_real), value, intent(in) :: input

    ! return
    real(kind=c_real)            :: cxx_log
  end function cxx_log

  function cxx_log10(input) bind(C)
    use iso_c_binding

    !arguments:
    real(kind=c_real), value, intent(in) :: input

    ! return
    real(kind=c_real)            :: cxx_log10
  end function cxx_log10

  function cxx_exp(input) bind(C)
    use iso_c_binding

    !arguments:
    real(kind=c_real), value, intent(in) :: input

    ! return
    real(kind=c_real)            :: cxx_exp
  end function cxx_exp

end interface

end module micro_p3_iso_f<|MERGE_RESOLUTION|>--- conflicted
+++ resolved
@@ -67,7 +67,6 @@
     real(kind=c_real), intent(out)       :: lamr,mu_r,cdistr,logn0r
   end subroutine get_rain_dsd2_f
 
-<<<<<<< HEAD
   subroutine cloud_water_autoconversion_f(rho, qc_incld, nc_incld, qcaut, ncautc, ncautr) bind(C)
     use iso_c_binding
 
@@ -75,7 +74,7 @@
     real(kind=c_real), value, intent(in) :: rho, qc_incld, nc_incld
     real(kind=c_real), intent(inout) :: qcaut, ncautc, ncautr
   end subroutine cloud_water_autoconversion_f
-=======
+
   subroutine calc_first_order_upwind_step_f(kts, kte, kdir, kbot, k_qxtop, dt_sub, rho, inv_rho, inv_dzq, num_arrays, fluxes, vs, qnx) bind(C)
     use iso_c_binding
 
@@ -127,7 +126,6 @@
     real(kind=c_real), intent(inout), dimension(kts:kte) :: qc_tend
     real(kind=c_real), intent(inout), dimension(kts:kte) :: nc_tend
   end subroutine cloud_sedimentation_f
->>>>>>> a096a917
 
   !
   ! These are some routine math operations that are not BFB between
