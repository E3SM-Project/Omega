module micro_p3_iso_f
  use iso_c_binding
  implicit none

#include "scream_config.f"
#ifdef SCREAM_DOUBLE_PRECISION
# define c_real c_double
#else
# define c_real c_float
#endif

!
! This file contains bridges from micro_p3 fortran to scream c++.
!

interface

  subroutine find_lookuptable_indices_1a_f(dumi,dumjj,dumii,dumzz,dum1,dum4,dum5,dum6,      &
       qitot,nitot,qirim,rhop) bind(C)
    use iso_c_binding

    ! arguments:
    integer(kind=c_int), intent(out) :: dumi,dumjj,dumii,dumzz
    real(kind=c_real),   intent(out) :: dum1,dum4,dum5,dum6
    real(kind=c_real),   value, intent(in)  :: qitot,nitot,qirim,rhop
  end subroutine find_lookuptable_indices_1a_f

  subroutine find_lookuptable_indices_1b_f(dumj,dum3,qr,nr) bind(C)
    use iso_c_binding

    integer(kind=c_int), intent(out) :: dumj
    real(kind=c_real),   intent(out) :: dum3
    real(kind=c_real),   value, intent(in) :: qr, nr
  end subroutine find_lookuptable_indices_1b_f

  subroutine access_lookup_table_f(dumjj,dumii,dumi,index,dum1,dum4,dum5,proc) bind(C)
    use iso_c_binding

    integer(kind=c_int), value, intent(in) :: dumjj, dumii, dumi, index
    real(kind=c_real),   value, intent(in) :: dum1, dum4, dum5
    real(kind=c_real),   intent(out) :: proc
  end subroutine access_lookup_table_f

  subroutine access_lookup_table_coll_f(dumjj,dumii,dumj,dumi,index,dum1,dum3,dum4,dum5,proc) bind(C)
    use iso_c_binding

    integer(kind=c_int), value, intent(in) :: dumjj,dumii,dumj,dumi,index
    real(kind=c_real),   value, intent(in) :: dum1,dum3,dum4,dum5
    real(kind=c_real),   intent(out) :: proc
  end subroutine access_lookup_table_coll_f

  subroutine cloud_water_conservation_f(qc,qcnuc,dt,qcaut,qcacc,qccol,qcheti,qcshd,     &
    qiberg,qisub,qidep) bind(C)
    use iso_c_binding

    real(kind=c_real), value, intent(in) :: qc, qcnuc, dt
    real(kind=c_real), intent(inout) :: qcaut, qcacc, qccol, qcheti, qcshd, qiberg, qisub, qidep
  end subroutine cloud_water_conservation_f

  subroutine rain_water_conservation_f(qr,qcaut,qcacc,qimlt,qcshd,dt,    &
    qrevp,qrcol,qrheti) bind(C)
    use iso_c_binding

    real(kind=c_real), value, intent(in) :: qr, qcaut, qcacc, qimlt, qcshd, dt
    real(kind=c_real), intent(inout) :: qrevp, qrcol, qrheti
  end subroutine rain_water_conservation_f

  subroutine ice_water_conservation_f(qitot,qidep,qinuc,qiberg,qrcol,qccol,qrheti,qcheti,dt,    &
    qisub,qimlt) bind(C)
    use iso_c_binding

    real(kind=c_real), value, intent(in) :: qitot, qidep, qinuc, qrcol, qccol, qrheti, qcheti, qiberg, dt
    real(kind=c_real), intent(inout) :: qisub, qimlt

  end subroutine ice_water_conservation_f

  subroutine get_cloud_dsd2_f(qc,nc,mu_c,rho,nu,lamc,cdist,cdist1,lcldm) bind(C)
    use iso_c_binding

    !arguments:
    real(kind=c_real), value, intent(in)         :: qc,rho,lcldm
    real(kind=c_real), intent(inout)             :: nc
    real(kind=c_real), intent(out)               :: mu_c,nu,lamc,cdist,cdist1
  end subroutine get_cloud_dsd2_f

  subroutine get_rain_dsd2_f(qr,nr,mu_r,lamr,cdistr,logn0r,rcldm) bind(C)
    use iso_c_binding

    !arguments:
    real(kind=c_real), value, intent(in) :: qr,rcldm
    real(kind=c_real), intent(inout)     :: nr
    real(kind=c_real), intent(out)       :: lamr,mu_r,cdistr,logn0r
  end subroutine get_rain_dsd2_f

<<<<<<< HEAD
  subroutine cldliq_immersion_freezing_f(t,lamc,mu_c,cdist1,qc_incld,qcheti,ncheti) bind(C)
    use iso_c_binding

    !arguments:
    real(kind=c_real), value, intent(in) :: t, lamc, mu_c, cdist1, qc_incld
    real(kind=c_real), intent(out) :: qcheti, ncheti
  end subroutine cldliq_immersion_freezing_f
=======
  subroutine rain_immersion_freezing_f(t,lamr,mu_r,cdistr,qr_incld,qrheti,nrheti) bind(C)
    use iso_c_binding

    !arguments:
    real(kind=c_real), value, intent(in) :: t, lamr, mu_r, cdistr, qr_incld
    real(kind=c_real), intent(out) :: qrheti, nrheti
  end subroutine rain_immersion_freezing_f
>>>>>>> 2197a43a

  subroutine droplet_self_collection_f(rho,inv_rho,qc_incld,mu_c,nu,ncautc,ncslf) bind(C)
    use iso_c_binding

    !arguments:
    real(kind=c_real), value, intent(in) :: rho, inv_rho, qc_incld, mu_c, nu, ncautc
    real(kind=c_real), intent(out) :: ncslf
  end subroutine droplet_self_collection_f

  subroutine cloud_rain_accretion_f(rho,inv_rho,qc_incld,nc_incld,qr_incld,qcacc,ncacc) bind(C)
    use iso_c_binding

    !arguments:
    real(kind=c_real), value, intent(in) :: rho, inv_rho, qc_incld, nc_incld, qr_incld
    real(kind=c_real), intent(out) :: qcacc, ncacc
  end subroutine cloud_rain_accretion_f

  subroutine cloud_water_autoconversion_f(rho, qc_incld, nc_incld, qcaut, ncautc, ncautr) bind(C)
    use iso_c_binding

    !arguments:
    real(kind=c_real), value, intent(in) :: rho, qc_incld, nc_incld
    real(kind=c_real), intent(inout) :: qcaut, ncautc, ncautr
  end subroutine cloud_water_autoconversion_f

  subroutine impose_max_total_ni_f(nitot_local, max_total_Ni, inv_rho_local) bind(C)
    use iso_c_binding
    
    !arguments:
    real(kind=c_real), intent(inout) :: nitot_local
    real(kind=c_real), value, intent(in) :: max_total_Ni, inv_rho_local
  end subroutine impose_max_total_ni_f
  
  subroutine calc_first_order_upwind_step_f(kts, kte, kdir, kbot, k_qxtop, dt_sub, rho, inv_rho, inv_dzq, num_arrays, fluxes, vs, qnx) bind(C)
    use iso_c_binding

    !arguments:
    integer(kind=c_int), value, intent(in) :: kts, kte, kdir, kbot, k_qxtop, num_arrays
    real(kind=c_real), value, intent(in) :: dt_sub
    real(kind=c_real), dimension(kts:kte), intent(in) :: rho, inv_rho, inv_dzq
    type(c_ptr), intent(in), dimension(num_arrays) :: fluxes, vs, qnx
  end subroutine calc_first_order_upwind_step_f

  subroutine generalized_sedimentation_f(kts, kte, kdir, k_qxtop, k_qxbot, kbot, Co_max, dt_left, prt_accum, inv_dzq, inv_rho, rho, num_arrays, vs, fluxes, qnx) bind(C)
    use iso_c_binding

    integer(kind=c_int), value, intent(in) :: kts, kte, kdir, k_qxtop, kbot, num_arrays
    integer(kind=c_int), intent(inout) :: k_qxbot
    real(kind=c_real), value, intent(in) :: Co_max
    real(kind=c_real), intent(inout) :: dt_left, prt_accum
    real(kind=c_real), dimension(kts:kte), intent(in) :: inv_dzq, inv_rho, rho

    type(c_ptr), intent(in), dimension(num_arrays) :: vs, fluxes, qnx
  end subroutine generalized_sedimentation_f

  subroutine cloud_sedimentation_f(kts,kte,ktop,kbot,kdir,   &
       qc_incld,rho,inv_rho,lcldm,acn,inv_dzq,&
       dt,odt,log_predictNc, &
       qc, nc, nc_incld,mu_c,lamc,prt_liq,qc_tend,nc_tend) bind(C)

    use iso_c_binding

    integer(kind=c_int), value, intent(in) :: kts, kte, ktop, kbot, kdir

    real(kind=c_real), intent(in), dimension(kts:kte) :: qc_incld
    real(kind=c_real), intent(in), dimension(kts:kte) :: rho
    real(kind=c_real), intent(in), dimension(kts:kte) :: inv_rho
    real(kind=c_real), intent(in), dimension(kts:kte) :: lcldm
    real(kind=c_real), intent(in), dimension(kts:kte) :: acn
    real(kind=c_real), intent(in), dimension(kts:kte) :: inv_dzq

    real(kind=c_real),    value, intent(in) :: dt
    real(kind=c_real),    value, intent(in) :: odt
    logical(kind=c_bool), value, intent(in) :: log_predictNc

    real(kind=c_real), intent(inout), dimension(kts:kte) :: qc
    real(kind=c_real), intent(inout), dimension(kts:kte) :: nc
    real(kind=c_real), intent(inout), dimension(kts:kte) :: nc_incld
    real(kind=c_real), intent(inout), dimension(kts:kte) :: mu_c
    real(kind=c_real), intent(inout), dimension(kts:kte) :: lamc
    real(kind=c_real), intent(inout) :: prt_liq
    real(kind=c_real), intent(inout), dimension(kts:kte) :: qc_tend
    real(kind=c_real), intent(inout), dimension(kts:kte) :: nc_tend
  end subroutine cloud_sedimentation_f

  subroutine ice_sedimentation_f(kts,kte,ktop,kbot,kdir,    &
       rho,inv_rho,rhofaci,icldm,inv_dzq,dt,odt,  &
       qitot,qitot_incld,nitot,qirim,qirim_incld,birim,birim_incld,nitot_incld,prt_sol,qi_tend,ni_tend) bind(C)

    use iso_c_binding

    integer(kind=c_int), value, intent(in) :: kts, kte, ktop, kbot, kdir

    real(kind=c_real), intent(in), dimension(kts:kte) :: rho
    real(kind=c_real), intent(in), dimension(kts:kte) :: inv_rho
    real(kind=c_real), intent(in), dimension(kts:kte) :: rhofaci
    real(kind=c_real), intent(in), dimension(kts:kte) :: icldm
    real(kind=c_real), intent(in), dimension(kts:kte) :: inv_dzq
    real(kind=c_real), value, intent(in) :: dt, odt

    real(kind=c_real), intent(inout), dimension(kts:kte), target :: qitot
    real(kind=c_real), intent(inout), dimension(kts:kte) :: qitot_incld
    real(kind=c_real), intent(inout), dimension(kts:kte), target :: nitot
    real(kind=c_real), intent(inout), dimension(kts:kte) :: nitot_incld
    real(kind=c_real), intent(inout), dimension(kts:kte), target :: qirim
    real(kind=c_real), intent(inout), dimension(kts:kte) :: qirim_incld
    real(kind=c_real), intent(inout), dimension(kts:kte), target :: birim
    real(kind=c_real), intent(inout), dimension(kts:kte) :: birim_incld

    real(kind=c_real), intent(inout) :: prt_sol
    real(kind=c_real), intent(inout), dimension(kts:kte) :: qi_tend
    real(kind=c_real), intent(inout), dimension(kts:kte) :: ni_tend
  end subroutine ice_sedimentation_f

  subroutine rain_sedimentation_f(kts,kte,ktop,kbot,kdir,   &
       qr_incld,rho,inv_rho,rhofacr,rcldm,inv_dzq,dt,odt,  &
       qr,nr,nr_incld,mu_r,lamr,prt_liq,rflx,qr_tend,nr_tend) bind(C)
    use iso_c_binding

    integer(kind=c_int), value, intent(in) :: kts, kte, ktop, kbot, kdir

    real(kind=c_real), intent(in), dimension(kts:kte) :: qr_incld

    real(kind=c_real), intent(in), dimension(kts:kte) :: rho
    real(kind=c_real), intent(in), dimension(kts:kte) :: inv_rho
    real(kind=c_real), intent(in), dimension(kts:kte) :: rhofacr
    real(kind=c_real), intent(in), dimension(kts:kte) :: rcldm
    real(kind=c_real), intent(in), dimension(kts:kte) :: inv_dzq
    real(kind=c_real), value, intent(in) :: dt, odt

    real(kind=c_real), intent(inout), target, dimension(kts:kte) :: qr
    real(kind=c_real), intent(inout), target, dimension(kts:kte) :: nr
    real(kind=c_real), intent(inout), dimension(kts:kte) :: nr_incld
    real(kind=c_real), intent(inout), dimension(kts:kte) :: mu_r
    real(kind=c_real), intent(inout), dimension(kts:kte) :: lamr
    real(kind=c_real), intent(inout) :: prt_liq
    real(kind=c_real), intent(inout), dimension(kts:kte+1) :: rflx
    real(kind=c_real), intent(inout), dimension(kts:kte) :: qr_tend
    real(kind=c_real), intent(inout), dimension(kts:kte) :: nr_tend

  end subroutine rain_sedimentation_f

  subroutine calc_bulk_rho_rime_f(qi_tot, qi_rim, bi_rim, rho_rime) bind(C)
    use iso_c_binding

    ! arguments:
    real(kind=c_real),   value, intent(in)  :: qi_tot
    real(kind=c_real),   intent(inout) :: qi_rim, bi_rim
    real(kind=c_real),   intent(out) :: rho_rime
  end subroutine calc_bulk_rho_rime_f

  subroutine homogeneous_freezing_f(kts,kte,ktop,kbot,kdir,t,exner,xlf,    &
   qc,nc,qr,nr,qitot,nitot,qirim,birim,th) bind(C)
    use iso_c_binding

    ! arguments:
    integer(kind=c_int), value, intent(in) :: kts, kte, ktop, kbot, kdir
    real(kind=c_real), intent(in), dimension(kts:kte) :: t
    real(kind=c_real), intent(in), dimension(kts:kte) :: exner
    real(kind=c_real), intent(in), dimension(kts:kte) :: xlf

    real(kind=c_real), intent(inout), dimension(kts:kte) :: qc
    real(kind=c_real), intent(inout), dimension(kts:kte) :: nc
    real(kind=c_real), intent(inout), dimension(kts:kte) :: qr
    real(kind=c_real), intent(inout), dimension(kts:kte) :: nr

    real(kind=c_real), intent(inout), dimension(kts:kte) :: qitot
    real(kind=c_real), intent(inout), dimension(kts:kte) :: nitot
    real(kind=c_real), intent(inout), dimension(kts:kte) :: qirim
    real(kind=c_real), intent(inout), dimension(kts:kte) :: birim
    real(kind=c_real), intent(inout), dimension(kts:kte) :: th
  end subroutine homogeneous_freezing_f

  subroutine compute_rain_fall_velocity_f(qr_incld, rcldm, rhofacr, nr, nr_incld, mu_r, lamr, V_qr, V_nr) bind(C)
    use iso_c_binding

    ! arguments:
    real(kind=c_real), value, intent(in) :: qr_incld, rcldm, rhofacr
    real(kind=c_real), intent(inout) :: nr, nr_incld
    real(kind=c_real), intent(out) :: mu_r, lamr, V_qr, V_nr
  end subroutine compute_rain_fall_velocity_f

subroutine  update_prognostic_ice_f(qcheti,qccol,qcshd,nccol,ncheti,ncshdc,qrcol,nrcol,qrheti,nrheti,nrshdr, &
       qimlt,nimlt,qisub,qidep,qinuc,ninuc,nislf,nisub,qiberg,exner,xxls,xlf,log_predictNc,log_wetgrowth, &
       dt,nmltratio,rhorime_c,th,qv,qitot,nitot,qirim,birim,qc,nc,qr,nr) bind(C)
    use iso_c_binding

    ! arguments
    real(kind=c_real), value, intent(in) :: qcheti, qccol, qcshd, nccol, ncheti, ncshdc, qrcol, nrcol, &
         qrheti, nrheti, nrshdr, qimlt, nimlt, qisub, qidep, qinuc, ninuc, nislf, nisub, qiberg, exner, &
         xlf, xxls, dt, nmltratio, rhorime_c

    logical(kind=c_bool), value, intent(in) :: log_predictNc
    logical(kind=c_bool), value, intent(in) :: log_wetgrowth

    real(kind=c_real), intent(inout) :: th, qv, qc, nc, qr, nr, qitot, nitot, qirim, birim

  end subroutine update_prognostic_ice_f

  subroutine ice_cldliq_collection_f(rho, t, rhofaci, f1pr04, qitot_incld, qc_incld, nitot_incld, &
                                     nc_incld, qccol, nccol, qcshd, ncshdc) bind(C)
    use iso_c_binding

    ! arguments:
    real(kind=c_real), value, intent(in) :: rho, t, rhofaci, f1pr04
    real(kind=c_real), value, intent(in) :: qitot_incld, qc_incld, nitot_incld, nc_incld
    real(kind=c_real), intent(out) :: qccol, nccol, qcshd, ncshdc
  end subroutine ice_cldliq_collection_f

  subroutine ice_rain_collection_f(rho, t, rhofaci, logn0r, f1pr07, f1pr08, &
                                   qitot_incld, nitot_incld, qr_incld, qrcol, nrcol) bind(C)
    use iso_c_binding

    ! arguments:
    real(kind=c_real), value, intent(in) :: rho, t, rhofaci, logn0r, f1pr07, f1pr08
    real(kind=c_real), value, intent(in) :: qitot_incld, nitot_incld, qr_incld
    real(kind=c_real), intent(out) :: qrcol, nrcol
  end subroutine ice_rain_collection_f

  subroutine ice_self_collection_f(rho, rhofaci, f1pr03, eii, qirim_incld, qitot_incld, nitot_incld, nislf) bind(C)
    use iso_c_binding

    ! arguments:
    real(kind=c_real), value, intent(in) :: rho, rhofaci, f1pr03, eii, qirim_incld, qitot_incld, nitot_incld
    real(kind=c_real), intent(out) :: nislf
  end subroutine ice_self_collection_f

  subroutine update_prognostic_liquid_f(qcacc, ncacc, qcaut,ncautc, qcnuc, ncautr, ncslf, &
       qrevp, nrevp, nrslf, log_predictNc, inv_rho, exner, xxlv, dt, th, qv, qc, nc, qr, nr) bind(C)
    use iso_c_binding

    ! arguments
    real(kind=c_real), value, intent(in) :: qcacc, ncacc, qcaut, ncautc, qcnuc, ncautr, ncslf, &
         qrevp, nrevp, nrslf

    logical(kind=c_bool), value, intent(in) :: log_predictNc

    real(kind=c_real), value, intent(in) :: inv_rho, exner, xxlv, dt

    real(kind=c_real), intent(inout) :: th, qv, qc, nc, qr, nr

  end subroutine update_prognostic_liquid_f

  !
  ! These are some routine math operations that are not BFB between
  ! fortran and C++ on all platforms, so fortran will need to use
  ! the C++ versions in order to stay BFB.
  !

  function cxx_pow(base, exp) bind(C)
    use iso_c_binding

    !arguments:
    real(kind=c_real), value, intent(in)  :: base
    real(kind=c_real), value, intent(in)  :: exp

    ! return
    real(kind=c_real)               :: cxx_pow
  end function cxx_pow

  function cxx_cbrt(base) bind(C)
    use iso_c_binding

    !arguments:
    real(kind=c_real), value, intent(in)  :: base

    ! return
    real(kind=c_real)               :: cxx_cbrt
  end function cxx_cbrt

  function cxx_gamma(input) bind(C)
    use iso_c_binding

    !arguments:
    real(kind=c_real), value, intent(in) :: input

    ! return
    real(kind=c_real)            :: cxx_gamma
  end function cxx_gamma

  function cxx_log(input) bind(C)
    use iso_c_binding

    !arguments:
    real(kind=c_real), value, intent(in) :: input

    ! return
    real(kind=c_real)            :: cxx_log
  end function cxx_log

  function cxx_log10(input) bind(C)
    use iso_c_binding

    !arguments:
    real(kind=c_real), value, intent(in) :: input

    ! return
    real(kind=c_real)            :: cxx_log10
  end function cxx_log10

  function cxx_exp(input) bind(C)
    use iso_c_binding

    !arguments:
    real(kind=c_real), value, intent(in) :: input

    ! return
    real(kind=c_real)            :: cxx_exp
  end function cxx_exp

end interface

end module micro_p3_iso_f<|MERGE_RESOLUTION|>--- conflicted
+++ resolved
@@ -92,7 +92,6 @@
     real(kind=c_real), intent(out)       :: lamr,mu_r,cdistr,logn0r
   end subroutine get_rain_dsd2_f
 
-<<<<<<< HEAD
   subroutine cldliq_immersion_freezing_f(t,lamc,mu_c,cdist1,qc_incld,qcheti,ncheti) bind(C)
     use iso_c_binding
 
@@ -100,7 +99,7 @@
     real(kind=c_real), value, intent(in) :: t, lamc, mu_c, cdist1, qc_incld
     real(kind=c_real), intent(out) :: qcheti, ncheti
   end subroutine cldliq_immersion_freezing_f
-=======
+
   subroutine rain_immersion_freezing_f(t,lamr,mu_r,cdistr,qr_incld,qrheti,nrheti) bind(C)
     use iso_c_binding
 
@@ -108,7 +107,6 @@
     real(kind=c_real), value, intent(in) :: t, lamr, mu_r, cdistr, qr_incld
     real(kind=c_real), intent(out) :: qrheti, nrheti
   end subroutine rain_immersion_freezing_f
->>>>>>> 2197a43a
 
   subroutine droplet_self_collection_f(rho,inv_rho,qc_incld,mu_c,nu,ncautc,ncslf) bind(C)
     use iso_c_binding
