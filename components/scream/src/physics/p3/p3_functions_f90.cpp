#include "p3_functions_f90.hpp"
#include "p3_f90.hpp"

#include "ekat/kokkos/ekat_kokkos_utils.hpp"
#include "ekat/ekat_pack_kokkos.hpp"
#include "ekat/ekat_assert.hpp"

#include <random>

using scream::Real;
using scream::Int;

//
// A C++ interface to micro_p3 fortran calls and vice versa
//

extern "C" {

void p3_init_a_c(Real* ice_table_vals, Real* collect_table_vals);

void find_lookuptable_indices_1a_c(Int* dumi, Int* dumjj, Int* dumii, Int* dumzz,
                                   Real* dum1, Real* dum4, Real* dum5, Real* dum6,
                                   Real qi, Real ni, Real qm, Real rhop);

void find_lookuptable_indices_1b_c(Int* dumj, Real* dum3, Real qr, Real nr);

void access_lookup_table_c(Int dumjj, Int dumii, Int dumi, Int index,
                           Real dum1, Real dum4, Real dum5, Real* proc);

void access_lookup_table_coll_c(Int dumjj, Int dumii, Int dumj, Int dumi, Int index,
                                Real dum1, Real dum3, Real dum4, Real dum5, Real* proc);

void back_to_cell_average_c(Real cld_frac_l_, Real cld_frac_r_, Real cld_frac_i_,
                            Real* qc2qr_accret_tend_, Real* qr2qv_evap_tend_, Real* qc2qr_autoconv_tend_,
                            Real* nc_accret_tend_, Real* nc_selfcollect_tend_, Real* nc2nr_autoconv_tend_,
                            Real* nr_selfcollect_tend_, Real* nr_evap_tend_, Real* ncautr_,
                            Real* qi2qv_sublim_tend_,
                            Real* nr_ice_shed_tend_, Real* qc2qi_hetero_freeze_tend_, Real* qr2qi_collect_tend_,
                            Real* qc2qr_ice_shed_tend_, Real* qi2qr_melt_tend_, Real* qc2qi_collect_tend_,
                            Real* qr2qi_immers_freeze_tend_, Real* ni2nr_melt_tend_, Real* nc_collect_tend_,
                            Real* ncshdc_, Real* nc2ni_immers_freeze_tend_, Real* nr_collect_tend_,
                            Real* ni_selfcollect_tend_, Real* qv2qi_vapdep_tend_, Real* nr2ni_immers_freeze_tend_,
                            Real* ni_sublim_tend_, Real* qv2qi_nucleat_tend_, Real* ni_nucleat_tend_,
                            Real* qc2qi_berg_tend_);

void prevent_ice_overdepletion_c(Real pres, Real T_atm, Real qv, Real latent_heat_sublim,
                                 Real inv_dt, Real* qv2qi_vapdep_tend, Real* qi2qv_sublim_tend);

void cloud_water_conservation_c(Real qc, Real dt, Real* qc2qr_autoconv_tend, Real* qc2qr_accret_tend, Real* qc2qi_collect_tend,
  Real* qc2qi_hetero_freeze_tend, Real* qc2qr_ice_shed_tend, Real* qc2qi_berg_tend, Real* qi2qv_sublim_tend, Real* qv2qi_vapdep_tend);

void rain_water_conservation_c(Real qr, Real qc2qr_autoconv_tend, Real qc2qr_accret_tend, Real qi2qr_melt_tend, Real qc2qr_ice_shed_tend,
  Real dt, Real* qr2qv_evap_tend, Real* qr2qi_collect_tend, Real* qr2qi_immers_freeze_tend);

void ice_water_conservation_c(Real qi, Real qv2qi_vapdep_tend, Real qv2qi_nucleat_tend, Real qc2qi_berg_tend, Real qr2qi_collect_tend, Real qc2qi_collect_tend,
  Real qr2qi_immers_freeze_tend, Real qc2qi_hetero_freeze_tend, Real dt, Real* qi2qv_sublim_tend, Real* qi2qr_melt_tend);

void get_cloud_dsd2_c(Real qc, Real* nc, Real* mu_c, Real rho, Real* nu, Real* lamc,
                      Real* cdist, Real* cdist1, Real cld_frac_l);

void get_rain_dsd2_c(Real qr, Real* nr, Real* mu_r, Real* lamr, Real* cdistr, Real* logn0r, Real cld_frac_r);

void calc_rime_density_c(Real T_atm, Real rhofaci, Real table_val_qi_fallspd, Real acn,
                         Real lamc, Real mu_c, Real qc_incld, Real qc2qi_collect_tend,
                         Real* vtrmi1, Real* rho_qm_cloud);

void cldliq_immersion_freezing_c(Real T_atm, Real lamc, Real mu_c, Real cdist1,
                                 Real qc_incld, Real inv_qc_relvar, Real* qc2qi_hetero_freeze_tend, Real* nc2ni_immers_freeze_tend);

void rain_immersion_freezing_c(Real T_atm, Real lamr, Real mu_r, Real cdistr,
                               Real qr_incld, Real* qr2qi_immers_freeze_tend, Real* nr2ni_immers_freeze_tend);

void droplet_self_collection_c(Real rho, Real inv_rho, Real qc_incld, Real mu_c,
                               Real nu, Real nc2nr_autoconv_tend, Real* nc_accret_tend);

void cloud_rain_accretion_c(Real rho, Real inv_rho, Real qc_incld, Real nc_incld,
                            Real qr_incld, Real inv_qc_relvar, Real* qc2qr_accret_tend, Real* nc_accret_tend);

void cloud_water_autoconversion_c(Real rho, Real qc_incld, Real nc_incld, Real inv_qc_relvar, Real* qc2qr_autoconv_tend, Real* nc2nr_autoconv_tend, Real* ncautr);

void rain_self_collection_c(Real rho, Real qr_incld, Real nr_incld, Real* nr_selfcollect_tend);

void impose_max_total_ni_c(Real* ni_local, Real max_total_ni, Real inv_rho_local);

void ice_melting_c(Real rho,Real T_atm,Real pres,Real rhofaci,Real table_val_qi2qr_melting,Real table_val_qi2qr_vent_melt,
                   Real latent_heat_vapor,Real latent_heat_fusion,Real dv,Real sc,Real mu,Real kap,Real qv,Real qi_incld,
                   Real ni_incld,Real* qi2qr_melt_tend,Real* ni2nr_melt_tend);

void calc_first_order_upwind_step_c(Int kts, Int kte, Int kdir, Int kbot, Int k_qxtop, Real dt_sub, Real* rho,
                                    Real* inv_rho, Real* inv_dz, Int num_arrays, Real** fluxes, Real** vs, Real** qnx);

void generalized_sedimentation_c(Int kts, Int kte, Int kdir, Int k_qxtop, Int* k_qxbot, Int kbot, Real Co_max,
                                 Real* dt_left, Real* prt_accum, Real* inv_dz, Real* inv_rho, Real* rho,
                                 Int num_arrays, Real** vs, Real** fluxes, Real** qnx);
void cloud_sedimentation_c(
  Int kts, Int kte, Int ktop, Int kbot, Int kdir,
  Real* qc_incld, Real* rho, Real* inv_rho, Real* cld_frac_l, Real* acn, Real* inv_dz,
  Real dt, Real inv_dt, bool do_predict_nc,
  Real* qc, Real* nc, Real* nc_incld, Real* mu_c, Real* lamc, Real* precip_liq_surf, Real* qc_tend, Real* nc_tend);

void ice_sedimentation_c(
  Int kts, Int kte, Int ktop, Int kbot, Int kdir,
  Real* rho, Real* inv_rho, Real* rhofaci, Real* cld_frac_i, Real* inv_dz,
  Real dt, Real inv_dt,
  Real* qi, Real* qi_incld, Real* ni, Real* qm, Real* qm_incld, Real* bm, Real* bm_incld,
  Real* ni_incld, Real* precip_ice_surf, Real* qi_tend, Real* ni_tend);

void rain_sedimentation_c(
  Int kts, Int kte, Int ktop, Int kbot, Int kdir,
  Real* qr_incld, Real* rho, Real* inv_rho, Real* rhofacr, Real* cld_frac_r, Real* inv_dz,
  Real dt, Real inv_dt,
  Real* qr, Real* nr, Real* nr_incld, Real* mu_r, Real* lamr, Real* precip_liq_surf, Real* precip_liq_flux, Real* qr_tend, Real* nr_tend);

void calc_bulk_rho_rime_c(Real qi_tot, Real* qi_rim, Real* bi_rim, Real* rho_rime);

void homogeneous_freezing_c(
  Int kts, Int kte, Int ktop, Int kbot, Int kdir,
  Real* T_atm, Real* exner, Real* latent_heat_fusion,
  Real* qc, Real* nc, Real* qr, Real* nr, Real* qi, Real* ni, Real* qm, Real* bm, Real* th_atm);

void get_time_space_phys_variables_c(Real T_atm, Real pres, Real rho, Real latent_heat_vapor, Real latent_heat_sublim, Real qv_sat_l, Real qv_sat_i,
  Real* mu, Real* dv, Real* sc, Real* dqsdt, Real* dqsidt, Real* ab, Real* abi, Real* kap, Real* eii);

void  update_prognostic_ice_c(
  Real qc2qi_hetero_freeze_tend, Real qc2qi_collect_tend, Real qc2qr_ice_shed_tend,  Real nc_collect_tend,  Real nc2ni_immers_freeze_tend, Real ncshdc,
  Real qr2qi_collect_tend,  Real nr_collect_tend, Real qr2qi_immers_freeze_tend, Real nr2ni_immers_freeze_tend, Real nr_ice_shed_tend,
  Real qi2qr_melt_tend, Real ni2nr_melt_tend, Real qi2qv_sublim_tend, Real qv2qi_vapdep_tend, Real qv2qi_nucleat_tend, Real ni_nucleat_tend,
  Real ni_selfcollect_tend, Real ni_sublim_tend, Real qc2qi_berg_tend, Real exner, Real latent_heat_sublim, Real latent_heat_fusion,
  bool do_predict_nc, bool log_wetgrowth, Real dt, Real nmltratio,
  Real rho_qm_cloud, Real* th_atm, Real* qv, Real* qi, Real* ni, Real* qm,
  Real* bm, Real* qc, Real* nc, Real* qr, Real* nr);

void evaporate_rain_c( Real qr_incld, Real qc_incld, Real nr_incld, Real qi_incld,
  Real cld_frac_l, Real cld_frac_r, Real qv, Real qv_prev,
  Real qv_sat_l, Real qv_sat_i, Real ab, Real abi,
  Real epsr, Real epsi_tot, Real t, Real t_prev,
  Real latent_heat_sublim, Real dqsdt, Real dt,
  Real* qr2qv_evap_tend, Real* nr_evap_tend);

void update_prognostic_liquid_c(
  Real qc2qr_accret_tend, Real nc_accret_tend, Real qc2qr_autoconv_tend, Real nc2nr_autoconv_tend, Real ncautr,
  Real nc_selfcollect_tend, Real  qr2qv_evap_tend, Real nr_evap_tend, Real nr_selfcollect_tend , bool do_predict_nc,
  Real inv_rho, Real exner, Real latent_heat_vapor, Real dt, Real* th_atm, Real* qv,
  Real* qc, Real* nc, Real* qr, Real* nr);

void ice_deposition_sublimation_c(
  Real qi_incld, Real ni_incld, Real T_atm, Real qv_sat_l, Real qv_sat_i, Real epsi,
  Real abi, Real qv, Real* qv2qi_vapdep_tend, Real* qi2qv_sublim_tend, Real* ni_sublim_tend, Real* qc2qi_berg_tend);

void compute_rain_fall_velocity_c(Real qr_incld, Real cld_frac_r, Real rhofacr,
                                  Real* nr_incld, Real* mu_r, Real* lamr, Real* V_qr, Real* V_nr);

void ice_cldliq_collection_c(Real rho, Real temp, Real rhofaci, Real table_val_qc2qi_collect,
                             Real qi_incld,Real qc_incld, Real ni_incld, Real nc_incld,
                             Real* qc2qi_collect_tend, Real* nc_collect_tend, Real* qc2qr_ice_shed_tend, Real* ncshdc);

void ice_rain_collection_c(Real rho, Real temp, Real rhofaci, Real logn0r, Real table_val_nr_collect, Real table_val_qr2qi_collect,
                           Real qi_incld, Real ni_incld, Real qr_incld, Real* qr2qi_collect_tend, Real* nr_collect_tend);


void ice_self_collection_c(Real rho, Real rhofaci, Real table_val_ni_self_collect, Real eii,
                           Real qm_incld, Real qi_incld, Real ni_incld, Real* ni_selfcollect_tend);

void ice_relaxation_timescale_c(Real rho, Real temp, Real rhofaci, Real table_val_qi2qr_melting, Real table_val_qi2qr_vent_melt,
                                Real dv, Real mu, Real sc, Real qi_incld, Real ni_incld,
                                Real* epsi, Real* epsi_tot);

void calc_liq_relaxation_timescale_c(Real rho, Real f1r, Real f2r, Real dv,
                                     Real mu, Real sc, Real mu_r, Real lamr,
                                     Real cdistr, Real cdist, Real qr_incld,
                                     Real qc_incld, Real* epsr, Real* epsc);

void ice_nucleation_c(Real temp, Real inv_rho, Real ni, Real ni_activated,
                      Real qv_supersat_i, Real inv_dt, bool do_predict_nc,
                      Real* qv2qi_nucleat_tend, Real* ni_nucleat_tend);

void ice_cldliq_wet_growth_c(Real rho, Real temp, Real pres, Real rhofaci, Real table_val_qi2qr_melting,
                             Real table_val_qi2qr_vent_melt, Real latent_heat_vapor, Real latent_heat_fusion, Real dv,
                             Real kap, Real mu, Real sc, Real qv, Real qc_incld,
                             Real qi_incld, Real ni_incld, Real qr_incld, bool* log_wetgrowth,
                             Real* qr2qi_collect_tend, Real* qc2qi_collect_tend, Real* qc_growth_rate, Real* nr_ice_shed_tend, Real* qc2qr_ice_shed_tend);

void get_latent_heat_c(Int its, Int ite, Int kts, Int kte, Real* s, Real* v, Real* f);

Real subgrid_variance_scaling_c(Real relvar, Real expon);

void check_values_c(Real* qv, Real* temp, Int kts, Int kte, Int timestepcount,
                    Int force_abort, Int source_ind, Real* col_loc);

void calculate_incloud_mixingratios_c(Real qc, Real qr, Real qi, Real qm, Real nc, Real nr, Real ni, Real bm,
                                      Real inv_cld_frac_l, Real inv_cld_frac_i, Real inv_cld_frac_r,
                                      Real* qc_incld, Real* qr_incld, Real* qi_incld, Real* qm_incld,
                                      Real* nc_incld, Real* nr_incld, Real* ni_incld, Real* bm_incld);

void p3_main_part1_c(
  Int kts, Int kte, Int kbot, Int ktop, Int kdir,
  bool do_predict_nc,
  Real dt,
  Real* pres, Real* dpres, Real* dz, Real* nc_nuceat_tend, Real* exner, Real* inv_exner, Real* inv_cld_frac_l, Real* inv_cld_frac_i,
  Real* inv_cld_frac_r, Real* latent_heat_vapor, Real* latent_heat_sublim, Real* latent_heat_fusion,
  Real* T_atm, Real* rho, Real* inv_rho, Real* qv_sat_l, Real* qv_sat_i, Real* qv_supersat_i, Real* rhofacr, Real* rhofaci,
  Real* acn, Real* qv, Real* th_atm, Real* qc, Real* nc, Real* qr, Real* nr, Real* qi, Real* ni, Real* qm, Real* bm, Real* qc_incld, Real* qr_incld, Real* qi_incld,
  Real* qm_incld, Real* nc_incld, Real* nr_incld, Real* ni_incld, Real* bm_incld,
  bool* is_nucleat_possible, bool* is_hydromet_present);

void p3_main_part2_c(
  Int kts, Int kte, Int kbot, Int ktop, Int kdir, bool do_predict_nc, Real dt, Real inv_dt,
<<<<<<< HEAD
  Real* pres, Real* dpres, Real* dz, Real* nc_nuceat_tend, Real* exner, Real* inv_exner, Real* inv_cld_frac_l, Real* inv_cld_frac_i,
  Real* inv_cld_frac_r, Real* ni_activated, Real* inv_qc_relvar, Real* cld_frac_i, Real* cld_frac_l, Real* cld_frac_r,
  Real* T_atm, Real* rho, Real* inv_rho, Real* qv_sat_l, Real* qv_sat_i, Real* qv_supersat_i, Real* rhofacr, Real* rhofaci, Real* acn,
  Real* qv, Real* th_atm, Real* qc, Real* nc, Real* qr, Real* nr, Real* qi, Real* ni,
=======
  Real* pres, Real* dpres, Real* dz, Real* nc_nuceat_tend, Real* exner, Real* inv_exner, Real* inv_cld_frac_l, Real* inv_cld_frac_i, 
  Real* inv_cld_frac_r, Real* ni_activated, Real* inv_qc_relvar, Real* cld_frac_i, Real* cld_frac_l, Real* cld_frac_r, Real* qv_prev, Real* t_prev, 
  Real* t, Real* rho, Real* inv_rho, Real* qv_sat_l, Real* qv_sat_i, Real* qv_supersat_i, Real* rhofacr, Real* rhofaci, Real* acn, 
  Real* qv, Real* th, Real* qc, Real* nc, Real* qr, Real* nr, Real* qi, Real* ni,
>>>>>>> 106dcead
  Real* qm, Real* bm, Real* latent_heat_vapor, Real* latent_heat_sublim, Real* latent_heat_fusion, Real* qc_incld,
  Real* qr_incld, Real* qi_incld, Real* qm_incld, Real* nc_incld, Real* nr_incld,
  Real* ni_incld, Real* bm_incld, Real* mu_c, Real* nu, Real* lamc, Real* cdist, Real* cdist1,
  Real* cdistr, Real* mu_r, Real* lamr, Real* logn0r, Real* qv2qi_depos_tend, Real* precip_total_tend,
  Real* nevapr, Real* qr_evap_tend, Real* vap_liq_exchange, Real* vap_ice_exchange, Real* liq_ice_exchange, Real* pratot,
  Real* prctot, bool* is_hydromet_present);

void p3_main_part3_c(
  Int kts, Int kte, Int kbot, Int ktop, Int kdir,
  Real* exner, Real* cld_frac_l, Real* cld_frac_r, Real* cld_frac_i,
  Real* rho, Real* inv_rho, Real* rhofaci, Real* qv, Real* th_atm, Real* qc, Real* nc, Real* qr, Real* nr,
  Real* qi, Real* ni, Real* qm, Real* bm, Real* latent_heat_vapor, Real* latent_heat_sublim,
  Real* mu_c, Real* nu, Real* lamc, Real* mu_r, Real* lamr, Real* vap_liq_exchange,
  Real*  ze_rain, Real* ze_ice, Real* diag_vm_qi, Real* diag_eff_rad_qi, Real* diag_diam_qi, Real* rho_qi, Real* diag_equiv_reflectivity, Real* diag_eff_rad_qc);

void p3_main_c(
  Real* qc, Real* nc, Real* qr, Real* nr, Real* th_atm, Real* qv, Real dt,
  Real* qi, Real* qm, Real* ni, Real* bm, Real* pres, Real* dz,
  Real* nc_nuceat_tend, Real* ni_activated, Real* inv_qc_relvar, Int it, Real* precip_liq_surf,
  Real* precip_ice_surf, Int its, Int ite, Int kts, Int kte, Real* diag_eff_rad_qc,
  Real* diag_eff_rad_qi, Real* rho_qi, bool do_predict_nc, Real* dpres, Real* exner,
  Real* qv2qi_depos_tend, Real* precip_total_tend, Real* nevapr, Real* qr_evap_tend, Real* precip_liq_flux,
  Real* precip_ice_flux, Real* cld_frac_r, Real* cld_frac_l, Real* cld_frac_i, Real* mu_c, Real* lamc,
  Real* liq_ice_exchange, Real* vap_liq_exchange, Real* vap_ice_exchange, Real* qv_prev, Real* t_prev);

}

namespace scream {
namespace p3 {

//
// In all C++ -> Fortran bridge functions you should see p3_init(). P3 needs
// to be initialized since most of its function depend on global tables to be
// populated. The 'true' argument is to set p3 to use its fortran implementations
// instead of calling back to C++. We want this behavior since it doesn't make much
// sense for C++ to bridge over to fortran only to have fortran bridge back to C++.
// If the client wanted the C++ implementation, they should just call it directly.
//

void p3_init_a(P3InitAFortranData& d)
{
  p3_init(); // need to initialize p3 first so that tables are loaded
  p3_init_a_c(d.ice_table_vals.data(), d.collect_table_vals.data());
}

void find_lookuptable_indices_1a(LookupIceData& d)
{
  p3_init(); // need to initialize p3 first so that tables are loaded
  find_lookuptable_indices_1a_c(&d.dumi, &d.dumjj, &d.dumii, &d.dumzz,
                                &d.dum1, &d.dum4, &d.dum5, &d.dum6,
                                d.qi, d.ni, d.qm, d.rhop);
}

void find_lookuptable_indices_1b(LookupIceDataB& d)
{
  p3_init();
  find_lookuptable_indices_1b_c(&d.dumj, &d.dum3, d.qr, d.nr);
}

void access_lookup_table(AccessLookupTableData& d)
{
  p3_init(); // need to initialize p3 first so that tables are loaded
  access_lookup_table_c(d.lid.dumjj, d.lid.dumii, d.lid.dumi, d.index,
                        d.lid.dum1, d.lid.dum4, d.lid.dum5, &d.proc);
}

void access_lookup_table_coll(AccessLookupTableCollData& d)
{
  p3_init(); // need to initialize p3 first so that tables are loaded
  access_lookup_table_coll_c(d.lid.dumjj, d.lid.dumii, d.lidb.dumj, d.lid.dumi, d.index,
                             d.lid.dum1, d.lidb.dum3, d.lid.dum4, d.lid.dum5, &d.proc);
}

void BackToCellAverageData::randomize()
{
  // Populate the struct with numbers between 0 and 1.
  std::default_random_engine generator;
  std::uniform_real_distribution<Real> data_dist(0.0, 1.0);
  cld_frac_l = data_dist(generator);
  cld_frac_r = data_dist(generator);
  cld_frac_i = data_dist(generator);
  qc2qr_accret_tend = data_dist(generator);
  qr2qv_evap_tend = data_dist(generator);
  qc2qr_autoconv_tend = data_dist(generator);
  nc_accret_tend = data_dist(generator);
  nc_selfcollect_tend = data_dist(generator);
  nc2nr_autoconv_tend = data_dist(generator);
  nr_selfcollect_tend = data_dist(generator);
  nr_evap_tend = data_dist(generator);
  ncautr = data_dist(generator);
  qcnuc = data_dist(generator);
  nc_nuceat_tend = data_dist(generator);
  qi2qv_sublim_tend = data_dist(generator);
  nr_ice_shed_tend = data_dist(generator);
  qc2qi_hetero_freeze_tend = data_dist(generator);
  qr2qi_collect_tend = data_dist(generator);
  qc2qr_ice_shed_tend = data_dist(generator);
  qi2qr_melt_tend = data_dist(generator);
  qc2qi_collect_tend = data_dist(generator);
  qr2qi_immers_freeze_tend = data_dist(generator);
  ni2nr_melt_tend = data_dist(generator);
  nc_collect_tend = data_dist(generator);
  ncshdc = data_dist(generator);
  nc2ni_immers_freeze_tend = data_dist(generator);
  nr_collect_tend = data_dist(generator);
  ni_selfcollect_tend = data_dist(generator);
  qv2qi_vapdep_tend = data_dist(generator);
  nr2ni_immers_freeze_tend = data_dist(generator);
  ni_sublim_tend = data_dist(generator);
  qv2qi_nucleat_tend = data_dist(generator);
  ni_nucleat_tend = data_dist(generator);
  qc2qi_berg_tend = data_dist(generator);
}

void back_to_cell_average(BackToCellAverageData& d)
{
  p3_init();
  back_to_cell_average_c(d.cld_frac_l, d.cld_frac_r, d.cld_frac_i, &d.qc2qr_accret_tend, &d.qr2qv_evap_tend,
    &d.qc2qr_autoconv_tend, &d.nc_accret_tend, &d.nc_selfcollect_tend, &d.nc2nr_autoconv_tend, &d.nr_selfcollect_tend, &d.nr_evap_tend, &d.ncautr,
    &d.qi2qv_sublim_tend, &d.nr_ice_shed_tend, &d.qc2qi_hetero_freeze_tend, &d.qr2qi_collect_tend, &d.qc2qr_ice_shed_tend,
    &d.qi2qr_melt_tend, &d.qc2qi_collect_tend, &d.qr2qi_immers_freeze_tend, &d.ni2nr_melt_tend, &d.nc_collect_tend, &d.ncshdc, &d.nc2ni_immers_freeze_tend,
    &d.nr_collect_tend, &d.ni_selfcollect_tend, &d.qv2qi_vapdep_tend, &d.nr2ni_immers_freeze_tend, &d.ni_sublim_tend, &d.qv2qi_nucleat_tend, &d.ni_nucleat_tend,
    &d.qc2qi_berg_tend);
}

void prevent_ice_overdepletion(PreventIceOverdepletionData& d)
{
  p3_init();
  prevent_ice_overdepletion_c(d.pres, d.T_atm, d.qv, d.latent_heat_sublim, d.inv_dt, &d.qv2qi_vapdep_tend,
                              &d.qi2qv_sublim_tend);
}

void calc_rime_density(CalcRimeDensityData& d)
{
  p3_init();
  calc_rime_density_c(d.T_atm, d.rhofaci, d.table_val_qi_fallspd, d.acn, d.lamc, d.mu_c,
                      d.qc_incld, d.qc2qi_collect_tend, &d.vtrmi1, &d.rho_qm_cloud);
}

void cldliq_immersion_freezing(CldliqImmersionFreezingData& d)
{
  p3_init();
  cldliq_immersion_freezing_c(d.T_atm, d.lamc, d.mu_c, d.cdist1, d.qc_incld, d.inv_qc_relvar,
                              &d.qc2qi_hetero_freeze_tend, &d.nc2ni_immers_freeze_tend);
}

LatentHeatData::LatentHeatData(Int kts_, Int kte_, Int its_, Int ite_) :
  PhysicsTestData((ite_ - its_) + 1, (kte_ - kts_) + 1, {&v, &s, &f}),
  its(its_), ite(ite_), kts(kts_), kte(kte_)
{}

void get_latent_heat(LatentHeatData& d)
{
  p3_init();
  d.transpose<ekat::TransposeDirection::c2f>();
  get_latent_heat_c(d.its, d.ite, d.kts, d.kte, d.v, d.s, d.f);
  d.transpose<ekat::TransposeDirection::f2c>();
}

void droplet_self_collection(DropletSelfCollectionData& d)
{
  p3_init();
  droplet_self_collection_c(d.rho, d.inv_rho, d.qc_incld, d.mu_c, d.nu, d.nc2nr_autoconv_tend,
                            &d.nc_selfcollect_tend);
}

void rain_immersion_freezing(RainImmersionFreezingData& d)
{
  p3_init();
  rain_immersion_freezing_c(d.T_atm, d.lamr, d.mu_r, d.cdistr, d.qr_incld,
                            &d.qr2qi_immers_freeze_tend, &d.nr2ni_immers_freeze_tend);
}

void cloud_rain_accretion(CloudRainAccretionData& d)
{
  p3_init();
  cloud_rain_accretion_c(d.rho, d.inv_rho, d.qc_incld, d.nc_incld, d.qr_incld, d.inv_qc_relvar,
                         &d.qc2qr_accret_tend, &d.nc_accret_tend);
}

void cloud_water_conservation(CloudWaterConservationData& d){
  p3_init();
  cloud_water_conservation_c(d.qc, d.dt, &d.qc2qr_autoconv_tend, &d.qc2qr_accret_tend, &d.qc2qi_collect_tend, &d.qc2qi_hetero_freeze_tend,
  &d.qc2qr_ice_shed_tend, &d.qc2qi_berg_tend, &d.qi2qv_sublim_tend, &d.qv2qi_vapdep_tend);
}

void rain_water_conservation(RainWaterConservationData& d){
  p3_init();
  rain_water_conservation_c(d.qr, d.qc2qr_autoconv_tend, d.qc2qr_accret_tend, d.qi2qr_melt_tend, d.qc2qr_ice_shed_tend,
                            d.dt, &d.qr2qv_evap_tend, &d.qr2qi_collect_tend, &d.qr2qi_immers_freeze_tend);
}

void ice_water_conservation(IceWaterConservationData& d){
  p3_init();
  ice_water_conservation_c(d.qi, d.qv2qi_vapdep_tend, d.qv2qi_nucleat_tend, d.qc2qi_berg_tend, d.qr2qi_collect_tend, d.qc2qi_collect_tend, d.qr2qi_immers_freeze_tend,
    d.qc2qi_hetero_freeze_tend, d.dt, &d.qi2qv_sublim_tend, &d.qi2qr_melt_tend);
}

void cloud_water_autoconversion(CloudWaterAutoconversionData& d){
  p3_init();
  cloud_water_autoconversion_c(d.rho, d.qc_incld, d.nc_incld, d.inv_qc_relvar,
    &d.qc2qr_autoconv_tend, &d.nc2nr_autoconv_tend, &d.ncautr);
}

void rain_self_collection(RainSelfCollectionData& d){
  p3_init();
  rain_self_collection_c(d.rho, d.qr_incld, d.nr_incld, &d.nr_selfcollect_tend);
}

void impose_max_total_ni(ImposeMaxTotalNiData& d){
  p3_init();
  impose_max_total_ni_c(&d.ni_local, d.max_total_ni, d.inv_rho_local);
}

void get_cloud_dsd2(GetCloudDsd2Data& d)
{
  p3_init();
  Real nc_in = d.nc_in;
  get_cloud_dsd2_c(d.qc, &nc_in, &d.mu_c, d.rho, &d.nu, &d.lamc, &d.cdist, &d.cdist1, d.cld_frac_l);
  d.nc_out = nc_in;
}

void get_rain_dsd2(GetRainDsd2Data& d)
{
  p3_init();
  Real nr_in = d.nr_in;
  get_rain_dsd2_c(d.qr, &nr_in, &d.mu_r, &d.lamr, &d.cdistr, &d.logn0r, d.cld_frac_r);
  d.nr_out = nr_in;
}

void ice_cldliq_collection(IceCldliqCollectionData& d)
{
  p3_init();
  ice_cldliq_collection_c(d.rho, d.temp, d.rhofaci, d.table_val_qc2qi_collect,
                          d.qi_incld, d.qc_incld, d.ni_incld, d.nc_incld,
                          &d.qc2qi_collect_tend, &d.nc_collect_tend, &d.qc2qr_ice_shed_tend, &d.ncshdc);
}

void ice_rain_collection(IceRainCollectionData& d)
{
  p3_init();
  ice_rain_collection_c(d.rho, d.temp, d.rhofaci, d.logn0r, d.table_val_nr_collect, d.table_val_qr2qi_collect,
                        d.qi_incld, d.ni_incld, d.qr_incld,
                        &d.qr2qi_collect_tend, &d.nr_collect_tend);
}

void ice_self_collection(IceSelfCollectionData& d)
{
  p3_init();
  ice_self_collection_c(d.rho, d.rhofaci, d.table_val_ni_self_collect, d.eii, d.qm_incld,
                        d.qi_incld, d.ni_incld,
                        &d.ni_selfcollect_tend);
}

void get_time_space_phys_variables(GetTimeSpacePhysVarsData& d)
{
  p3_init();
  get_time_space_phys_variables_c(d.T_atm, d.pres, d.rho, d.latent_heat_vapor, d.latent_heat_sublim, d.qv_sat_l, d.qv_sat_i, &d.mu, &d.dv,
				  &d.sc, &d.dqsdt, &d.dqsidt, &d.ab, &d.abi, &d.kap, &d.eii);
}

void ice_relaxation_timescale(IceRelaxationData& d)
{
  p3_init();
  ice_relaxation_timescale_c(d.rho, d.temp, d.rhofaci, d.table_val_qi2qr_melting, d.table_val_qi2qr_vent_melt,
                             d.dv, d.mu, d.sc, d.qi_incld, d.ni_incld,
                             &d.epsi, &d.epsi_tot);
}

void CalcLiqRelaxationData::randomize()
{
  // Populate the struct's input fields with numbers between 0 and 1.
  std::default_random_engine generator;
  std::uniform_real_distribution<Real> data_dist(0.0, 1.0);
  rho = data_dist(generator);
  f1r = data_dist(generator);
  f2r = data_dist(generator);
  dv = data_dist(generator);
  mu = data_dist(generator);
  sc = data_dist(generator);
  mu_r = data_dist(generator);
  lamr = data_dist(generator);
  cdistr = data_dist(generator);
  cdist = data_dist(generator);
  qr_incld = data_dist(generator);
  qc_incld = data_dist(generator);
}

void calc_liq_relaxation_timescale(CalcLiqRelaxationData& d)
{
  p3_init();
  calc_liq_relaxation_timescale_c(d.rho, d.f1r, d.f2r, d.dv, d.mu, d.sc, d.mu_r,
    d.lamr, d.cdistr, d.cdist, d.qr_incld, d.qc_incld, &d.epsr, &d.epsc);
}

void ice_nucleation(IceNucleationData& d)
{
  p3_init();
  ice_nucleation_c(d.temp, d.inv_rho, d.ni, d.ni_activated,
                   d.qv_supersat_i, d.inv_dt, d.do_predict_nc,&d.qv2qi_nucleat_tend, &d.ni_nucleat_tend);
}

void ice_cldliq_wet_growth(IceWetGrowthData& d)
{
  p3_init();

  ice_cldliq_wet_growth_c(d.rho, d.temp, d.pres, d.rhofaci, d.table_val_qi2qr_melting,
                          d.table_val_qi2qr_vent_melt, d.latent_heat_vapor, d.latent_heat_fusion, d.dv,
                          d.kap, d.mu, d.sc, d.qv, d.qc_incld,
                          d.qi_incld, d.ni_incld, d.qr_incld, &d.log_wetgrowth,
                          &d.qr2qi_collect_tend, &d.qc2qi_collect_tend, &d.qc_growth_rate, &d.nr_ice_shed_tend, &d.qc2qr_ice_shed_tend);
}

CheckValuesData::CheckValuesData(
  Int kts_, Int kte_, Int timestepcount_, Int source_ind_, bool force_abort_) :
  PhysicsTestData((kte_-kts_)+1, {&qv, &temp, &col_loc}),
  kts(kts_), kte(kte_), timestepcount(timestepcount_), source_ind(source_ind_), force_abort(force_abort_)
{
  EKAT_REQUIRE_MSG(nk() >= 3 || (kte == 0 && kts == 0), "nk too small to use for col_loc");
}

void check_values(CheckValuesData& d)
{
  p3_init();
  check_values_c(d.qv, d.temp, d.kts, d.kte, d.timestepcount,
                 d.force_abort, d.source_ind, d.col_loc);
}

void calculate_incloud_mixingratios(IncloudMixingData& d)
{
  p3_init();

  calculate_incloud_mixingratios_c(d.qc, d.qr, d.qi, d.qm, d.nc, d.nr, d.ni, d.bm, d.inv_cld_frac_l, d.inv_cld_frac_i, d.inv_cld_frac_r,
                                   &d.qc_incld, &d.qr_incld, &d.qi_incld, &d.qm_incld,
                                   &d.nc_incld, &d.nr_incld, &d.ni_incld, &d.bm_incld);

}

void update_prognostic_ice(P3UpdatePrognosticIceData& d){
  p3_init();
  update_prognostic_ice_c(d.qc2qi_hetero_freeze_tend, d.qc2qi_collect_tend, d.qc2qr_ice_shed_tend,  d.nc_collect_tend,  d.nc2ni_immers_freeze_tend, d.ncshdc,
                          d.qr2qi_collect_tend,  d.nr_collect_tend, d.qr2qi_immers_freeze_tend, d.nr2ni_immers_freeze_tend, d.nr_ice_shed_tend,
                          d.qi2qr_melt_tend,  d.ni2nr_melt_tend, d.qi2qv_sublim_tend,  d.qv2qi_vapdep_tend,  d.qv2qi_nucleat_tend,  d.ni_nucleat_tend,
                          d.ni_selfcollect_tend,  d.ni_sublim_tend, d.qc2qi_berg_tend, d.exner,  d.latent_heat_sublim,   d.latent_heat_fusion,
                          d.do_predict_nc,  d.log_wetgrowth,    d.dt,     d.nmltratio,
                          d.rho_qm_cloud,      &d.th_atm,    &d.qv,    &d.qi, &d.ni, &d.qm,
                          &d.bm,         &d.qc,    &d.nc,    &d.qr, &d.nr);
}

void evaporate_rain(EvapRainData& d)
{
  p3_init();
  evaporate_rain_c(d.qr_incld,d.qc_incld,d.nr_incld,d.qi_incld,
		   d.cld_frac_l,d.cld_frac_r,d.qv,d.qv_prev,d.qv_sat_l,d.qv_sat_i,
		   d.ab,d.abi,d.epsr,d.epsi_tot,d.t,d.t_prev,d.latent_heat_sublim,d.dqsdt,d.dt,
		   &d.qr2qv_evap_tend,&d.nr_evap_tend);
}

void  update_prognostic_liquid(P3UpdatePrognosticLiqData& d){
  p3_init();
  update_prognostic_liquid_c(d.qc2qr_accret_tend, d.nc_accret_tend, d.qc2qr_autoconv_tend, d.nc2nr_autoconv_tend, d.ncautr,
			      d.nc_selfcollect_tend, d. qr2qv_evap_tend, d.nr_evap_tend, d.nr_selfcollect_tend , d.do_predict_nc,
			      d.inv_rho, d.exner, d.latent_heat_vapor, d.dt, &d.th_atm, &d.qv,
			      &d.qc, &d.nc, &d.qr, &d.nr);
}

void ice_deposition_sublimation(IceDepSublimationData& d){
  p3_init();
  ice_deposition_sublimation_c(d.qi_incld, d.ni_incld, d.T_atm, d.qv_sat_l, d.qv_sat_i, d.epsi, d.abi,
			       d.qv, &d.qv2qi_vapdep_tend, &d.qi2qv_sublim_tend, &d.ni_sublim_tend, &d.qc2qi_berg_tend);
}

CalcUpwindData::CalcUpwindData(
  Int kts_, Int kte_, Int kdir_, Int kbot_, Int k_qxtop_, Int num_arrays_, Real dt_sub_) :
  PhysicsTestData((kte_ - kts_) + 1, num_arrays_, {&vs, &qnx, &fluxes}, {&rho, &inv_rho, &inv_dz}),
  kts(kts_), kte(kte_), kdir(kdir_), kbot(kbot_), k_qxtop(k_qxtop_), num_arrays(num_arrays_), dt_sub(dt_sub_)
{}

void CalcUpwindData::convert_to_ptr_arr(std::vector<Real*>& mem_space, Real**& fluxes_, Real**& vs_, Real**& qnx_)
{
  mem_space.resize(num_arrays*3);
  for (Int i = 0; i < num_arrays; ++i) {
    mem_space[i]              = fluxes + (i*nk());
    mem_space[i+num_arrays]   = vs     + (i*nk());
    mem_space[i+num_arrays*2] = qnx    + (i*nk());
  }
  fluxes_ = mem_space.data();
  vs_     = mem_space.data() + num_arrays;
  qnx_    = mem_space.data() + num_arrays*2;
}

void calc_first_order_upwind_step(CalcUpwindData& d)
{
  p3_init();
  std::vector<Real*> tmp;
  Real** fluxes, **vs, **qnx;
  d.convert_to_ptr_arr(tmp, fluxes, vs, qnx);
  calc_first_order_upwind_step_c(d.kts, d.kte, d.kdir, d.kbot, d.k_qxtop, d.dt_sub, d.rho, d.inv_rho, d.inv_dz, d.num_arrays, fluxes, vs, qnx);
}

GenSedData::GenSedData(
  Int kts_, Int kte_, Int kdir_, Int k_qxtop_, Int k_qxbot_, Int kbot_, Real Co_max_, Real dt_left_,
  Real prt_accum_, Int num_arrays_) :
  CalcUpwindData(kts_, kte_, kdir_, kbot_, k_qxtop_, num_arrays_, 0.0),
  Co_max(Co_max_), k_qxbot(k_qxbot_), dt_left(dt_left_), prt_accum(prt_accum_)
{ }

void generalized_sedimentation(GenSedData& d)
{
  p3_init();
  std::vector<Real*> tmp;
  Real** fluxes, **vs, **qnx;
  d.convert_to_ptr_arr(tmp, fluxes, vs, qnx);
  generalized_sedimentation_c(d.kts, d.kte, d.kdir, d.k_qxtop, &d.k_qxbot, d.kbot, d.Co_max,
                              &d.dt_left, &d.prt_accum, d.inv_dz, d.inv_rho, d.rho,
                              d.num_arrays, fluxes, vs, qnx);
}

CloudSedData::CloudSedData(
  Int kts_, Int kte_, Int ktop_, Int kbot_, Int kdir_,
  Real dt_, Real inv_dt_, bool do_predict_nc_, Real precip_liq_surf_) :
  PhysicsTestData((kte_ - kts_) + 1, {&qc_incld, &rho, &inv_rho, &cld_frac_l, &acn, &inv_dz, &qc, &nc, &nc_incld, &mu_c, &lamc, &qc_tend, &nc_tend}),
  kts(kts_), kte(kte_), ktop(ktop_), kbot(kbot_), kdir(kdir_),
  dt(dt_), inv_dt(inv_dt_), do_predict_nc(do_predict_nc_), precip_liq_surf(precip_liq_surf_)
{}

void cloud_sedimentation(CloudSedData& d)
{
  p3_init();
  cloud_sedimentation_c(d.kts, d.kte, d.ktop, d.kbot, d.kdir,
                        d.qc_incld, d.rho, d.inv_rho, d.cld_frac_l, d.acn, d.inv_dz,
                        d.dt, d.inv_dt, d.do_predict_nc,
                        d.qc, d.nc, d.nc_incld, d.mu_c, d.lamc, &d.precip_liq_surf, d.qc_tend, d.nc_tend);
}

IceSedData::IceSedData(
  Int kts_, Int kte_, Int ktop_, Int kbot_, Int kdir_,
  Real dt_, Real inv_dt_, Real precip_ice_surf_) :
  PhysicsTestData((kte_ - kts_) + 1, {&rho, &inv_rho, &rhofaci, &cld_frac_i, &inv_dz, &qi, &qi_incld, &ni, &ni_incld, &qm, &qm_incld, &bm, &bm_incld, &qi_tend, &ni_tend}),
  kts(kts_), kte(kte_), ktop(ktop_), kbot(kbot_), kdir(kdir_),
  dt(dt_), inv_dt(inv_dt_), precip_ice_surf(precip_ice_surf_)
{}

void ice_sedimentation(IceSedData& d)
{
  p3_init();
  ice_sedimentation_c(d.kts, d.kte, d.ktop, d.kbot, d.kdir,
                      d.rho, d.inv_rho, d.rhofaci, d.cld_frac_i, d.inv_dz, d.dt, d.inv_dt,
                      d.qi, d.qi_incld, d.ni, d.qm, d.qm_incld, d.bm, d.bm_incld, d.ni_incld,
                      &d.precip_ice_surf, d.qi_tend, d.ni_tend);
}

RainSedData::RainSedData(
  Int kts_, Int kte_, Int ktop_, Int kbot_, Int kdir_,
  Real dt_, Real inv_dt_, Real precip_liq_surf_) :
  PhysicsTestData((kte_ - kts_) + 2, // extra real at end for precip_liq_flux, so just add 1 to all
                  {&rho, &inv_rho, &rhofacr, &cld_frac_r, &inv_dz, &qr_incld, &qr, &nr, &nr_incld, &mu_r, &lamr, &qr_tend, &nr_tend, &precip_liq_flux}),
  kts(kts_), kte(kte_), ktop(ktop_), kbot(kbot_), kdir(kdir_),
  dt(dt_), inv_dt(inv_dt_), precip_liq_surf(precip_liq_surf_)
{}

void rain_sedimentation(RainSedData& d)
{
  p3_init();
  rain_sedimentation_c(d.kts, d.kte, d.ktop, d.kbot, d.kdir,
                       d.qr_incld, d.rho, d.inv_rho, d.rhofacr, d.cld_frac_r, d.inv_dz,
                       d.dt, d.inv_dt,
                       d.qr, d.nr, d.nr_incld, d.mu_r, d.lamr, &d.precip_liq_surf, d.precip_liq_flux, d.qr_tend, d.nr_tend);
}

void calc_bulk_rho_rime(CalcBulkRhoRimeData& d)
{
  p3_init();
  calc_bulk_rho_rime_c(d.qi_tot, &d.qi_rim, &d.bi_rim, &d.rho_rime);
}

HomogeneousFreezingData::HomogeneousFreezingData(
  Int kts_, Int kte_, Int ktop_, Int kbot_, Int kdir_) :
  PhysicsTestData((kte_ - kts_) + 1, {&T_atm, &exner, &latent_heat_fusion, &qc, &nc, &qr, &nr, &qi, &ni, &qm, &bm, &th_atm}),
  kts(kts_), kte(kte_), ktop(ktop_), kbot(kbot_), kdir(kdir_)
{}

void homogeneous_freezing(HomogeneousFreezingData& d)
{
  p3_init();
  homogeneous_freezing_c(d.kts, d.kte, d.ktop, d.kbot, d.kdir,
                         d.T_atm, d.exner, d.latent_heat_fusion,
                         d.qc, d.nc, d.qr, d.nr, d.qi, d.ni, d.qm, d.bm, d.th_atm);
}

void ice_melting(IceMeltingData& d){
  p3_init();
  ice_melting_c(d.rho,d.T_atm,d.pres,d.rhofaci,d.table_val_qi2qr_melting,d.table_val_qi2qr_vent_melt,
		d.latent_heat_vapor,d.latent_heat_fusion,d.dv,d.sc,d.mu,d.kap,
		d.qv,d.qi_incld,d.ni_incld,&d.qi2qr_melt_tend,&d.ni2nr_melt_tend);
}

Real subgrid_variance_scaling(SubgridVarianceScalingData& d){
  p3_init();
  return subgrid_variance_scaling_c(d.relvar,d.expon);
}

void compute_rain_fall_velocity(ComputeRainFallVelocityData& d)
{
  p3_init();
  compute_rain_fall_velocity_c(d.qr_incld, d.cld_frac_r, d.rhofacr,
                               &d.nr_incld, &d.mu_r, &d.lamr, &d.V_qr, &d.V_nr);
}

P3MainPart1Data::P3MainPart1Data(
  Int kts_, Int kte_, Int kbot_, Int ktop_, Int kdir_,
  bool do_predict_nc_, Real dt_) :
  PhysicsTestData((kte_ - kts_) + 1, {
    &pres, &dpres, &dz, &nc_nuceat_tend, &exner, &inv_exner, &inv_cld_frac_l, &inv_cld_frac_i, &inv_cld_frac_r, &latent_heat_vapor, &latent_heat_sublim, &latent_heat_fusion,
    &T_atm, &rho, &inv_rho, &qv_sat_l, &qv_sat_i, &qv_supersat_i, &rhofacr, &rhofaci,
    &acn, &qv, &th_atm, &qc, &nc, &qr, &nr, &qi, &ni, &qm, &bm, &qc_incld, &qr_incld, &qi_incld,
    &qm_incld, &nc_incld, &nr_incld, &ni_incld, &bm_incld}),
  kts(kts_), kte(kte_), kbot(kbot_), ktop(ktop_), kdir(kdir_),
  do_predict_nc(do_predict_nc_), dt(dt_)
{}

void p3_main_part1(P3MainPart1Data& d)
{
  p3_init();
  p3_main_part1_c(
    d.kts, d.kte, d.kbot, d.ktop, d.kdir,
    d.do_predict_nc,
    d.dt,
    d.pres, d.dpres, d.dz, d.nc_nuceat_tend, d.exner, d.inv_exner, d.inv_cld_frac_l, d.inv_cld_frac_i, d.inv_cld_frac_r, d.latent_heat_vapor, d.latent_heat_sublim, d.latent_heat_fusion,
    d.T_atm, d.rho, d.inv_rho, d.qv_sat_l, d.qv_sat_i, d.qv_supersat_i, d.rhofacr, d.rhofaci,
    d.acn, d.qv, d.th_atm, d.qc, d.nc, d.qr, d.nr, d.qi, d.ni, d.qm, d.bm, d.qc_incld, d.qr_incld, d.qi_incld,
    d.qm_incld, d.nc_incld, d.nr_incld, d.ni_incld, d.bm_incld,
    &d.is_nucleat_possible, &d.is_hydromet_present);
}

///////////////////////////////////////////////////////////////////////////////

P3MainPart2Data::P3MainPart2Data(
  Int kts_, Int kte_, Int kbot_, Int ktop_, Int kdir_,
  bool do_predict_nc_, Real dt_) :
  PhysicsTestData((kte_ - kts_) + 1, {
<<<<<<< HEAD
    &pres, &dpres, &dz, &nc_nuceat_tend, &exner, &inv_exner, &inv_cld_frac_l, &inv_cld_frac_i, &inv_cld_frac_r, &ni_activated, &inv_qc_relvar, &cld_frac_i, &cld_frac_l, &cld_frac_r,
    &T_atm, &rho, &inv_rho, &qv_sat_l, &qv_sat_i, &qv_supersat_i, &rhofacr, &rhofaci, &acn,
    &qv, &th_atm, &qc, &nc, &qr, &nr, &qi, &ni, &qm, &bm, &latent_heat_vapor, &latent_heat_sublim, &latent_heat_fusion, &qc_incld, &qr_incld,
    &qi_incld, &qm_incld, &nc_incld, &nr_incld, &ni_incld, &bm_incld, &mu_c, &nu, &lamc, &cdist, &cdist1,
    &cdistr, &mu_r, &lamr, &logn0r, &qv2qi_depos_tend, &precip_total_tend, &nevapr, &qr_evap_tend, &vap_liq_exchange,
    &vap_ice_exchange, &liq_ice_exchange, &pratot, &prctot}),
=======
    &pres, &dpres, &dz, &nc_nuceat_tend, &exner, &inv_exner, &inv_cld_frac_l, &inv_cld_frac_i, &inv_cld_frac_r, &ni_activated, &inv_qc_relvar, &cld_frac_i, &cld_frac_l, &cld_frac_r, &qv_prev, &t_prev,
    &t, &rho, &inv_rho, &qv_sat_l, &qv_sat_i, &qv_supersat_i, &rhofacr, &rhofaci, &acn,
    &qv, &th, &qc, &nc, &qr, &nr, &qi, &ni, &qm, &bm, &latent_heat_vapor, &latent_heat_sublim, &latent_heat_fusion, &qc_incld, &qr_incld,
    &qi_incld, &qm_incld, &nc_incld, &nr_incld, &ni_incld, &bm_incld, &mu_c, &nu, &lamc, &cdist, &cdist1,
    &cdistr, &mu_r, &lamr, &logn0r, &cmeiout, &precip_total_tend, &nevapr, &qr_evap_tend, &vap_liq_exchange,
      &vap_ice_exchange, &liq_ice_exchange, &pratot, &prctot}),
>>>>>>> 106dcead
  kts(kts_), kte(kte_), kbot(kbot_), ktop(ktop_), kdir(kdir_),
  do_predict_nc(do_predict_nc_), dt(dt_), inv_dt(1 / dt)
{}

void p3_main_part2(P3MainPart2Data& d)
{
  p3_init();
  p3_main_part2_c(
    d.kts, d.kte, d.kbot, d.ktop, d.kdir, d.do_predict_nc, d.dt, d.inv_dt,
<<<<<<< HEAD
    d.pres, d.dpres, d.dz, d.nc_nuceat_tend, d.exner, d.inv_exner, d.inv_cld_frac_l, d.inv_cld_frac_i, d.inv_cld_frac_r, d.ni_activated, d.inv_qc_relvar, d.cld_frac_i, d.cld_frac_l, d.cld_frac_r,
    d.T_atm, d.rho, d.inv_rho, d.qv_sat_l, d.qv_sat_i, d.qv_supersat_i, d.rhofacr, d.rhofaci, d.acn, d.qv, d.th_atm, d.qc, d.nc, d.qr, d.nr, d.qi, d.ni,
=======
    d.pres, d.dpres, d.dz, d.nc_nuceat_tend, d.exner, d.inv_exner, d.inv_cld_frac_l, d.inv_cld_frac_i, d.inv_cld_frac_r, d.ni_activated, d.inv_qc_relvar, d.cld_frac_i, d.cld_frac_l, d.cld_frac_r, d.qv_prev, d.t_prev, 
    d.t, d.rho, d.inv_rho, d.qv_sat_l, d.qv_sat_i, d.qv_supersat_i, d.rhofacr, d.rhofaci, d.acn, d.qv, d.th, d.qc, d.nc, d.qr, d.nr, d.qi, d.ni,
>>>>>>> 106dcead
    d.qm, d.bm, d.latent_heat_vapor, d.latent_heat_sublim, d.latent_heat_fusion, d.qc_incld, d.qr_incld, d.qi_incld, d.qm_incld, d.nc_incld, d.nr_incld,
    d.ni_incld, d.bm_incld, d.mu_c, d.nu, d.lamc, d.cdist, d.cdist1, d.cdistr, d.mu_r, d.lamr, d.logn0r, d.qv2qi_depos_tend, d.precip_total_tend,
    d.nevapr, d.qr_evap_tend, d.vap_liq_exchange, d.vap_ice_exchange, d.liq_ice_exchange, d.pratot,
    d.prctot, &d.is_hydromet_present);
}

///////////////////////////////////////////////////////////////////////////////

P3MainPart3Data::P3MainPart3Data(
  Int kts_, Int kte_, Int kbot_, Int ktop_, Int kdir_) :
  PhysicsTestData((kte_ - kts_) + 1, {
    &exner, &cld_frac_l, &cld_frac_r, &cld_frac_i,
    &rho, &inv_rho, &rhofaci,
    &qv, &th_atm, &qc, &nc, &qr, &nr, &qi, &ni, &qm, &bm, &latent_heat_vapor, &latent_heat_sublim,
    &mu_c, &nu, &lamc, &mu_r,
    &lamr, &vap_liq_exchange,
    &ze_rain, &ze_ice, &diag_vm_qi, &diag_eff_rad_qi, &diag_diam_qi, &rho_qi, &diag_equiv_reflectivity, &diag_eff_rad_qc}),
  kts(kts_), kte(kte_), kbot(kbot_), ktop(ktop_), kdir(kdir_)
{}

void p3_main_part3(P3MainPart3Data& d)
{
  p3_init();
  p3_main_part3_c(
    d.kts, d.kte, d.kbot, d.ktop, d.kdir,
    d.exner, d.cld_frac_l, d.cld_frac_r, d.cld_frac_i, 
    d.rho, d.inv_rho, d.rhofaci, d.qv, d.th_atm, d.qc, d.nc, d.qr, d.nr, d.qi, d.ni, d.qm, d.bm, d.latent_heat_vapor, d.latent_heat_sublim,
    d.mu_c, d.nu, d.lamc, d.mu_r, d.lamr, d.vap_liq_exchange,
    d. ze_rain, d.ze_ice, d.diag_vm_qi, d.diag_eff_rad_qi, d.diag_diam_qi, d.rho_qi, d.diag_equiv_reflectivity, d.diag_eff_rad_qc);
}

///////////////////////////////////////////////////////////////////////////////

P3MainData::P3MainData(
  Int its_, Int ite_, Int kts_, Int kte_, Int it_, Real dt_, bool do_predict_nc_) :
  PhysicsTestData( (ite_ - its_) + 1, (kte_ - kts_) + 1, (kte_ - kts_) + 2, {
    &pres, &dz, &nc_nuceat_tend, &ni_activated, &dpres, &exner, &cld_frac_i, &cld_frac_l, &cld_frac_r,
<<<<<<< HEAD
    &inv_qc_relvar, &qc, &nc, &qr, &nr, &qi, &qm, &ni, &bm, &qv, &th_atm,
    &diag_eff_rad_qc, &diag_eff_rad_qi, &rho_qi, &mu_c, &lamc, &qv2qi_depos_tend, &precip_total_tend, &nevapr,
=======
    &inv_qc_relvar, &qc, &nc, &qr, &nr, &qi, &qm, &ni, &bm, &qv, &th, &qv_prev, &t_prev,
    &diag_effc, &diag_effi, &rho_qi, &mu_c, &lamc, &cmeiout, &precip_total_tend, &nevapr,
>>>>>>> 106dcead
    &qr_evap_tend, &liq_ice_exchange, &vap_liq_exchange, &vap_ice_exchange, &precip_liq_flux,
    &precip_ice_flux},
    {&precip_liq_surf, &precip_ice_surf}), // these two are (ni, nk+1)
  its(its_), ite(ite_), kts(kts_), kte(kte_), it(it_), dt(dt_), do_predict_nc(do_predict_nc_)
{}

//This is the variable ordering from micro_p3.F90
void p3_main(P3MainData& d)
{
  p3_init();
  d.transpose<ekat::TransposeDirection::c2f>();
  p3_main_c(
    d.qc, d.nc, d.qr, d.nr, d.th_atm, d.qv, d.dt, d.qi, d.qm, d.ni,
    d.bm, d.pres, d.dz, d.nc_nuceat_tend, d.ni_activated, d.inv_qc_relvar, d.it, d.precip_liq_surf,
    d.precip_ice_surf, d.its, d.ite, d.kts, d.kte, d.diag_eff_rad_qc, d.diag_eff_rad_qi,
    d.rho_qi, d.do_predict_nc, d.dpres, d.exner, d.qv2qi_depos_tend, d.precip_total_tend, d.nevapr,
    d.qr_evap_tend, d.precip_liq_flux, d.precip_ice_flux, d.cld_frac_r, d.cld_frac_l, d.cld_frac_i, d.mu_c, d.lamc,
    d.liq_ice_exchange, d.vap_liq_exchange, d.vap_ice_exchange, d.qv_prev, d.t_prev);
  d.transpose<ekat::TransposeDirection::f2c>();
}

///////////////////////////////////////////////////////////////////////////////

std::shared_ptr<P3GlobalForFortran::Views> P3GlobalForFortran::s_views;

const P3GlobalForFortran::Views& P3GlobalForFortran::get()
{
  if (!P3GlobalForFortran::s_views) {
    P3GlobalForFortran::s_views = std::make_shared<Views>();
    P3F::init_kokkos_ice_lookup_tables(s_views->m_ice_table_vals, s_views->m_collect_table_vals);
    P3F::init_kokkos_tables(s_views->m_vn_table_vals, s_views->m_vm_table_vals,
      s_views->m_revap_table_vals, s_views->m_mu_r_table_vals, s_views->m_dnu);
  }
  return *P3GlobalForFortran::s_views;
}

void P3GlobalForFortran::deinit()
{
  P3GlobalForFortran::s_views = nullptr;
}

//
// _f function definitions
//

void find_lookuptable_indices_1a_f(Int* dumi, Int* dumjj, Int* dumii, Int* dumzz,
                                   Real* dum1, Real* dum4, Real* dum5, Real* dum6,
                                   Real qi_, Real ni_, Real qm_, Real rhop_)
{
  using P3F = Functions<Real, DefaultDevice>;
  using TableIce = typename P3F::TableIce;

  typename P3F::Spack qi(qi_), ni(ni_), qm(qm_), rhop(rhop_);
  typename P3F::view_1d<TableIce> t_d("t_h", 1);
  auto t_h = Kokkos::create_mirror_view(t_d);
  Kokkos::parallel_for(1, KOKKOS_LAMBDA(const Int&) {
    P3F::lookup_ice(qi, ni, qm, rhop, t_d(0));
  });
  Kokkos::deep_copy(t_h, t_d);
  auto& tab = t_h(0);

  // adjust for 1-based indexing
  *dumi  = tab.dumi[0]  + 1;
  *dumjj = tab.dumjj[0] + 1;
  *dumii = tab.dumii[0] + 1;
  *dumzz = tab.dumzz[0] + 1;

  *dum1 = tab.dum1[0];
  *dum4 = tab.dum4[0];
  *dum5 = tab.dum5[0];
  *dum6 = tab.dum6[0];
}

void find_lookuptable_indices_1b_f(Int* dumj, Real* dum3, Real qr_, Real nr_)
{
  using P3F = Functions<Real, DefaultDevice>;
  using TableRain = typename P3F::TableRain;

  typename P3F::Spack qr(qr_), nr(nr_);
  typename P3F::view_1d<TableRain> t_d("t_h", 1);
  auto t_h = Kokkos::create_mirror_view(t_d);
  Kokkos::parallel_for(1, KOKKOS_LAMBDA(const Int&) {
    P3F::lookup_rain(qr, nr, t_d(0));
  });
  Kokkos::deep_copy(t_h, t_d);
  auto& tab = t_h(0);

  // adjust for 1-based indexing
  *dumj = tab.dumj[0] + 1;

  *dum3 = tab.dum3[0];
}

void access_lookup_table_f(Int dumjj, Int dumii, Int dumi, Int index,
                           Real dum1, Real dum4, Real dum5, Real* proc)
{
  using P3F = Functions<Real, DefaultDevice>;

  typename P3F::TableIce tab;

  // Adjust for 0-based indexing
  tab.dumi  = dumi  - 1;
  tab.dumjj = dumjj - 1;
  tab.dumii = dumii - 1;

  int adjusted_index = index - 1;

  tab.dum1 = dum1;
  tab.dum4 = dum4;
  tab.dum5 = dum5;

  auto ice_table_vals = P3GlobalForFortran::ice_table_vals();
  Real result;
  Kokkos::parallel_reduce(1, KOKKOS_LAMBDA(const Int&, Real& value) {
    value = P3F::apply_table_ice(adjusted_index, ice_table_vals, tab)[0];
  }, result);
  *proc = result;
}

void access_lookup_table_coll_f(Int dumjj, Int dumii, Int dumj, Int dumi, Int index,
                                Real dum1, Real dum3, Real dum4, Real dum5, Real* proc)
{
  using P3F = Functions<Real, DefaultDevice>;

  typename P3F::TableIce ti;
  typename P3F::TableRain tr;

  // Adjust for 0-based indexing
  ti.dumi  = dumi  - 1;
  ti.dumjj = dumjj - 1;
  ti.dumii = dumii - 1;
  tr.dumj  = dumj  - 1;

  int adjusted_index = index - 1;

  ti.dum1 = dum1;
  ti.dum4 = dum4;
  ti.dum5 = dum5;
  tr.dum3 = dum3;

  auto collect_table_vals = P3GlobalForFortran::collect_table_vals();
  Real result;
  Kokkos::parallel_reduce(1, KOKKOS_LAMBDA(const Int&, Real& value) {
    value = P3F::apply_table_coll(adjusted_index, collect_table_vals, ti, tr)[0];
  }, result);
  *proc = result;
}

void get_cloud_dsd2_f(Real qc_, Real* nc_, Real* mu_c_, Real rho_, Real* nu_, Real* lamc_,
                      Real* cdist_, Real* cdist1_, Real cld_frac_l_)
{
  using P3F = Functions<Real, DefaultDevice>;

  typename P3F::view_1d<Real> t_d("t_d", 6);
  auto t_h = Kokkos::create_mirror_view(t_d);

  Real local_nc = *nc_;
  const auto dnu = P3GlobalForFortran::dnu();
  Kokkos::parallel_for(1, KOKKOS_LAMBDA(const Int&) {
    typename P3F::Spack qc(qc_), nc(local_nc), rho(rho_), cld_frac_l(cld_frac_l_);
    typename P3F::Spack mu_c, nu, lamc, cdist, cdist1;

    P3F::get_cloud_dsd2(qc, nc, mu_c, rho, nu, dnu, lamc, cdist, cdist1, cld_frac_l);

    t_d(0) = nc[0];
    t_d(1) = mu_c[0];
    t_d(2) = nu[0];
    t_d(3) = lamc[0];
    t_d(4) = cdist[0];
    t_d(5) = cdist1[0];
  });
  Kokkos::deep_copy(t_h, t_d);

  *nc_     = t_h(0);
  *mu_c_   = t_h(1);
  *nu_     = t_h(2);
  *lamc_   = t_h(3);
  *cdist_  = t_h(4);
  *cdist1_ = t_h(5);
}

void get_rain_dsd2_f(Real qr_, Real* nr_, Real* mu_r_, Real* lamr_, Real* cdistr_, Real* logn0r_, Real cld_frac_r_)
{
  using P3F = Functions<Real, DefaultDevice>;

  typename P3F::view_1d<Real> t_d("t_d", 5);
  auto t_h = Kokkos::create_mirror_view(t_d);
  Real local_nr = *nr_;

  Kokkos::parallel_for(1, KOKKOS_LAMBDA(const Int&) {
    typename P3F::Spack qr(qr_), cld_frac_r(cld_frac_r_), nr(local_nr);
    typename P3F::Spack lamr, mu_r, cdistr, logn0r;

    P3F::get_rain_dsd2(qr, nr, mu_r, lamr, cdistr, logn0r, cld_frac_r);

    t_d(0) = nr[0];
    t_d(1) = mu_r[0];
    t_d(2) = lamr[0];
    t_d(3) = cdistr[0];
    t_d(4) = logn0r[0];
  });
  Kokkos::deep_copy(t_h, t_d);

  *nr_     = t_h(0);
  *mu_r_   = t_h(1);
  *lamr_   = t_h(2);
  *cdistr_ = t_h(3);
  *logn0r_ = t_h(4);
}

void get_time_space_phys_variables_f(Real T_atm_, Real pres_, Real rho_, Real latent_heat_vapor_, Real latent_heat_sublim_, Real qv_sat_l_, Real qv_sat_i_,
				     Real* mu_, Real* dv_, Real* sc_, Real* dqsdt_, Real* dqsidt_, Real* ab_,
				     Real* abi_, Real* kap_, Real* eii_)
{
  using P3F = Functions<Real, DefaultDevice>;

  typename P3F::view_1d<Real> t_d("t_h", 9);
  auto t_h = Kokkos::create_mirror_view(t_d);

  Kokkos::parallel_for(1, KOKKOS_LAMBDA(const Int&) {
      typename P3F::Spack T_atm(T_atm_), pres(pres_), rho(rho_), latent_heat_vapor(latent_heat_vapor_), latent_heat_sublim(latent_heat_sublim_), qv_sat_l(qv_sat_l_), qv_sat_i(qv_sat_i_);
      typename P3F::Spack mu, dv, sc, dqsdt,dqsidt, ab, abi, kap, eii;

      P3F::get_time_space_phys_variables(T_atm, pres, rho, latent_heat_vapor, latent_heat_sublim, qv_sat_l, qv_sat_i, mu, dv, sc, dqsdt, dqsidt,
					 ab, abi, kap, eii);

      t_d(0) = mu[0];
      t_d(1) = dv[0];
      t_d(2) = sc[0];
      t_d(3) = dqsdt[0];
      t_d(4) = dqsidt[0];
      t_d(5) = ab[0];
      t_d(6) = abi[0];
      t_d(7) = kap[0];
      t_d(8) = eii[0];
    });
  Kokkos::deep_copy(t_h, t_d);

  *mu_     = t_h(0);
  *dv_     = t_h(1);
  *sc_     = t_h(2);
  *dqsdt_  = t_h(3);
  *dqsidt_ = t_h(4);
  *ab_     = t_h(5);
  *abi_    = t_h(6);
  *kap_    = t_h(7);
  *eii_    = t_h(8);
}

void update_prognostic_ice_f( Real qc2qi_hetero_freeze_tend_, Real qc2qi_collect_tend_, Real qc2qr_ice_shed_tend_,  Real nc_collect_tend_,  Real nc2ni_immers_freeze_tend_, Real ncshdc_,
                              Real qr2qi_collect_tend_,  Real nr_collect_tend_, Real qr2qi_immers_freeze_tend_, Real nr2ni_immers_freeze_tend_, Real nr_ice_shed_tend_,
                              Real qi2qr_melt_tend_, Real ni2nr_melt_tend_, Real qi2qv_sublim_tend_, Real qv2qi_vapdep_tend_, Real qv2qi_nucleat_tend_, Real ni_nucleat_tend_,
                              Real ni_selfcollect_tend_, Real ni_sublim_tend_, Real qc2qi_berg_tend_, Real exner_, Real latent_heat_sublim_, Real latent_heat_fusion_,
                              bool do_predict_nc_, bool log_wetgrowth_, Real dt_, Real nmltratio_,
                              Real rho_qm_cloud_, Real* th_atm_, Real* qv_, Real* qi_, Real* ni_, Real* qm_,
                              Real* bm_, Real* qc_, Real* nc_, Real* qr_, Real* nr_)
{
  using P3F = Functions<Real, DefaultDevice>;

  typename P3F::view_1d<Real> t_d("t_h", 10);
  auto t_h = Kokkos::create_mirror_view(t_d);

  Real local_th    = *th_atm_;
  Real local_qv	   = *qv_;
  Real local_qc	   = *qc_;
  Real local_nc	   = *nc_;
  Real local_qr	   = *qr_;
  Real local_nr	   = *nr_;
  Real local_qi = *qi_;
  Real local_ni = *ni_;
  Real local_qm = *qm_;
  Real local_bm = *bm_;

  Kokkos::parallel_for(1, KOKKOS_LAMBDA(const Int&) {
      typename P3F::Spack qc2qi_hetero_freeze_tend(qc2qi_hetero_freeze_tend_), qc2qi_collect_tend(qc2qi_collect_tend_),qc2qr_ice_shed_tend(qc2qr_ice_shed_tend_),  nc_collect_tend(nc_collect_tend_),
	nc2ni_immers_freeze_tend(nc2ni_immers_freeze_tend_),  ncshdc(ncshdc_),  qr2qi_collect_tend(qr2qi_collect_tend_),  nr_collect_tend(nr_collect_tend_),  qr2qi_immers_freeze_tend(qr2qi_immers_freeze_tend_),
	nr2ni_immers_freeze_tend(nr2ni_immers_freeze_tend_),  nr_ice_shed_tend(nr_ice_shed_tend_),  qi2qr_melt_tend(qi2qr_melt_tend_),  ni2nr_melt_tend(ni2nr_melt_tend_),  qi2qv_sublim_tend(qi2qv_sublim_tend_),
	qv2qi_vapdep_tend(qv2qi_vapdep_tend_),  qv2qi_nucleat_tend(qv2qi_nucleat_tend_),  ni_nucleat_tend(ni_nucleat_tend_),  ni_selfcollect_tend(ni_selfcollect_tend_),  ni_sublim_tend(ni_sublim_tend_),
	qc2qi_berg_tend(qc2qi_berg_tend_),  exner(exner_),  latent_heat_fusion(latent_heat_fusion_),  latent_heat_sublim(latent_heat_sublim_),
	rho_qm_cloud(rho_qm_cloud_);
      bool do_predict_nc(do_predict_nc_);
      typename P3F::Smask log_wetgrowth(log_wetgrowth_);
      typename P3F::Scalar dt(dt_);

      typename P3F::Spack th_atm(local_th), qv(local_qv), qc(local_qc), nc(local_nc), qr(local_qr),
	nr(local_nr), qi(local_qi), ni(local_ni), qm(local_qm), bm(local_bm);

      P3F::update_prognostic_ice(qc2qi_hetero_freeze_tend, qc2qi_collect_tend, qc2qr_ice_shed_tend, nc_collect_tend, nc2ni_immers_freeze_tend,ncshdc,
				 qr2qi_collect_tend,   nr_collect_tend,  qr2qi_immers_freeze_tend,  nr2ni_immers_freeze_tend,  nr_ice_shed_tend,
				 qi2qr_melt_tend,  ni2nr_melt_tend,  qi2qv_sublim_tend,  qv2qi_vapdep_tend,  qv2qi_nucleat_tend,  ni_nucleat_tend,
				 ni_selfcollect_tend,  ni_sublim_tend,  qc2qi_berg_tend,  exner,  latent_heat_sublim,  latent_heat_fusion,
				 do_predict_nc, log_wetgrowth,  dt,  nmltratio_,
				 rho_qm_cloud, th_atm, qv, qi, ni, qm,
				 bm, qc, nc, qr, nr);


      t_d(0) = th_atm[0];
      t_d(1) = qv[0];
      t_d(2) = qi[0];
      t_d(3) = ni[0];
      t_d(4) = qm[0];
      t_d(5) = bm[0];
      t_d(6) = qc[0];
      t_d(7) = nc[0];
      t_d(8) = qr[0];
      t_d(9) = nr[0];
    });
  Kokkos::deep_copy(t_h, t_d);

  *th_atm_    = t_h(0);
  *qv_    = t_h(1);
  *qi_ = t_h(2);
  *ni_ = t_h(3);
  *qm_ = t_h(4);
  *bm_ = t_h(5);
  *qc_    = t_h(6);
  *nc_    = t_h(7);
  *qr_    = t_h(8);
  *nr_    = t_h(9);
}

void evaporate_rain_f(Real qr_incld_, Real qc_incld_, Real nr_incld_, Real qi_incld_,
		      Real cld_frac_l_, Real cld_frac_r_, Real qv_, Real qv_prev_,
		      Real qv_sat_l_, Real qv_sat_i_, Real ab_, Real abi_,
		      Real epsr_, Real epsi_tot_, Real t_, Real t_prev_,
		      Real latent_heat_sublim_, Real dqsdt_, Real dt_,
		      Real* qr2qv_evap_tend_, Real* nr_evap_tend_)

{
  using P3F = Functions<Real, DefaultDevice>;

  typename P3F::view_1d<Real> t_d("t_h", 2);
  auto t_h = Kokkos::create_mirror_view(t_d);

  Real local_qr2qv_evap_tend = *qr2qv_evap_tend_;
  Real local_nr_evap_tend = *nr_evap_tend_;

  Kokkos::parallel_for(1, KOKKOS_LAMBDA(const Int&) {
      typename P3F::Spack qr_incld(qr_incld_), qc_incld(qc_incld_), nr_incld(nr_incld_), qi_incld(qi_incld_),
	cld_frac_l(cld_frac_l_), cld_frac_r(cld_frac_r_), qv(qv_), qv_prev(qv_prev_), qv_sat_l(qv_sat_l_), qv_sat_i(qv_sat_i_),
        ab(ab_), abi(abi_), epsr(epsr_), epsi_tot(epsi_tot_), t(t_), t_prev(t_prev_), latent_heat_sublim(latent_heat_sublim_),
        dqsdt(dqsdt_);
      
      typename P3F::Scalar dt(dt_);
      
      typename P3F::Spack qr2qv_evap_tend(local_qr2qv_evap_tend), nr_evap_tend(local_nr_evap_tend);

      P3F::evaporate_rain(qr_incld,qc_incld,nr_incld,qi_incld,
			  cld_frac_l,cld_frac_r,qv,qv_prev,qv_sat_l,qv_sat_i,
			  ab,abi,epsr,epsi_tot,t,t_prev,latent_heat_sublim,dqsdt,dt,
			  qr2qv_evap_tend,nr_evap_tend);

      t_d(0) = qr2qv_evap_tend[0];
      t_d(1) = nr_evap_tend[0];
    });
  Kokkos::deep_copy(t_h, t_d);

  *qr2qv_evap_tend_ = t_h(0);
  *nr_evap_tend_ = t_h(1);
}

void update_prognostic_liquid_f(Real qc2qr_accret_tend_, Real nc_accret_tend_, Real qc2qr_autoconv_tend_, Real nc2nr_autoconv_tend_, Real ncautr_,
				Real nc_selfcollect_tend_, Real  qr2qv_evap_tend_, Real nr_evap_tend_, Real nr_selfcollect_tend_, bool do_predict_nc_,
				Real inv_rho_, Real exner_, Real latent_heat_vapor_, Real dt_, Real* th_atm_, Real* qv_,
				Real* qc_, Real* nc_, Real* qr_, Real* nr_)

{
  using P3F = Functions<Real, DefaultDevice>;

  typename P3F::view_1d<Real> t_d("t_h", 6);
  auto t_h = Kokkos::create_mirror_view(t_d);

  Real local_th = *th_atm_;
  Real local_qv = *qv_;
  Real local_qc = *qc_;
  Real local_nc = *nc_;
  Real local_qr = *qr_;
  Real local_nr = *nr_;

  Kokkos::parallel_for(1, KOKKOS_LAMBDA(const Int&) {
      typename P3F::Spack qc2qr_accret_tend(qc2qr_accret_tend_), nc_accret_tend(nc_accret_tend_), qc2qr_autoconv_tend(qc2qr_autoconv_tend_), nc2nr_autoconv_tend(nc2nr_autoconv_tend_),
	ncautr(ncautr_), nc_selfcollect_tend(nc_selfcollect_tend_),  qr2qv_evap_tend( qr2qv_evap_tend_), nr_evap_tend(nr_evap_tend_), nr_selfcollect_tend(nr_selfcollect_tend_), inv_rho(inv_rho_),
	exner(exner_), latent_heat_vapor(latent_heat_vapor_);

      bool do_predict_nc(do_predict_nc_);

      typename P3F::Scalar dt(dt_);

      typename P3F::Spack th_atm(local_th), qv(local_qv), qc(local_qc), nc(local_nc), qr(local_qr), nr(local_nr);

      P3F::update_prognostic_liquid(qc2qr_accret_tend, nc_accret_tend, qc2qr_autoconv_tend, nc2nr_autoconv_tend, ncautr,
				    nc_selfcollect_tend,  qr2qv_evap_tend, nr_evap_tend, nr_selfcollect_tend , do_predict_nc,
				    inv_rho, exner, latent_heat_vapor, dt, th_atm, qv,
				    qc, nc, qr, nr);

      t_d(0) = th_atm[0];
      t_d(1) = qv[0];
      t_d(2) = qc[0];
      t_d(3) = nc[0];
      t_d(4) = qr[0];
      t_d(5) = nr[0];
    });
  Kokkos::deep_copy(t_h, t_d);

  *th_atm_    = t_h(0);
  *qv_    = t_h(1);
  *qc_    = t_h(2);
  *nc_    = t_h(3);
  *qr_    = t_h(4);
  *nr_    = t_h(5);
}

void ice_deposition_sublimation_f(Real qi_incld_, Real ni_incld_, Real T_atm_, Real qv_sat_l_,
				  Real qv_sat_i_, Real epsi_, Real abi_, Real qv_,
				  Real* qv2qi_vapdep_tend_, Real* qi2qv_sublim_tend_, Real* ni_sublim_tend_, Real* qc2qi_berg_tend_)
{
  using P3F = Functions<Real, DefaultDevice>;

  typename P3F::view_1d<Real> t_d("t_h", 4);
  auto t_h = Kokkos::create_mirror_view(t_d);

  Real local_qv2qi_vapdep_tend  = *qv2qi_vapdep_tend_;
  Real local_qi2qv_sublim_tend  = *qi2qv_sublim_tend_;
  Real local_ni_sublim_tend  = *ni_sublim_tend_;
  Real local_qc2qi_berg_tend = *qc2qi_berg_tend_;

  Kokkos::parallel_for(1, KOKKOS_LAMBDA(const Int&) {
      typename P3F::Spack qi_incld(qi_incld_), ni_incld(ni_incld_), T_atm(T_atm_), qv_sat_l(qv_sat_l_), qv_sat_i(qv_sat_i_),
	epsi(epsi_), abi(abi_), qv(qv_);

      typename P3F::Spack qv2qi_vapdep_tend(local_qv2qi_vapdep_tend), qi2qv_sublim_tend(local_qi2qv_sublim_tend), ni_sublim_tend(local_ni_sublim_tend), qc2qi_berg_tend(local_qc2qi_berg_tend);

      P3F::ice_deposition_sublimation(qi_incld, ni_incld, T_atm, qv_sat_l, qv_sat_i, epsi, abi, qv,
				      qv2qi_vapdep_tend, qi2qv_sublim_tend, ni_sublim_tend, qc2qi_berg_tend);

      t_d(0) = qv2qi_vapdep_tend[0];
      t_d(1) = qi2qv_sublim_tend[0];
      t_d(2) = ni_sublim_tend[0];
      t_d(3) = qc2qi_berg_tend[0];
    });
  Kokkos::deep_copy(t_h, t_d);

  *qv2qi_vapdep_tend_  = t_h(0);
  *qi2qv_sublim_tend_  = t_h(1);
  *ni_sublim_tend_  = t_h(2);
  *qc2qi_berg_tend_ = t_h(3);
}

template <int N, typename T>
Kokkos::Array<T*, N> ptr_to_arr(T** data)
{
  Kokkos::Array<T*, N> result;
  for (int i = 0; i < N; ++i) result[i] = data[i];

  return result;
}

template <int N>
void calc_first_order_upwind_step_f_impl(
  Int kts, Int kte, Int kdir, Int kbot, Int k_qxtop, Real dt_sub,
  Real* rho, Real* inv_rho, Real* inv_dz,
  Real** fluxes, Real** vs, Real** qnx)
{
  using P3F  = Functions<Real, DefaultDevice>;

  using Spack = typename P3F::Spack;
  using view_1d = typename P3F::view_1d<Spack>;
  using KT = typename P3F::KT;
  using ExeSpace = typename KT::ExeSpace;
  using MemberType = typename P3F::MemberType;
  using view_1d_ptr_array = typename P3F::view_1d_ptr_array<Spack, N>;
  using uview_1d = typename P3F::uview_1d<Spack>;

  EKAT_REQUIRE_MSG(kts == 1, "kts must be 1, got " << kts);

  // Adjust for 0-based indexing
  kts -= 1;
  kte -= 1;
  kbot -= 1;
  k_qxtop -= 1;

  const Int nk = (kte - kts) + 1;
  const Int nk_pack = ekat::npack<Spack>(nk);

  // Setup views
  Kokkos::Array<view_1d, 3> temp_d;
  Kokkos::Array<view_1d, N> fluxes_d, vs_d, qnx_d;

  ekat::host_to_device({rho, inv_rho, inv_dz}, nk, temp_d);

  view_1d rho_d(temp_d[0]), inv_rho_d(temp_d[1]), inv_dz_d(temp_d[2]);

  ekat::host_to_device(ptr_to_arr<N>((const Real**)fluxes), nk, fluxes_d);
  ekat::host_to_device(ptr_to_arr<N>((const Real**)vs)    , nk, vs_d);
  ekat::host_to_device(ptr_to_arr<N>((const Real**)qnx)   , nk, qnx_d);

  // Call core function from kernel
  auto policy = ekat::ExeSpaceUtils<ExeSpace>::get_default_team_policy(1, nk_pack);
  Kokkos::parallel_for(policy, KOKKOS_LAMBDA(const MemberType& team) {
    view_1d_ptr_array fluxes_ptr, vs_ptr, qnx_ptr;
    for (int i = 0; i < N; ++i) {
      fluxes_ptr[i] = (uview_1d*)(&fluxes_d[i]);
      vs_ptr[i]     = (uview_1d*)(&vs_d[i]);
      qnx_ptr[i]    = (uview_1d*)(&qnx_d[i]);
    }
    uview_1d urho_d(rho_d), uinv_rho_d(inv_rho_d), uinv_dz_d(inv_dz_d);
    P3F::calc_first_order_upwind_step<N>(urho_d, uinv_rho_d, uinv_dz_d, team, nk, kbot, k_qxtop, kdir, dt_sub, fluxes_ptr, vs_ptr, qnx_ptr);
  });

  // Sync back to host
  ekat::device_to_host(ptr_to_arr<N>(fluxes), nk, fluxes_d);
  ekat::device_to_host(ptr_to_arr<N>(qnx), nk, qnx_d);
}

template <int N>
void generalized_sedimentation_f_impl(
  Int kts, Int kte, Int kdir, Int k_qxtop, Int* k_qxbot, Int kbot, Real Co_max,
  Real* dt_left, Real* prt_accum, Real* inv_dz, Real* inv_rho, Real* rho,
  Real** vs, Real** fluxes, Real** qnx)
{
  using P3F  = Functions<Real, DefaultDevice>;

  using Spack = typename P3F::Spack;
  using Singlep = typename ekat::Pack<Real, 1>;
  using view_1d = typename P3F::view_1d<Spack>;
  using view_1ds = typename P3F::view_1d<Singlep>;
  using KT = typename P3F::KT;
  using ExeSpace = typename KT::ExeSpace;
  using MemberType = typename P3F::MemberType;
  using view_1d_ptr_array = typename P3F::view_1d_ptr_array<Spack, N>;
  using uview_1d = typename P3F::uview_1d<Spack>;
  using ekat::host_to_device;
  using ekat::device_to_host;

  EKAT_REQUIRE_MSG(kts == 1, "kts must be 1, got " << kts);

  // Adjust for 0-based indexing
  kts -= 1;
  kte -= 1;
  kbot -= 1;
  k_qxtop -= 1;
  *k_qxbot -= 1;

  const Int nk = (kte - kts) + 1;
  const Int nk_pack = ekat::npack<Spack>(nk);

  // Set up views
  Kokkos::Array<view_1d, 3> temp_d;
  Kokkos::Array<view_1d, N> fluxes_d, vs_d, qnx_d;
  Kokkos::Array<view_1ds, 1> scalar_temp;
  std::vector<Real> scalars = {*prt_accum, *dt_left, static_cast<Real>(*k_qxbot)};

  host_to_device({rho, inv_rho, inv_dz}, nk, temp_d);
  host_to_device({scalars.data()}, scalars.size(), scalar_temp);

  view_1d rho_d(temp_d[0]), inv_rho_d(temp_d[1]), inv_dz_d(temp_d[2]);
  view_1ds scalars_d(scalar_temp[0]);

  host_to_device(ptr_to_arr<N>((const Real**)fluxes), nk, fluxes_d);
  host_to_device(ptr_to_arr<N>((const Real**)vs)    , nk, vs_d);
  host_to_device(ptr_to_arr<N>((const Real**)qnx)   , nk, qnx_d);

  // Call core function from kernel
  auto policy = ekat::ExeSpaceUtils<ExeSpace>::get_default_team_policy(1, nk_pack);
  Kokkos::parallel_for(policy, KOKKOS_LAMBDA(const MemberType& team) {
    view_1d_ptr_array fluxes_ptr, vs_ptr, qnx_ptr;
    for (int i = 0; i < N; ++i) {
      fluxes_ptr[i] = (uview_1d*)(&fluxes_d[i]);
      vs_ptr[i]     = (uview_1d*)(&vs_d[i]);
      qnx_ptr[i]    = (uview_1d*)(&qnx_d[i]);
    }
    uview_1d urho_d(rho_d), uinv_rho_d(inv_rho_d), uinv_dz_d(inv_dz_d);

    // Each thread needs their own copy, like we expect in the main program, or else we will hit
    // data race issues
    Real prt_accum_k = scalars_d(0)[0];
    Real dt_left_k   = scalars_d(1)[0];
    Int k_qxbot_k    = static_cast<int>(scalars_d(2)[0]);

    P3F::generalized_sedimentation<N>(urho_d, uinv_rho_d, uinv_dz_d, team, nk, k_qxtop, k_qxbot_k, kbot, kdir, Co_max, dt_left_k, prt_accum_k, fluxes_ptr, vs_ptr, qnx_ptr);

    scalars_d(0)[0] = prt_accum_k;
    scalars_d(1)[0] = dt_left_k;
    scalars_d(2)[0] = k_qxbot_k;
  });

  // Sync back to host
  device_to_host(ptr_to_arr<N>(fluxes), nk, fluxes_d);
  device_to_host(ptr_to_arr<N>(qnx), nk, qnx_d);
  device_to_host({scalars.data()}, scalars.size(), scalar_temp);

  // Set scalars
  *prt_accum = scalars[0];
  *dt_left   = scalars[1];
  *k_qxbot   = scalars[2] + 1;
}

void calc_first_order_upwind_step_f(
  Int kts, Int kte, Int kdir, Int kbot, Int k_qxtop, Real dt_sub,
  Real* rho, Real* inv_rho, Real* inv_dz,
  Int num_arrays, Real** fluxes, Real** vs, Real** qnx)
{
  if (num_arrays == 1) {
    calc_first_order_upwind_step_f_impl<1>(kts, kte, kdir, kbot, k_qxtop, dt_sub, rho, inv_rho, inv_dz, fluxes, vs, qnx);
  }
  else if (num_arrays == 2) {
    calc_first_order_upwind_step_f_impl<2>(kts, kte, kdir, kbot, k_qxtop, dt_sub, rho, inv_rho, inv_dz, fluxes, vs, qnx);
  }
  else if (num_arrays == 4) {
    calc_first_order_upwind_step_f_impl<4>(kts, kte, kdir, kbot, k_qxtop, dt_sub, rho, inv_rho, inv_dz, fluxes, vs, qnx);
  }
  else {
    EKAT_REQUIRE_MSG(false, "Unsupported num arrays in bridge calc_first_order_upwind_step_f: " << num_arrays);
  }
}

void generalized_sedimentation_f(
  Int kts, Int kte, Int kdir, Int k_qxtop, Int* k_qxbot, Int kbot, Real Co_max,
  Real* dt_left, Real* prt_accum, Real* inv_dz, Real* inv_rho, Real* rho,
  Int num_arrays, Real** vs, Real** fluxes, Real** qnx)
{
  if (num_arrays == 1) {
    generalized_sedimentation_f_impl<1>(kts, kte, kdir, k_qxtop, k_qxbot, kbot, Co_max, dt_left, prt_accum,
                                        inv_dz, inv_rho, rho, vs, fluxes, qnx);
  }
  else if (num_arrays == 2) {
    generalized_sedimentation_f_impl<2>(kts, kte, kdir, k_qxtop, k_qxbot, kbot, Co_max, dt_left, prt_accum,
                                        inv_dz, inv_rho, rho, vs, fluxes, qnx);
  }
  else if (num_arrays == 4) {
    generalized_sedimentation_f_impl<4>(kts, kte, kdir, k_qxtop, k_qxbot, kbot, Co_max, dt_left, prt_accum,
                                        inv_dz, inv_rho, rho, vs, fluxes, qnx);
  }
  else {
    EKAT_REQUIRE_MSG(false, "Unsupported num arrays in bridge calc_first_order_upwind_step_f: " << num_arrays);
  }
}

void cloud_sedimentation_f(
  Int kts, Int kte, Int ktop, Int kbot, Int kdir,
  Real* qc_incld, Real* rho, Real* inv_rho, Real* cld_frac_l, Real* acn, Real* inv_dz,
  Real dt, Real inv_dt, bool do_predict_nc,
  Real* qc, Real* nc, Real* nc_incld, Real* mu_c, Real* lamc, Real* precip_liq_surf, Real* qc_tend, Real* nc_tend)
{
  using P3F  = Functions<Real, DefaultDevice>;

  using Spack = typename P3F::Spack;
  using view_1d = typename P3F::view_1d<Spack>;
  using KT = typename P3F::KT;
  using ExeSpace = typename KT::ExeSpace;
  using MemberType = typename P3F::MemberType;

  EKAT_REQUIRE_MSG(kts == 1, "kts must be 1, got " << kts);

  // Adjust for 0-based indexing
  kts -= 1;
  kte -= 1;
  ktop -= 1;
  kbot -= 1;

  const Int nk = (kte - kts) + 1;
  const Int nk_pack = ekat::npack<Spack>(nk);

  // Set up views
  const auto dnu = P3GlobalForFortran::dnu();

  Kokkos::Array<view_1d, CloudSedData::NUM_ARRAYS> temp_d;

  ekat::host_to_device({qc_incld, rho, inv_rho, cld_frac_l, acn, inv_dz, qc, nc, nc_incld, mu_c, lamc, qc_tend, nc_tend},
                       nk, temp_d);

  view_1d
    qc_incld_d(temp_d[0]),
    rho_d     (temp_d[1]),
    inv_rho_d (temp_d[2]),
    cld_frac_l_d   (temp_d[3]),
    acn_d     (temp_d[4]),
    inv_dz_d (temp_d[5]),
    qc_d      (temp_d[6]),
    nc_d      (temp_d[7]),
    nc_incld_d(temp_d[8]),
    mu_c_d    (temp_d[9]),
    lamc_d    (temp_d[10]),
    qc_tend_d (temp_d[11]),
    nc_tend_d (temp_d[12]);

  // Call core function from kernel
  auto policy = ekat::ExeSpaceUtils<ExeSpace>::get_default_team_policy(1, nk_pack);
  ekat::WorkspaceManager<Spack> wsm(rho_d.extent(0), 4, policy);
  Kokkos::parallel_reduce(policy, KOKKOS_LAMBDA(const MemberType& team, Real& precip_liq_surf_k) {

    P3F::cloud_sedimentation(
      qc_incld_d, rho_d, inv_rho_d, cld_frac_l_d, acn_d, inv_dz_d, dnu,
      team, wsm.get_workspace(team),
      nk, ktop, kbot, kdir, dt, inv_dt, do_predict_nc,
      qc_d, nc_d, nc_incld_d, mu_c_d, lamc_d, qc_tend_d, nc_tend_d,
      precip_liq_surf_k);

  }, *precip_liq_surf);

  // Sync back to host
  Kokkos::Array<view_1d, 7> inout_views = {qc_d, nc_d, nc_incld_d, mu_c_d, lamc_d, qc_tend_d, nc_tend_d};
  ekat::device_to_host({qc, nc, nc_incld, mu_c, lamc, qc_tend, nc_tend}, nk, inout_views);
}

void ice_sedimentation_f(
  Int kts, Int kte, Int ktop, Int kbot, Int kdir,
  Real* rho, Real* inv_rho, Real* rhofaci, Real* cld_frac_i, Real* inv_dz,
  Real dt, Real inv_dt,
  Real* qi, Real* qi_incld, Real* ni, Real* qm, Real* qm_incld, Real* bm, Real* bm_incld,
  Real* ni_incld, Real* precip_ice_surf, Real* qi_tend, Real* ni_tend)
{
  using P3F  = Functions<Real, DefaultDevice>;

  using Spack      = typename P3F::Spack;
  using view_1d    = typename P3F::view_1d<Spack>;
  using KT         = typename P3F::KT;
  using ExeSpace   = typename KT::ExeSpace;
  using MemberType = typename P3F::MemberType;

  EKAT_REQUIRE_MSG(kts == 1, "kts must be 1, got " << kts);

  // Adjust for 0-based indexing
  kts  -= 1;
  kte  -= 1;
  ktop -= 1;
  kbot -= 1;

  const Int nk = (kte - kts) + 1;
  const Int nk_pack = ekat::npack<Spack>(nk);

  // Set up views
  Kokkos::Array<view_1d, IceSedData::NUM_ARRAYS> temp_d;

  ekat::host_to_device({rho, inv_rho, rhofaci, cld_frac_i, inv_dz, qi, qi_incld, ni, qm, qm_incld, bm, bm_incld, ni_incld, qi_tend, ni_tend},
                       nk, temp_d);

  view_1d
    rho_d        (temp_d[0]),
    inv_rho_d    (temp_d[1]),
    rhofaci_d    (temp_d[2]),
    cld_frac_i_d (temp_d[3]),
    inv_dz_d     (temp_d[4]),
    qi_d         (temp_d[5]),
    qi_incld_d   (temp_d[6]),
    ni_d         (temp_d[7]),
    qm_d         (temp_d[8]),
    qm_incld_d   (temp_d[9]),
    bm_d         (temp_d[10]),
    bm_incld_d   (temp_d[11]),
    ni_incld_d   (temp_d[12]),
    qi_tend_d    (temp_d[13]),
    ni_tend_d    (temp_d[14]);

  // Call core function from kernel
  auto ice_table_vals = P3GlobalForFortran::ice_table_vals();
  auto policy = ekat::ExeSpaceUtils<ExeSpace>::get_default_team_policy(1, nk_pack);
  ekat::WorkspaceManager<Spack> wsm(rho_d.extent(0), 6, policy);
  Real my_precip_ice_surf = 0;
  Kokkos::parallel_reduce(policy, KOKKOS_LAMBDA(const MemberType& team, Real& precip_ice_surf_k) {

    P3F::ice_sedimentation(
      rho_d, inv_rho_d, rhofaci_d, cld_frac_i_d, inv_dz_d,
      team, wsm.get_workspace(team),
      nk, ktop, kbot, kdir, dt, inv_dt,
      qi_d, qi_incld_d, ni_d, ni_incld_d, qm_d, qm_incld_d, bm_d, bm_incld_d,
      qi_tend_d, ni_tend_d, ice_table_vals,
      precip_ice_surf_k);

  }, my_precip_ice_surf);
  *precip_ice_surf += my_precip_ice_surf;

  // Sync back to host
  Kokkos::Array<view_1d, 10> inout_views = {qi_d, qi_incld_d, ni_d, ni_incld_d, qm_d, qm_incld_d,
                                            bm_d, bm_incld_d, qi_tend_d, ni_tend_d};
  ekat::device_to_host({qi, qi_incld, ni, ni_incld, qm, qm_incld, bm, bm_incld, qi_tend, ni_tend}, nk, inout_views);
}

void rain_sedimentation_f(
  Int kts, Int kte, Int ktop, Int kbot, Int kdir,
  Real* qr_incld, Real* rho, Real* inv_rho, Real* rhofacr, Real* cld_frac_r, Real* inv_dz,
  Real dt, Real inv_dt,
  Real* qr, Real* nr, Real* nr_incld, Real* mu_r, Real* lamr, Real* precip_liq_surf, Real* precip_liq_flux, Real* qr_tend, Real* nr_tend)
{
  using P3F  = Functions<Real, DefaultDevice>;

  using Spack      = typename P3F::Spack;
  using view_1d    = typename P3F::view_1d<Spack>;
  using KT         = typename P3F::KT;
  using ExeSpace   = typename KT::ExeSpace;
  using MemberType = typename P3F::MemberType;

  EKAT_REQUIRE_MSG(kts == 1, "kts must be 1, got " << kts);

  // Adjust for 0-based indexing
  kts  -= 1;
  kte  -= 1;
  ktop -= 1;
  kbot -= 1;

  const Int nk = (kte - kts) + 1;
  const Int nk_pack = ekat::npack<Spack>(nk);

  // Set up views
  Kokkos::Array<view_1d, RainSedData::NUM_ARRAYS> temp_d;
  Kokkos::Array<size_t, RainSedData::NUM_ARRAYS> sizes;
  for (size_t i = 0; i < RainSedData::NUM_ARRAYS; ++i) sizes[i] = nk;
  sizes[RainSedData::NUM_ARRAYS - 1] = nk+1;

  ekat::host_to_device({qr_incld, rho, inv_rho, rhofacr, cld_frac_r, inv_dz, qr, nr, nr_incld, mu_r, lamr, qr_tend, nr_tend, precip_liq_flux},
                       sizes, temp_d);

  view_1d
    qr_incld_d       (temp_d[0]),
    rho_d            (temp_d[1]),
    inv_rho_d        (temp_d[2]),
    rhofacr_d        (temp_d[3]),
    cld_frac_r_d     (temp_d[4]),
    inv_dz_d         (temp_d[5]),
    qr_d             (temp_d[6]),
    nr_d             (temp_d[7]),
    nr_incld_d       (temp_d[8]),
    mu_r_d           (temp_d[9]),
    lamr_d           (temp_d[10]),
    qr_tend_d        (temp_d[11]),
    nr_tend_d        (temp_d[12]),
    precip_liq_flux_d(temp_d[13]);

  // Call core function from kernel
  auto vn_table_vals = P3GlobalForFortran::vn_table_vals();
  auto vm_table_vals = P3GlobalForFortran::vm_table_vals();
  auto policy = ekat::ExeSpaceUtils<ExeSpace>::get_default_team_policy(1, nk_pack);
  ekat::WorkspaceManager<Spack> wsm(rho_d.extent(0), 4, policy);
  Real my_precip_liq_surf = 0;
  Kokkos::parallel_reduce(policy, KOKKOS_LAMBDA(const MemberType& team, Real& precip_liq_surf_k) {

    P3F::rain_sedimentation(
      rho_d, inv_rho_d, rhofacr_d, cld_frac_r_d, inv_dz_d, qr_incld_d,
      team, wsm.get_workspace(team), vn_table_vals, vm_table_vals,
      nk, ktop, kbot, kdir, dt, inv_dt,
      qr_d, nr_d, nr_incld_d, mu_r_d, lamr_d, precip_liq_flux_d, qr_tend_d, nr_tend_d,
      precip_liq_surf_k);

  }, my_precip_liq_surf);
  *precip_liq_surf += my_precip_liq_surf;

  // Sync back to host
  Kokkos::Array<size_t, 8> sizes_out;
  for (int i = 0; i < 8; ++i) sizes_out[i] = nk;
  sizes_out[7] = nk+1;

  Kokkos::Array<view_1d, 8> inout_views = {qr_d, nr_d, nr_incld_d, mu_r_d, lamr_d, qr_tend_d, nr_tend_d, precip_liq_flux_d};
  ekat::device_to_host({qr, nr, nr_incld, mu_r, lamr, qr_tend, nr_tend, precip_liq_flux}, sizes_out, inout_views);
}

void back_to_cell_average_f(Real cld_frac_l_, Real cld_frac_r_, Real cld_frac_i_,
                            Real* qc2qr_accret_tend_, Real* qr2qv_evap_tend_, Real* qc2qr_autoconv_tend_,
                            Real* nc_accret_tend_, Real* nc_selfcollect_tend_, Real* nc2nr_autoconv_tend_,
                            Real* nr_selfcollect_tend_, Real* nr_evap_tend_, Real* ncautr_,
                            Real* qi2qv_sublim_tend_,
                            Real* nr_ice_shed_tend_, Real* qc2qi_hetero_freeze_tend_, Real* qr2qi_collect_tend_,
                            Real* qc2qr_ice_shed_tend_, Real* qi2qr_melt_tend_, Real* qc2qi_collect_tend_,
                            Real* qr2qi_immers_freeze_tend_, Real* ni2nr_melt_tend_, Real* nc_collect_tend_,
                            Real* ncshdc_, Real* nc2ni_immers_freeze_tend_, Real* nr_collect_tend_,
                            Real* ni_selfcollect_tend_, Real* qv2qi_vapdep_tend_, Real* nr2ni_immers_freeze_tend_,
                            Real* ni_sublim_tend_, Real* qv2qi_nucleat_tend_, Real* ni_nucleat_tend_,
                            Real* qc2qi_berg_tend_)
{
  using P3F = Functions<Real, DefaultDevice>;

  typename P3F::view_1d<Real> t_d("t_h", 29);
  auto t_h = Kokkos::create_mirror_view(t_d);

  Real local_qc2qr_accret_tend = *qc2qr_accret_tend_;
  Real local_qr2qv_evap_tend = *qr2qv_evap_tend_;
  Real local_qc2qr_autoconv_tend = *qc2qr_autoconv_tend_;
  Real local_nc_accret_tend = *nc_accret_tend_;
  Real local_nc_selfcollect_tend = *nc_selfcollect_tend_;
  Real local_nc2nr_autoconv_tend = *nc2nr_autoconv_tend_;
  Real local_nr_selfcollect_tend = *nr_selfcollect_tend_;
  Real local_nr_evap_tend = *nr_evap_tend_;
  Real local_ncautr = *ncautr_;
  Real local_qi2qv_sublim_tend = *qi2qv_sublim_tend_;
  Real local_nr_ice_shed_tend = *nr_ice_shed_tend_;
  Real local_qc2qi_hetero_freeze_tend = *qc2qi_hetero_freeze_tend_;
  Real local_qr2qi_collect_tend = *qr2qi_collect_tend_;
  Real local_qc2qr_ice_shed_tend = *qc2qr_ice_shed_tend_;
  Real local_qi2qr_melt_tend = *qi2qr_melt_tend_;
  Real local_qc2qi_collect_tend = *qc2qi_collect_tend_;
  Real local_qr2qi_immers_freeze_tend = *qr2qi_immers_freeze_tend_;
  Real local_ni2nr_melt_tend = *ni2nr_melt_tend_;
  Real local_nc_collect_tend = *nc_collect_tend_;
  Real local_ncshdc = *ncshdc_;
  Real local_nc2ni_immers_freeze_tend = *nc2ni_immers_freeze_tend_;
  Real local_nr_collect_tend = *nr_collect_tend_;
  Real local_ni_selfcollect_tend = *ni_selfcollect_tend_;
  Real local_qv2qi_vapdep_tend = *qv2qi_vapdep_tend_;
  Real local_nr2ni_immers_freeze_tend = *nr2ni_immers_freeze_tend_;
  Real local_ni_sublim_tend = *ni_sublim_tend_;
  Real local_qv2qi_nucleat_tend = *qv2qi_nucleat_tend_;
  Real local_ni_nucleat_tend = *ni_nucleat_tend_;
  Real local_qc2qi_berg_tend = *qc2qi_berg_tend_;

  Kokkos::parallel_for(1, KOKKOS_LAMBDA(const Int&) {
    typename P3F::Spack cld_frac_l(cld_frac_l_), cld_frac_r(cld_frac_r_), cld_frac_i(cld_frac_i_),
      qc2qr_accret_tend(local_qc2qr_accret_tend), qr2qv_evap_tend(local_qr2qv_evap_tend), qc2qr_autoconv_tend(local_qc2qr_autoconv_tend), nc_accret_tend(local_nc_accret_tend),
      nc_selfcollect_tend(local_nc_selfcollect_tend), nc2nr_autoconv_tend(local_nc2nr_autoconv_tend), nr_selfcollect_tend(local_nr_selfcollect_tend), nr_evap_tend(local_nr_evap_tend),
      ncautr(local_ncautr), qi2qv_sublim_tend(local_qi2qv_sublim_tend),
      nr_ice_shed_tend(local_nr_ice_shed_tend), qc2qi_hetero_freeze_tend(local_qc2qi_hetero_freeze_tend), qr2qi_collect_tend(local_qr2qi_collect_tend), qc2qr_ice_shed_tend(local_qc2qr_ice_shed_tend),
      qi2qr_melt_tend(local_qi2qr_melt_tend), qc2qi_collect_tend(local_qc2qi_collect_tend), qr2qi_immers_freeze_tend(local_qr2qi_immers_freeze_tend), ni2nr_melt_tend(local_ni2nr_melt_tend),
      nc_collect_tend(local_nc_collect_tend), ncshdc(local_ncshdc), nc2ni_immers_freeze_tend(local_nc2ni_immers_freeze_tend), nr_collect_tend(local_nr_collect_tend),
      ni_selfcollect_tend(local_ni_selfcollect_tend), qv2qi_vapdep_tend(local_qv2qi_vapdep_tend), nr2ni_immers_freeze_tend(local_nr2ni_immers_freeze_tend), ni_sublim_tend(local_ni_sublim_tend),
      qv2qi_nucleat_tend(local_qv2qi_nucleat_tend), ni_nucleat_tend(local_ni_nucleat_tend), qc2qi_berg_tend(local_qc2qi_berg_tend);

    P3F::back_to_cell_average(cld_frac_l, cld_frac_r, cld_frac_i, qc2qr_accret_tend, qr2qv_evap_tend, qc2qr_autoconv_tend,
      nc_accret_tend, nc_selfcollect_tend, nc2nr_autoconv_tend, nr_selfcollect_tend, nr_evap_tend, ncautr, qi2qv_sublim_tend,
      nr_ice_shed_tend, qc2qi_hetero_freeze_tend, qr2qi_collect_tend, qc2qr_ice_shed_tend, qi2qr_melt_tend, qc2qi_collect_tend, qr2qi_immers_freeze_tend, ni2nr_melt_tend, nc_collect_tend,
      ncshdc, nc2ni_immers_freeze_tend, nr_collect_tend, ni_selfcollect_tend, qv2qi_vapdep_tend, nr2ni_immers_freeze_tend, ni_sublim_tend, qv2qi_nucleat_tend, ni_nucleat_tend,
      qc2qi_berg_tend);

    t_d(0) = qc2qr_accret_tend[0];
    t_d(1) = qr2qv_evap_tend[0];
    t_d(2) = qc2qr_autoconv_tend[0];
    t_d(3) = nc_accret_tend[0];
    t_d(4) = nc_selfcollect_tend[0];
    t_d(5) = nc2nr_autoconv_tend[0];
    t_d(6) = nr_selfcollect_tend[0];
    t_d(7) = nr_evap_tend[0];
    t_d(8) = ncautr[0];
    t_d(9) = qi2qv_sublim_tend[0];
    t_d(10) = nr_ice_shed_tend[0];
    t_d(11) = qc2qi_hetero_freeze_tend[0];
    t_d(12) = qr2qi_collect_tend[0];
    t_d(13) = qc2qr_ice_shed_tend[0];
    t_d(14) = qi2qr_melt_tend[0];
    t_d(15) = qc2qi_collect_tend[0];
    t_d(16) = qr2qi_immers_freeze_tend[0];
    t_d(17) = ni2nr_melt_tend[0];
    t_d(18) = nc_collect_tend[0];
    t_d(19) = ncshdc[0];
    t_d(20) = nc2ni_immers_freeze_tend[0];
    t_d(21) = nr_collect_tend[0];
    t_d(22) = ni_selfcollect_tend[0];
    t_d(23) = qv2qi_vapdep_tend[0];
    t_d(24) = nr2ni_immers_freeze_tend[0];
    t_d(25) = ni_sublim_tend[0];
    t_d(26) = qv2qi_nucleat_tend[0];
    t_d(27) = ni_nucleat_tend[0];
    t_d(28) = qc2qi_berg_tend[0];

  });
  Kokkos::deep_copy(t_h, t_d);

  *qc2qr_accret_tend_        = t_h(0);
  *qr2qv_evap_tend_          = t_h(1);
  *qc2qr_autoconv_tend_      = t_h(2);
  *nc_accret_tend_           = t_h(3);
  *nc_selfcollect_tend_      = t_h(4);
  *nc2nr_autoconv_tend_      = t_h(5);
  *nr_selfcollect_tend_      = t_h(6);
  *nr_evap_tend_             = t_h(7);
  *ncautr_                   = t_h(8);
  *qi2qv_sublim_tend_        = t_h(9);
  *nr_ice_shed_tend_         = t_h(10);
  *qc2qi_hetero_freeze_tend_ = t_h(11);
  *qr2qi_collect_tend_       = t_h(12);
  *qc2qr_ice_shed_tend_      = t_h(13);
  *qi2qr_melt_tend_          = t_h(14);
  *qc2qi_collect_tend_       = t_h(15);
  *qr2qi_immers_freeze_tend_ = t_h(16);
  *ni2nr_melt_tend_          = t_h(17);
  *nc_collect_tend_          = t_h(18);
  *ncshdc_                   = t_h(19);
  *nc2ni_immers_freeze_tend_ = t_h(20);
  *nr_collect_tend_          = t_h(21);
  *ni_selfcollect_tend_      = t_h(22);
  *qv2qi_vapdep_tend_        = t_h(23);
  *nr2ni_immers_freeze_tend_ = t_h(24);
  *ni_sublim_tend_           = t_h(25);
  *qv2qi_nucleat_tend_       = t_h(26);
  *ni_nucleat_tend_          = t_h(27);
  *qc2qi_berg_tend_          = t_h(28);
}

void prevent_ice_overdepletion_f(
  Real pres_, Real T_atm_, Real qv_, Real latent_heat_sublim_, Real inv_dt_, Real* qv2qi_vapdep_tend_,
  Real* qi2qv_sublim_tend_)
{
  using P3F = Functions<Real, DefaultDevice>;

  typename P3F::view_1d<Real> t_d("t_h", 2);
  auto t_h = Kokkos::create_mirror_view(t_d);
  Real local_qv2qi_vapdep_tend = *qv2qi_vapdep_tend_;
  Real local_qi2qv_sublim_tend = *qi2qv_sublim_tend_;

  Kokkos::parallel_for(1, KOKKOS_LAMBDA(const Int&) {
    typename P3F::Spack pres(pres_), T_atm(T_atm_), qv(qv_), latent_heat_sublim(latent_heat_sublim_),
      qv2qi_vapdep_tend(local_qv2qi_vapdep_tend), qi2qv_sublim_tend(local_qi2qv_sublim_tend);
    P3F::prevent_ice_overdepletion(pres, T_atm, qv, latent_heat_sublim, inv_dt_, qv2qi_vapdep_tend, qi2qv_sublim_tend);

    t_d(0) = qv2qi_vapdep_tend[0];
    t_d(1) = qi2qv_sublim_tend[0];

  });
  Kokkos::deep_copy(t_h, t_d);

  *qv2qi_vapdep_tend_ = t_h(0);
  *qi2qv_sublim_tend_ = t_h(1);
}

void calc_rime_density_f(
  Real T_atm_, Real rhofaci_, Real table_val_qi_fallspd_, Real acn_, Real lamc_, Real mu_c_,
  Real qc_incld_, Real qc2qi_collect_tend_, Real* vtrmi1_, Real* rho_qm_cloud_)
{
  using P3F = Functions<Real, DefaultDevice>;

  typename P3F::view_1d<Real> t_d("t_h", 2);
  auto t_h = Kokkos::create_mirror_view(t_d);
  Real local_vtrmi1 = *vtrmi1_;
  Real local_rho_qm_cloud = *rho_qm_cloud_;

  Kokkos::parallel_for(1, KOKKOS_LAMBDA(const Int&) {
      typename P3F::Spack T_atm(T_atm_), rhofaci(rhofaci_), table_val_qi_fallspd(table_val_qi_fallspd_), acn(acn_),
                          lamc(lamc_), mu_c(mu_c_), qc_incld(qc_incld_),
                          qc2qi_collect_tend(qc2qi_collect_tend_), vtrmi1(local_vtrmi1),
                          rho_qm_cloud(local_rho_qm_cloud);
      P3F::calc_rime_density(T_atm, rhofaci, table_val_qi_fallspd, acn, lamc, mu_c, qc_incld,
                             qc2qi_collect_tend, vtrmi1, rho_qm_cloud);

      t_d(0) = vtrmi1[0];
      t_d(1) = rho_qm_cloud[0];

    });
  Kokkos::deep_copy(t_h, t_d);

  *vtrmi1_       = t_h(0);
  *rho_qm_cloud_ = t_h(1);
}

void cldliq_immersion_freezing_f(
  Real T_atm_, Real lamc_, Real mu_c_, Real cdist1_, Real qc_incld_, Real inv_qc_relvar_,
  Real* qc2qi_hetero_freeze_tend_, Real* nc2ni_immers_freeze_tend_)
{
  using P3F = Functions<Real, DefaultDevice>;

  typename P3F::view_1d<Real> t_d("t_h", 2);
  auto t_h = Kokkos::create_mirror_view(t_d);
  Real local_qc2qi_hetero_freeze_tend = *qc2qi_hetero_freeze_tend_;
  Real local_nc2ni_immers_freeze_tend = *nc2ni_immers_freeze_tend_;

  Kokkos::parallel_for(1, KOKKOS_LAMBDA(const Int&) {
      typename P3F::Spack T_atm(T_atm_), lamc(lamc_), mu_c(mu_c_), cdist1(cdist1_),qc_incld(qc_incld_),
	                  inv_qc_relvar(inv_qc_relvar_),qc2qi_hetero_freeze_tend(local_qc2qi_hetero_freeze_tend), nc2ni_immers_freeze_tend(local_nc2ni_immers_freeze_tend);
      P3F::cldliq_immersion_freezing(T_atm, lamc, mu_c, cdist1, qc_incld, inv_qc_relvar,
                                     qc2qi_hetero_freeze_tend, nc2ni_immers_freeze_tend);

      t_d(0) = qc2qi_hetero_freeze_tend[0];
      t_d(1) = nc2ni_immers_freeze_tend[0];

    });
  Kokkos::deep_copy(t_h, t_d);

  *qc2qi_hetero_freeze_tend_ = t_h(0);
  *nc2ni_immers_freeze_tend_ = t_h(1);
}

void rain_immersion_freezing_f(
  Real T_atm_, Real lamr_, Real mu_r_, Real cdistr_, Real qr_incld_,
  Real* qr2qi_immers_freeze_tend_, Real* nr2ni_immers_freeze_tend_)
{
  using P3F = Functions<Real, DefaultDevice>;

  typename P3F::view_1d<Real> t_d("t_h", 2);
  auto t_h = Kokkos::create_mirror_view(t_d);
  Real local_qr2qi_immers_freeze_tend = *qr2qi_immers_freeze_tend_;
  Real local_nr2ni_immers_freeze_tend = *nr2ni_immers_freeze_tend_;

  Kokkos::parallel_for(1, KOKKOS_LAMBDA(const Int&) {
      typename P3F::Spack T_atm(T_atm_), lamr(lamr_), mu_r(mu_r_),
                          cdistr(cdistr_), qr_incld(qr_incld_),
                          qr2qi_immers_freeze_tend(local_qr2qi_immers_freeze_tend), nr2ni_immers_freeze_tend(local_nr2ni_immers_freeze_tend);
      P3F::rain_immersion_freezing(T_atm, lamr, mu_r, cdistr, qr_incld,
                                   qr2qi_immers_freeze_tend, nr2ni_immers_freeze_tend);

      t_d(0) = qr2qi_immers_freeze_tend[0];
      t_d(1) = nr2ni_immers_freeze_tend[0];
    });
  Kokkos::deep_copy(t_h, t_d);

  *qr2qi_immers_freeze_tend_ = t_h(0);
  *nr2ni_immers_freeze_tend_ = t_h(1);
}

void droplet_self_collection_f(
  Real rho_, Real inv_rho_, Real qc_incld_, Real mu_c_, Real nu_,
  Real nc2nr_autoconv_tend_, Real* nc_selfcollect_tend_)
{
  using P3F = Functions<Real, DefaultDevice>;

  typename P3F::view_1d<Real> t_d("t_h", 2);
  auto t_h = Kokkos::create_mirror_view(t_d);
  Real local_nc_selfcollect_tend = *nc_selfcollect_tend_;

  Kokkos::parallel_for(1, KOKKOS_LAMBDA(const Int&) {
      typename P3F::Spack rho(rho_), inv_rho(inv_rho_), qc_incld(qc_incld_),
                          mu_c(mu_c_), nu(nu_), nc2nr_autoconv_tend(nc2nr_autoconv_tend_),
                          nc_selfcollect_tend(local_nc_selfcollect_tend);
      P3F::droplet_self_collection(rho, inv_rho, qc_incld, mu_c, nu, nc2nr_autoconv_tend,
                                   nc_selfcollect_tend);

      t_d(0) = nc_selfcollect_tend[0];
    });
  Kokkos::deep_copy(t_h, t_d);

  *nc_selfcollect_tend_ = t_h(0);
}

void cloud_rain_accretion_f(
  Real rho_, Real inv_rho_, Real qc_incld_, Real nc_incld_, Real qr_incld_, Real inv_qc_relvar_,
  Real* qc2qr_accret_tend_, Real* nc_accret_tend_)
{
  using P3F = Functions<Real, DefaultDevice>;

  typename P3F::view_1d<Real> t_d("t_h", 2);
  auto t_h = Kokkos::create_mirror_view(t_d);
  Real local_qc2qr_accret_tend = *qc2qr_accret_tend_;
  Real local_nc_accret_tend = *nc_accret_tend_;

  Kokkos::parallel_for(1, KOKKOS_LAMBDA(const Int&) {
      typename P3F::Spack rho(rho_), inv_rho(inv_rho_), qc_incld(qc_incld_),
                          nc_incld(nc_incld_), qr_incld(qr_incld_),
	                  qc2qr_accret_tend(local_qc2qr_accret_tend), nc_accret_tend(local_nc_accret_tend), inv_qc_relvar(inv_qc_relvar_);
      P3F::cloud_rain_accretion(rho, inv_rho, qc_incld, nc_incld, qr_incld, inv_qc_relvar,
                                qc2qr_accret_tend, nc_accret_tend);

      t_d(0) = qc2qr_accret_tend[0];
      t_d(1) = nc_accret_tend[0];

    });
  Kokkos::deep_copy(t_h, t_d);

  *qc2qr_accret_tend_ = t_h(0);
  *nc_accret_tend_    = t_h(1);
}

void cloud_water_autoconversion_f(
     Real rho_, Real qc_incld_, Real nc_incld_, Real inv_qc_relvar_,
     Real* qc2qr_autoconv_tend_, Real* nc2nr_autoconv_tend_, Real* ncautr_)
{
  using P3F = Functions<Real, DefaultDevice>;

  typename P3F::view_1d<Real> t_d("t_h", 3);
  auto t_h = Kokkos::create_mirror_view(t_d);
  Real local_qc2qr_autoconv_tend = *qc2qr_autoconv_tend_;
  Real local_nc2nr_autoconv_tend = *nc2nr_autoconv_tend_;
  Real local_ncautr              = *ncautr_;

  Kokkos::parallel_for(1, KOKKOS_LAMBDA(const Int&) {
      typename P3F::Spack rho(rho_), qc_incld(qc_incld_), nc_incld(nc_incld_), qc2qr_autoconv_tend(local_qc2qr_autoconv_tend),
	nc2nr_autoconv_tend(local_nc2nr_autoconv_tend), ncautr(local_ncautr), inv_qc_relvar(inv_qc_relvar_);
      P3F::cloud_water_autoconversion(rho, qc_incld, nc_incld, inv_qc_relvar, qc2qr_autoconv_tend, nc2nr_autoconv_tend, ncautr);

      t_d(0) = qc2qr_autoconv_tend[0];
      t_d(1) = nc2nr_autoconv_tend[0];
      t_d(2) = ncautr[0];

    });
  Kokkos::deep_copy(t_h, t_d);

  *qc2qr_autoconv_tend_ = t_h(0);
  *nc2nr_autoconv_tend_ = t_h(1);
  *ncautr_              = t_h(2);
}

void rain_self_collection_f(Real rho_, Real qr_incld_, Real nr_incld_, Real* nr_selfcollect_tend_){
  using P3F = Functions<Real, DefaultDevice>;

  typename P3F::view_1d<Real> t_d("t_h", 1);
  auto t_h = Kokkos::create_mirror_view(t_d);

  Real local_nr_selfcollect_tend = *nr_selfcollect_tend_;
  Kokkos::parallel_for(1, KOKKOS_LAMBDA(const Int&) {
      typename P3F::Spack rho(rho_), qr_incld(qr_incld_), nr_incld(nr_incld_),  nr_selfcollect_tend(local_nr_selfcollect_tend);
      P3F::rain_self_collection(rho, qr_incld, nr_incld, nr_selfcollect_tend);

      t_d(0) = nr_selfcollect_tend[0];

    });

  Kokkos::deep_copy(t_h, t_d);
  *nr_selfcollect_tend_ = t_h(0);
}

  void ice_melting_f(Real rho_,Real T_atm_,Real pres_,Real rhofaci_,Real table_val_qi2qr_melting_,Real table_val_qi2qr_vent_melt_,Real latent_heat_vapor_,Real latent_heat_fusion_,Real dv_,Real sc_,Real mu_,Real kap_,Real qv_,Real qi_incld_,Real ni_incld_,Real* qi2qr_melt_tend_,Real* ni2nr_melt_tend_){
  using P3F = Functions<Real, DefaultDevice>;

  typename P3F::view_1d<Real> t_d("t_h", 2);
  auto t_h = Kokkos::create_mirror_view(t_d);
  Real local_qi2qr_melt_tend = *qi2qr_melt_tend_;
  Real local_ni2nr_melt_tend = *ni2nr_melt_tend_;

  Kokkos::parallel_for(1, KOKKOS_LAMBDA(const Int&) {
      typename P3F::Spack rho(rho_), T_atm(T_atm_), pres(pres_), rhofaci(rhofaci_),table_val_qi2qr_melting(table_val_qi2qr_melting_), table_val_qi2qr_vent_melt(table_val_qi2qr_vent_melt_), latent_heat_vapor(latent_heat_vapor_), latent_heat_fusion(latent_heat_fusion_),dv(dv_), sc(sc_), mu(mu_), kap(kap_),qv(qv_), qi_incld(qi_incld_), ni_incld(ni_incld_), qi2qr_melt_tend(local_qi2qr_melt_tend), ni2nr_melt_tend(local_ni2nr_melt_tend);
      P3F::ice_melting(rho,T_atm,pres,rhofaci,table_val_qi2qr_melting,table_val_qi2qr_vent_melt,latent_heat_vapor,latent_heat_fusion,dv,sc,mu,kap,qv,qi_incld,ni_incld,qi2qr_melt_tend,ni2nr_melt_tend);

      t_d(0) = qi2qr_melt_tend[0];
      t_d(1) = ni2nr_melt_tend[0];

    });
  Kokkos::deep_copy(t_h, t_d);

  *qi2qr_melt_tend_ = t_h(0);
  *ni2nr_melt_tend_ = t_h(1);
}

void impose_max_total_ni_f(Real* ni_local_, Real max_total_ni_, Real inv_rho_local_)
{
  using P3F = Functions<Real, DefaultDevice>;
  using Spack   = typename P3F::Spack;
  using view_1d = typename P3F::view_1d<Real>;


  view_1d t_d("t_h", 1);
  auto t_h = Kokkos::create_mirror_view(t_d);

  Real local_ni_local = *ni_local_;

  Kokkos::parallel_for(1, KOKKOS_LAMBDA(const Int&) {
    Spack ni_local(local_ni_local);
    Spack inv_rho_local(inv_rho_local_);

    P3F::impose_max_total_ni(ni_local, max_total_ni_, inv_rho_local);
    t_d(0) = ni_local[0];
  });

  Kokkos::deep_copy(t_h, t_d);

  *ni_local_ = t_h(0);
}

void calc_bulk_rho_rime_f(Real qi_tot_, Real* qi_rim_, Real* bi_rim_, Real* rho_rime_)
{
  using P3F  = Functions<Real, DefaultDevice>;

  using Spack   = typename P3F::Spack;
  using view_1d = typename P3F::view_1d<Real>;

  Real local_qi_rim = *qi_rim_, local_bi_rim = *bi_rim_;
  view_1d t_d("t_d", 3);
  const auto t_h = Kokkos::create_mirror_view(t_d);

  Kokkos::parallel_for(1, KOKKOS_LAMBDA(const Int&) {
    Spack qi_tot(qi_tot_), qi_rim(local_qi_rim), bi_rim(local_bi_rim);

    const auto result = P3F::calc_bulk_rho_rime(qi_tot, qi_rim, bi_rim);
    t_d(0) = qi_rim[0];
    t_d(1) = bi_rim[0];
    t_d(2) = result[0];
  });
  Kokkos::deep_copy(t_h, t_d);

  *qi_rim_   = t_h(0);
  *bi_rim_   = t_h(1);
  *rho_rime_ = t_h(2);
}

void homogeneous_freezing_f(
  Int kts, Int kte, Int ktop, Int kbot, Int kdir,
  Real* T_atm, Real* exner, Real* latent_heat_fusion,
  Real* qc, Real* nc, Real* qr, Real* nr, Real* qi, Real* ni, Real* qm, Real* bm, Real* th_atm)
{
  using P3F  = Functions<Real, DefaultDevice>;

  using Spack      = typename P3F::Spack;
  using view_1d    = typename P3F::view_1d<Spack>;
  using KT         = typename P3F::KT;
  using ExeSpace   = typename KT::ExeSpace;
  using MemberType = typename P3F::MemberType;

  EKAT_REQUIRE_MSG(kts == 1, "kts must be 1, got " << kts);

  // Adjust for 0-based indexing
  kts  -= 1;
  kte  -= 1;
  ktop -= 1;
  kbot -= 1;

  const Int nk = (kte - kts) + 1;
  const Int nk_pack = ekat::npack<Spack>(nk);

  // Set up views
  Kokkos::Array<view_1d, HomogeneousFreezingData::NUM_ARRAYS> temp_d;

  ekat::host_to_device({T_atm, exner, latent_heat_fusion, qc, nc, qr, nr, qi, ni, qm, bm, th_atm},
                       nk, temp_d);

  view_1d
    t_d                   (temp_d[0]),
    exner_d               (temp_d[1]),
    latent_heat_fusion_d  (temp_d[2]),
    qc_d                  (temp_d[3]),
    nc_d                  (temp_d[4]),
    qr_d                  (temp_d[5]),
    nr_d                  (temp_d[6]),
    qi_d                  (temp_d[7]),
    ni_d                  (temp_d[8]),
    qm_d                  (temp_d[9]),
    bm_d                  (temp_d[10]),
    th_atm_d              (temp_d[11]);

  // Call core function from kernel
  auto policy = ekat::ExeSpaceUtils<ExeSpace>::get_default_team_policy(1, nk_pack);
  Kokkos::parallel_for(policy, KOKKOS_LAMBDA(const MemberType& team) {

    P3F::homogeneous_freezing(
      t_d, exner_d, latent_heat_fusion_d,
      team,
      nk, ktop, kbot, kdir,
      qc_d, nc_d, qr_d, nr_d, qi_d, ni_d, qm_d, bm_d, th_atm_d);
  });

  // Sync back to host
  Kokkos::Array<view_1d, 9> inout_views = {qc_d, nc_d, qr_d, nr_d, qi_d, ni_d, qm_d, bm_d, th_atm_d};

  ekat::device_to_host({qc, nc, qr, nr, qi, ni, qm, bm, th_atm}, nk, inout_views);
}

void compute_rain_fall_velocity_f(Real qr_incld_, Real cld_frac_r_, Real rhofacr_,
                                  Real* nr_incld_, Real* mu_r_, Real* lamr_, Real* V_qr_, Real* V_nr_)
{
  using P3F  = Functions<Real, DefaultDevice>;

  using Spack   = typename P3F::Spack;
  using view_1d = typename P3F::view_1d<Real>;

  Real local_nr_incld = *nr_incld_;
  view_1d t_d("t_d", 5);
  const auto t_h = Kokkos::create_mirror_view(t_d);

  const auto vn_table_vals = P3GlobalForFortran::vn_table_vals();
  const auto vm_table_vals = P3GlobalForFortran::vm_table_vals();
  Kokkos::parallel_for(1, KOKKOS_LAMBDA(const Int&) {
    Spack qr_incld(qr_incld_), cld_frac_r(cld_frac_r_), rhofacr(rhofacr_), nr_incld(local_nr_incld),
      mu_r, lamr, V_qr, V_nr;

    P3F::compute_rain_fall_velocity(vn_table_vals, vm_table_vals,
                                    qr_incld, cld_frac_r, rhofacr, nr_incld, mu_r, lamr, V_qr, V_nr);
    t_d(0) = nr_incld[0];
    t_d(1) = mu_r[0];
    t_d(2) = lamr[0];
    t_d(3) = V_qr[0];
    t_d(4) = V_nr[0];
  });
  Kokkos::deep_copy(t_h, t_d);

  *nr_incld_ = t_h(0);
  *mu_r_     = t_h(1);
  *lamr_     = t_h(2);
  *V_qr_     = t_h(3);
  *V_nr_     = t_h(4);
}

void ice_cldliq_collection_f(Real rho_, Real temp_, Real rhofaci_, Real table_val_qc2qi_collect_,
                             Real qi_incld_,Real qc_incld_, Real ni_incld_, Real nc_incld_,
                             Real* qc2qi_collect_tend_, Real* nc_collect_tend_, Real* qc2qr_ice_shed_tend_, Real* ncshdc_)
{
  using P3F  = Functions<Real, DefaultDevice>;

  using Spack   = typename P3F::Spack;
  using view_1d = typename P3F::view_1d<Real>;

  view_1d t_d("t_d", 4);
  const auto t_h = Kokkos::create_mirror_view(t_d);

  Kokkos::parallel_for(1, KOKKOS_LAMBDA(const Int&) {

    Spack rho{rho_}, temp{temp_}, rhofaci{rhofaci_}, table_val_qc2qi_collect{table_val_qc2qi_collect_}, qi_incld{qi_incld_},
          qc_incld{qc_incld_}, ni_incld{ni_incld_}, nc_incld{nc_incld_};
    Spack qc2qi_collect_tend{0.}, nc_collect_tend{0.}, qc2qr_ice_shed_tend{0.}, ncshdc{0.};

    P3F::ice_cldliq_collection(rho, temp, rhofaci, table_val_qc2qi_collect, qi_incld, qc_incld, ni_incld, nc_incld,
                               qc2qi_collect_tend, nc_collect_tend, qc2qr_ice_shed_tend, ncshdc);

    t_d(0) = qc2qi_collect_tend[0];
    t_d(1) = nc_collect_tend[0];
    t_d(2) = qc2qr_ice_shed_tend[0];
    t_d(3) = ncshdc[0];
  });

  Kokkos::deep_copy(t_h, t_d);

  *qc2qi_collect_tend_     = t_h(0);
  *nc_collect_tend_        = t_h(1);
  *qc2qr_ice_shed_tend_    = t_h(2);
  *ncshdc_                 = t_h(3);
}

void ice_rain_collection_f(Real rho_, Real temp_, Real rhofaci_, Real logn0r_, Real table_val_nr_collect_, Real table_val_qr2qi_collect_,
                           Real qi_incld_, Real ni_incld_, Real qr_incld_, Real* qr2qi_collect_tend_, Real* nr_collect_tend_)
{
  using P3F  = Functions<Real, DefaultDevice>;

  using Spack   = typename P3F::Spack;
  using view_1d = typename P3F::view_1d<Real>;

  view_1d t_d("t_d", 2);
  const auto t_h = Kokkos::create_mirror_view(t_d);

  Kokkos::parallel_for(1, KOKKOS_LAMBDA(const Int&) {

    Spack rho{rho_}, temp{temp_}, rhofaci{rhofaci_}, logn0r{logn0r_}, table_val_nr_collect{table_val_nr_collect_}, table_val_qr2qi_collect{table_val_qr2qi_collect_},
          qi_incld{qi_incld_}, qr_incld{qr_incld_}, ni_incld{ni_incld_};
    Spack qr2qi_collect_tend{0.}, nr_collect_tend{0.};

    P3F::ice_rain_collection(rho, temp, rhofaci, logn0r, table_val_nr_collect, table_val_qr2qi_collect,
                             qi_incld, ni_incld, qr_incld,
                             qr2qi_collect_tend, nr_collect_tend);

    t_d(0) = qr2qi_collect_tend[0];
    t_d(1) = nr_collect_tend[0];
  });

  Kokkos::deep_copy(t_h, t_d);

  *qr2qi_collect_tend_  = t_h(0);
  *nr_collect_tend_     = t_h(1);
}


void ice_self_collection_f(Real rho_, Real rhofaci_, Real table_val_ni_self_collect_, Real eii_,
                           Real qm_incld_, Real qi_incld_, Real ni_incld_, Real* ni_selfcollect_tend_)
{
  using P3F  = Functions<Real, DefaultDevice>;

  using Spack   = typename P3F::Spack;
  using view_1d = typename P3F::view_1d<Real>;

  view_1d t_d("t_d", 1);
  const auto t_h = Kokkos::create_mirror_view(t_d);

  Kokkos::parallel_for(1, KOKKOS_LAMBDA(const Int&) {

    Spack rho{rho_}, rhofaci{rhofaci_}, table_val_ni_self_collect{table_val_ni_self_collect_}, eii{eii_}, qm_incld{qm_incld_},
          qi_incld{qi_incld_}, ni_incld{ni_incld_};
    Spack ni_selfcollect_tend{0.};

    P3F::ice_self_collection(rho, rhofaci, table_val_ni_self_collect, eii, qm_incld, qi_incld, ni_incld,
                             ni_selfcollect_tend);

    t_d(0) = ni_selfcollect_tend[0];
  });

  Kokkos::deep_copy(t_h, t_d);

  *ni_selfcollect_tend_     = t_h(0);

}


void ice_relaxation_timescale_f(Real rho_, Real temp_, Real rhofaci_, Real table_val_qi2qr_melting_, Real table_val_qi2qr_vent_melt_,
                                Real dv_, Real mu_, Real sc_, Real qi_incld_, Real ni_incld_,
                                Real* epsi_, Real* epsi_tot_)
{
  using P3F  = Functions<Real, DefaultDevice>;

  using Spack   = typename P3F::Spack;
  using view_1d = typename P3F::view_1d<Real>;

  view_1d t_d("t_d", 2);
  const auto t_h = Kokkos::create_mirror_view(t_d);

  Kokkos::parallel_for(1, KOKKOS_LAMBDA(const Int&) {

    Spack rho{rho_}, temp{temp_}, rhofaci{rhofaci_}, table_val_qi2qr_melting{table_val_qi2qr_melting_}, table_val_qi2qr_vent_melt{table_val_qi2qr_vent_melt_}, dv{dv_},
          mu{mu_}, sc{sc_}, qi_incld{qi_incld_}, ni_incld{ni_incld_};

    Spack epsi{0.0}, epsi_tot{0.0};

    P3F::ice_relaxation_timescale(rho, temp, rhofaci, table_val_qi2qr_melting, table_val_qi2qr_vent_melt, dv, mu, sc, qi_incld, ni_incld,
                                  epsi, epsi_tot);

    t_d(0) = epsi[0];
    t_d(1) = epsi_tot[0];
  });

  Kokkos::deep_copy(t_h, t_d);

  *epsi_      = t_h(0);
  *epsi_tot_  = t_h(1);
}

void calc_liq_relaxation_timescale_f(Real rho_, Real f1r_, Real f2r_, Real dv_,
                                     Real mu_, Real sc_, Real mu_r_, Real lamr_,
                                     Real cdistr_, Real cdist_, Real qr_incld_,
                                     Real qc_incld_, Real* epsr_, Real* epsc_)
{
  using P3F  = Functions<Real, DefaultDevice>;

  using Spack   = typename P3F::Spack;
  using view_1d = typename P3F::view_1d<Real>;

  view_1d t_d("t_d", 2);
  const auto t_h = Kokkos::create_mirror_view(t_d);
  auto revap_table_vals = P3GlobalForFortran::revap_table_vals();

  Kokkos::parallel_for(1, KOKKOS_LAMBDA(const Int&) {

    Spack rho{rho_}, dv{dv_},
          mu{mu_}, sc{sc_}, mu_r{mu_r_}, lamr{lamr_}, cdistr{cdistr_},
          cdist{cdist_}, qr_incld{qr_incld_}, qc_incld{qc_incld_};

    Spack epsr{0.0}, epsc{0.0};

    P3F::calc_liq_relaxation_timescale(revap_table_vals, rho, f1r_, f2r_, dv, mu, sc,
      mu_r, lamr, cdistr, cdist, qr_incld, qc_incld, epsr, epsc);

    t_d(0) = epsr[0];
    t_d(1) = epsc[0];
  });

  Kokkos::deep_copy(t_h, t_d);

  *epsr_ = t_h(0);
  *epsc_ = t_h(1);
}

void ice_nucleation_f(Real temp_, Real inv_rho_, Real ni_, Real ni_activated_,
                      Real qv_supersat_i_, Real inv_dt_, bool do_predict_nc_,
                      Real* qv2qi_nucleat_tend_, Real* ni_nucleat_tend_)
{
  using P3F  = Functions<Real, DefaultDevice>;

  using Spack        = typename P3F::Spack;
  using view_1d      = typename P3F::view_1d<Real>;

  view_1d t_d("t_d", 2);
  const auto t_h = Kokkos::create_mirror_view(t_d);

  Kokkos::parallel_for(1, KOKKOS_LAMBDA(const Int&) {

    Spack temp{temp_}, inv_rho{inv_rho_}, ni{ni_}, ni_activated{ni_activated_}, qv_supersat_i{qv_supersat_i_};
    Spack qv2qi_nucleat_tend{0.0}, ni_nucleat_tend{0.0};

    P3F::ice_nucleation(temp, inv_rho, ni, ni_activated, qv_supersat_i, inv_dt_, do_predict_nc_,
                        qv2qi_nucleat_tend, ni_nucleat_tend);

    t_d(0) = qv2qi_nucleat_tend[0];
    t_d(1) = ni_nucleat_tend[0];
  });

  Kokkos::deep_copy(t_h, t_d);

  *qv2qi_nucleat_tend_         = t_h(0);
  *ni_nucleat_tend_         = t_h(1);
}

void ice_cldliq_wet_growth_f(Real rho_, Real temp_, Real pres_, Real rhofaci_, Real table_val_qi2qr_melting_,
                             Real table_val_qi2qr_vent_melt_, Real latent_heat_vapor_, Real latent_heat_fusion_, Real dv_,
                             Real kap_, Real mu_, Real sc_, Real qv_, Real qc_incld_,
                             Real qi_incld_, Real ni_incld_, Real qr_incld_, bool* log_wetgrowth_,
                             Real* qr2qi_collect_tend_, Real* qc2qi_collect_tend_, Real* qc_growth_rate_, Real* nr_ice_shed_tend_, Real* qc2qr_ice_shed_tend_)
{
  using P3F  = Functions<Real, DefaultDevice>;

  using Spack        = typename P3F::Spack;
  using Smask        = typename P3F::Smask;
  using view_1d      = typename P3F::view_1d<Real>;
  using bool_view_1d = typename P3F::view_1d<bool>;

  bool_view_1d b_d("b_d", 1);
  view_1d t_d("t_d", 5);
  const auto b_h = Kokkos::create_mirror_view(b_d);
  const auto t_h = Kokkos::create_mirror_view(t_d);

  const bool log_wetgrowth_local = *log_wetgrowth_;
  Real local_qr2qi_collect_tend = *qr2qi_collect_tend_, local_qc2qi_collect_tend = *qc2qi_collect_tend_, local_qc_growth_rate = *qc_growth_rate_, 
       local_nr_ice_shed_tend = *nr_ice_shed_tend_, local_qc2qr_ice_shed_tend = *qc2qr_ice_shed_tend_;

  Kokkos::parallel_for(1, KOKKOS_LAMBDA(const Int&) {

    Spack rho{rho_}, temp{temp_}, pres{pres_}, rhofaci{rhofaci_}, table_val_qi2qr_melting{table_val_qi2qr_melting_}, 
          table_val_qi2qr_vent_melt{table_val_qi2qr_vent_melt_}, latent_heat_vapor{latent_heat_vapor_},
          latent_heat_fusion{latent_heat_fusion_}, dv{dv_}, kap{kap_}, mu{mu_}, sc{sc_}, qv{qv_}, qc_incld{qc_incld_}, qi_incld{qi_incld_},
          ni_incld{ni_incld_}, qr_incld{qr_incld_};

    Smask log_wetgrowth{log_wetgrowth_local};

    Spack qr2qi_collect_tend{local_qr2qi_collect_tend}, qc2qi_collect_tend{local_qc2qi_collect_tend}, qc_growth_rate{local_qc_growth_rate}, 
          nr_ice_shed_tend{local_nr_ice_shed_tend}, qc2qr_ice_shed_tend{local_qc2qr_ice_shed_tend};

    P3F::ice_cldliq_wet_growth(rho, temp, pres, rhofaci, table_val_qi2qr_melting, table_val_qi2qr_vent_melt, latent_heat_vapor, latent_heat_fusion, dv, kap, mu, sc, qv, qc_incld,
                              qi_incld, ni_incld, qr_incld, log_wetgrowth,
                              qr2qi_collect_tend, qc2qi_collect_tend, qc_growth_rate, nr_ice_shed_tend, qc2qr_ice_shed_tend);

    b_d(0) = log_wetgrowth[0];
    t_d(0) = qr2qi_collect_tend[0];
    t_d(1) = qc2qi_collect_tend[0];
    t_d(2) = qc_growth_rate[0];
    t_d(3) = nr_ice_shed_tend[0];
    t_d(4) = qc2qr_ice_shed_tend[0];
  });

  Kokkos::deep_copy(t_h, t_d);
  Kokkos::deep_copy(b_h, b_d);

  *log_wetgrowth_         = b_h(0);
  *qr2qi_collect_tend_    = t_h(0);
  *qc2qi_collect_tend_    = t_h(1);
  *qc_growth_rate_        = t_h(2);
  *nr_ice_shed_tend_      = t_h(3);
  *qc2qr_ice_shed_tend_   = t_h(4);
}

void get_latent_heat_f(Int its, Int ite, Int kts, Int kte, Real* v, Real* s, Real* f)
{
  using P3F        = Functions<Real, DefaultDevice>;
  using Spack      = typename P3F::Spack;
  using view_2d    = typename P3F::view_2d<Spack>;

  EKAT_REQUIRE_MSG(kte >= kts,
                     "kte must be >= kts, kts=" << kts << " kte=" << kte);

  EKAT_REQUIRE_MSG(ite >= its,
                     "ite must be >= its, its=" << its << " ite=" << ite);

  kts -= 1;
  kte -= 1;
  its -= 1;
  ite -= 1;

  Int nk = (kte - kts) + 1;
  Int nj = (ite - its) + 1;

  // Set up views
  view_2d v_d("v_d", nj, nk),
    s_d("s_d", nj, nk),
    f_d("f_d", nj, nk);

  P3F::get_latent_heat(nj, nk, v_d, s_d, f_d);

  Kokkos::Array<view_2d, 3> out_views = {v_d, s_d, f_d};
  ekat::device_to_host({v, s, f}, nj, nk, out_views, true);
}

Real subgrid_variance_scaling_f(Real relvar_, Real expon_)
{
  //The fortran version calling this function operates on scalar inputs
  //and expects scalar output. The C++ version expects relvar to be a Spack
  //and expon to be a scalar and returns a Spack.

  using P3F = Functions<Real, DefaultDevice>;
  using Spack = typename P3F::Spack;
  using Scalar = typename P3F::Scalar;
  using view_1d = typename P3F::view_1d<Real>;

  view_1d t_d("t_h", 1);
  auto t_h = Kokkos::create_mirror_view(t_d);

  Kokkos::parallel_for(1, KOKKOS_LAMBDA(const Int&) {
      Spack relvar(relvar_);
      Scalar expon(expon_);
      Spack out;

      out=P3F::subgrid_variance_scaling(relvar,expon);
      t_d(0) = out[0];

    });
  Kokkos::deep_copy(t_h, t_d);

  return t_h[0];
}

void check_values_f(Real* qv, Real* temp, Int kstart, Int kend,
                    Int timestepcount, bool force_abort, Int source_ind, Real* col_loc)
{
  using P3F        = Functions<Real, DefaultDevice>;
  using Spack      = typename P3F::Spack;
  using view_1d    = typename P3F::view_1d<Spack>;
  using suview_1d  = typename P3F::uview_1d<Real>;
  using KT         = typename P3F::KT;
  using ExeSpace   = typename KT::ExeSpace;
  using MemberType = typename P3F::MemberType;

  EKAT_REQUIRE_MSG(kend > kstart,
                    "ktop must be larger than kstart, kstart, kend " << kend << kstart);

  kstart -= 1;
  kend -= 1;
  const auto nk = (kend - kstart) + 1;
  const Int nk_pack = ekat::npack<Spack>(nk);
  Kokkos::Array<view_1d, CheckValuesData::NUM_ARRAYS+1> cvd_d;

  ekat::host_to_device<Int,3>({qv, temp, col_loc}, {nk, nk, 3}, cvd_d);

  view_1d qv_d(cvd_d[0]), temp_d(cvd_d[1]), col_loc_d(cvd_d[2]);
  suview_1d ucol_loc_d(reinterpret_cast<Real*>(col_loc_d.data()), 3);

  auto policy = ekat::ExeSpaceUtils<ExeSpace>::get_default_team_policy(1, nk_pack);
  Kokkos::parallel_for(policy, KOKKOS_LAMBDA(const MemberType& team) {

    P3F::check_values(qv_d, temp_d, kstart, kend, timestepcount, force_abort, source_ind, team,
                      ucol_loc_d);
  });
}

void calculate_incloud_mixingratios_f(Real qc_, Real qr_, Real qi_, Real qm_, Real nc_, Real nr_, Real ni_, Real bm_,
                                      Real inv_cld_frac_l_, Real inv_cld_frac_i_, Real inv_cld_frac_r_,
                                      Real* qc_incld_, Real* qr_incld_, Real* qi_incld_, Real* qm_incld_,
                                      Real* nc_incld_, Real* nr_incld_, Real* ni_incld_, Real* bm_incld_)
{
  using P3F  = Functions<Real, DefaultDevice>;

  using Spack        = typename P3F::Spack;
  using view_1d      = typename P3F::view_1d<Real>;

  view_1d t_d("t_d", 8);
  const auto t_h = Kokkos::create_mirror_view(t_d);

  Kokkos::parallel_for(1, KOKKOS_LAMBDA(const Int&) {

    Spack qc{qc_}, qr{qr_}, qi{qi_}, qm{qm_}, nc{nc_}, nr{nr_}, ni{ni_},
          bm{bm_}, inv_cld_frac_l{inv_cld_frac_l_}, inv_cld_frac_i{inv_cld_frac_i_}, inv_cld_frac_r{inv_cld_frac_r_};

    Spack qc_incld{0.}, qr_incld{0.}, qi_incld{0.}, qm_incld{0.},
          nc_incld{0.}, nr_incld{0.}, ni_incld{0.}, bm_incld{0.};

    P3F::calculate_incloud_mixingratios(qc, qr, qi, qm, nc, nr, ni, bm, inv_cld_frac_l, inv_cld_frac_i, inv_cld_frac_r,
                           qc_incld, qr_incld, qi_incld, qm_incld, nc_incld, nr_incld, ni_incld, bm_incld);

    t_d(0) = qc_incld[0];
    t_d(1) = qr_incld[0];
    t_d(2) = qi_incld[0];
    t_d(3) = qm_incld[0];
    t_d(4) = nc_incld[0];
    t_d(5) = nr_incld[0];
    t_d(6) = ni_incld[0];
    t_d(7) = bm_incld[0];
  });

  Kokkos::deep_copy(t_h, t_d);

  *qc_incld_  = t_h(0);
  *qr_incld_  = t_h(1);
  *qi_incld_  = t_h(2);
  *qm_incld_  = t_h(3);
  *nc_incld_  = t_h(4);
  *nr_incld_  = t_h(5);
  *ni_incld_  = t_h(6);
  *bm_incld_  = t_h(7);
}

// Cuda implementations of std math routines are not necessarily BFB
// with the host.
template <typename ScalarT, typename DeviceT>
struct CudaWrap
{
  using Scalar = ScalarT;

  static Scalar cxx_pow(Scalar base, Scalar exp)
  {
    Scalar result;
    Kokkos::parallel_reduce(1, KOKKOS_LAMBDA(const Int&, Scalar& value) {
        value = std::pow(base, exp);
    }, result);

    return result;
  }

#define cuda_wrap_single_arg(wrap_name, func_call)      \
static Scalar wrap_name(Scalar input) {                 \
  Scalar result;                                        \
  Kokkos::parallel_reduce(1, KOKKOS_LAMBDA(const Int&, Scalar& value) { \
    value = func_call(input);                                         \
  }, result);                                                         \
  return result;                                                      \
}

  cuda_wrap_single_arg(cxx_gamma, std::tgamma)
  cuda_wrap_single_arg(cxx_sqrt, std::sqrt)
  cuda_wrap_single_arg(cxx_cbrt, std::cbrt)
  cuda_wrap_single_arg(cxx_log, std::log)
  cuda_wrap_single_arg(cxx_log10, std::log10)
  cuda_wrap_single_arg(cxx_exp, std::exp)
  cuda_wrap_single_arg(cxx_expm1, std::expm1)

#undef cuda_wrap_single_arg
};

Real cxx_pow(Real base, Real exp)
{
#ifdef KOKKOS_ENABLE_CUDA
  return CudaWrap<Real, DefaultDevice>::cxx_pow(base, exp);
#else
  return std::pow(base, exp);
#endif
}

Real cxx_gamma(Real input)
{
#ifdef KOKKOS_ENABLE_CUDA
  return CudaWrap<Real, DefaultDevice>::cxx_gamma(input);
#else
  return std::tgamma(input);
#endif
}

Real cxx_cbrt(Real input)
{
#ifdef KOKKOS_ENABLE_CUDA
  return CudaWrap<Real, DefaultDevice>::cxx_cbrt(input);
#else
  return std::cbrt(input);
#endif
}

Real cxx_sqrt(Real input)
{
#ifdef KOKKOS_ENABLE_CUDA
  return CudaWrap<Real, DefaultDevice>::cxx_sqrt(input);
#else
  return std::sqrt(input);
#endif
}

Real cxx_log(Real input)
{
#ifdef KOKKOS_ENABLE_CUDA
  return CudaWrap<Real, DefaultDevice>::cxx_log(input);
#else
  return std::log(input);
#endif
}

Real cxx_log10(Real input)
{
#ifdef KOKKOS_ENABLE_CUDA
  return CudaWrap<Real, DefaultDevice>::cxx_log10(input);
#else
  return std::log10(input);
#endif
}

Real cxx_exp(Real input)
{
#ifdef KOKKOS_ENABLE_CUDA
  return CudaWrap<Real, DefaultDevice>::cxx_exp(input);
#else
  return std::exp(input);
#endif
}

void cloud_water_conservation_f(Real qc_, Real dt, Real* qc2qr_autoconv_tend_, Real* qc2qr_accret_tend_, Real* qc2qi_collect_tend_,
  Real* qc2qi_hetero_freeze_tend_, Real* qc2qr_ice_shed_tend_, Real* qc2qi_berg_tend_, Real* qi2qv_sublim_tend_, Real* qv2qi_vapdep_tend_)
{
  using P3F = Functions<Real, HostDevice>;
  using Spack   = typename P3F::Spack;

  Spack qc(qc_), qc2qr_autoconv_tend(*qc2qr_autoconv_tend_), qc2qr_accret_tend(*qc2qr_accret_tend_), qc2qi_collect_tend(*qc2qi_collect_tend_), qc2qi_hetero_freeze_tend(*qc2qi_hetero_freeze_tend_);
  Spack qc2qr_ice_shed_tend(*qc2qr_ice_shed_tend_), qc2qi_berg_tend(*qc2qi_berg_tend_), qi2qv_sublim_tend(*qi2qv_sublim_tend_), qv2qi_vapdep_tend(*qv2qi_vapdep_tend_);

  P3F::cloud_water_conservation(qc, dt, qc2qr_autoconv_tend, qc2qr_accret_tend, qc2qi_collect_tend, qc2qi_hetero_freeze_tend, qc2qr_ice_shed_tend, qc2qi_berg_tend, qi2qv_sublim_tend, qv2qi_vapdep_tend);
  *qc2qr_autoconv_tend_ = qc2qr_autoconv_tend[0];
  *qc2qr_accret_tend_ = qc2qr_accret_tend[0];
  *qc2qi_collect_tend_ = qc2qi_collect_tend[0];
  *qc2qi_hetero_freeze_tend_ = qc2qi_hetero_freeze_tend[0];
  *qc2qr_ice_shed_tend_ = qc2qr_ice_shed_tend[0];
  *qc2qi_berg_tend_ = qc2qi_berg_tend[0];
  *qi2qv_sublim_tend_ = qi2qv_sublim_tend[0];
  *qv2qi_vapdep_tend_ = qv2qi_vapdep_tend[0];
}

void rain_water_conservation_f(Real qr_, Real qc2qr_autoconv_tend_, Real qc2qr_accret_tend_, Real qi2qr_melt_tend_, Real qc2qr_ice_shed_tend_,
  Real dt, Real* qr2qv_evap_tend_, Real* qr2qi_collect_tend_, Real* qr2qi_immers_freeze_tend_)
{
  using P3F = Functions<Real, HostDevice>;
  using Spack   = typename P3F::Spack;

  Spack qr(qr_), qc2qr_autoconv_tend(qc2qr_autoconv_tend_), qc2qr_accret_tend(qc2qr_accret_tend_), qi2qr_melt_tend(qi2qr_melt_tend_),
        qc2qr_ice_shed_tend(qc2qr_ice_shed_tend_), qr2qv_evap_tend(*qr2qv_evap_tend_);
  Spack qr2qi_collect_tend(*qr2qi_collect_tend_), qr2qi_immers_freeze_tend(*qr2qi_immers_freeze_tend_);

  P3F::rain_water_conservation(qr, qc2qr_autoconv_tend, qc2qr_accret_tend, qi2qr_melt_tend, qc2qr_ice_shed_tend, dt, qr2qv_evap_tend, qr2qi_collect_tend, qr2qi_immers_freeze_tend);
  *qr2qv_evap_tend_ = qr2qv_evap_tend[0];
  *qr2qi_collect_tend_ = qr2qi_collect_tend[0];
  *qr2qi_immers_freeze_tend_ = qr2qi_immers_freeze_tend[0];
}

void ice_water_conservation_f(Real qi_, Real qv2qi_vapdep_tend_, Real qv2qi_nucleat_tend_, Real qc2qi_berg_tend_, Real qr2qi_collect_tend_, Real qc2qi_collect_tend_,
  Real qr2qi_immers_freeze_tend_, Real qc2qi_hetero_freeze_tend_, Real dt, Real* qi2qv_sublim_tend_, Real* qi2qr_melt_tend_)
{
  using P3F = Functions<Real, HostDevice>;
  using Spack   = typename P3F::Spack;

  Spack qi(qi_), qv2qi_vapdep_tend(qv2qi_vapdep_tend_), qv2qi_nucleat_tend(qv2qi_nucleat_tend_), qc2qi_berg_tend(qc2qi_berg_tend_),
        qr2qi_collect_tend(qr2qi_collect_tend_), qc2qi_collect_tend(qc2qi_collect_tend_);
  Spack qr2qi_immers_freeze_tend(qr2qi_immers_freeze_tend_), qc2qi_hetero_freeze_tend(qc2qi_hetero_freeze_tend_),
        qi2qv_sublim_tend(*qi2qv_sublim_tend_), qi2qr_melt_tend(*qi2qr_melt_tend_);

  P3F::ice_water_conservation(qi, qv2qi_vapdep_tend, qv2qi_nucleat_tend, qc2qi_berg_tend, qr2qi_collect_tend, qc2qi_collect_tend,
       qr2qi_immers_freeze_tend, qc2qi_hetero_freeze_tend, dt, qi2qv_sublim_tend, qi2qr_melt_tend);
  *qi2qv_sublim_tend_ = qi2qv_sublim_tend[0];
  *qi2qr_melt_tend_ = qi2qr_melt_tend[0];
}

void p3_main_part1_f(
  Int kts, Int kte, Int kbot, Int ktop, Int kdir,
  bool do_predict_nc,
  Real dt,
  Real* pres, Real* dpres, Real* dz, Real* nc_nuceat_tend, Real* exner, Real* inv_exner, Real* inv_cld_frac_l, Real* inv_cld_frac_i,
  Real* inv_cld_frac_r, Real* latent_heat_vapor, Real* latent_heat_sublim, Real* latent_heat_fusion,
  Real* T_atm, Real* rho, Real* inv_rho, Real* qv_sat_l, Real* qv_sat_i, Real* qv_supersat_i, Real* rhofacr, Real* rhofaci,
  Real* acn, Real* qv, Real* th_atm, Real* qc, Real* nc, Real* qr, Real* nr, Real* qi, Real* ni, Real* qm, Real* bm, Real* qc_incld, Real* qr_incld, Real* qi_incld,
  Real* qm_incld, Real* nc_incld, Real* nr_incld, Real* ni_incld, Real* bm_incld,
  bool* is_nucleat_possible, bool* is_hydromet_present)
{
  using P3F  = Functions<Real, DefaultDevice>;

  using Spack      = typename P3F::Spack;
  using view_1d    = typename P3F::view_1d<Spack>;
  using bview_1d   = typename P3F::view_1d<bool>;
  using KT         = typename P3F::KT;
  using ExeSpace   = typename KT::ExeSpace;
  using MemberType = typename P3F::MemberType;

  EKAT_REQUIRE_MSG(kts == 1, "kts must be 1, got " << kts);

  // Adjust for 0-based indexing
  kts  -= 1;
  kte  -= 1;
  ktop -= 1;
  kbot -= 1;

  const Int nk = (kte - kts) + 1;
  const Int nk_pack = ekat::npack<Spack>(nk);

  // Set up views
  Kokkos::Array<view_1d, P3MainPart1Data::NUM_ARRAYS> temp_d;

  ekat::host_to_device({pres, dpres, dz, nc_nuceat_tend, exner, inv_exner, inv_cld_frac_l, inv_cld_frac_i, inv_cld_frac_r,
        T_atm, rho, inv_rho, qv_sat_l, qv_sat_i, qv_supersat_i, rhofacr, rhofaci,
        acn, qv, th_atm, qc, nc, qr, nr, qi, ni, qm, bm, latent_heat_vapor, latent_heat_sublim, latent_heat_fusion, qc_incld, qr_incld, qi_incld,
        qm_incld, nc_incld, nr_incld, ni_incld, bm_incld},
    nk, temp_d);

  view_1d
    pres_d               (temp_d[0]),
    dpres_d              (temp_d[1]),
    dz_d                 (temp_d[2]),
    nc_nuceat_tend_d     (temp_d[3]),
    exner_d              (temp_d[4]),
    inv_exner_d          (temp_d[5]),
    inv_cld_frac_l_d     (temp_d[6]),
    inv_cld_frac_i_d     (temp_d[7]),
    inv_cld_frac_r_d     (temp_d[8]),
    t_d                  (temp_d[9]),
    rho_d                (temp_d[10]),
    inv_rho_d            (temp_d[11]),
    qv_sat_l_d           (temp_d[12]),
    qv_sat_i_d           (temp_d[13]),
    qv_supersat_i_d      (temp_d[14]),
    rhofacr_d            (temp_d[15]),
    rhofaci_d            (temp_d[16]),
    acn_d                (temp_d[17]),
    qv_d                 (temp_d[18]),
    th_atm_d             (temp_d[19]),
    qc_d                 (temp_d[20]),
    nc_d                 (temp_d[21]),
    qr_d                 (temp_d[22]),
    nr_d                 (temp_d[23]),
    qi_d                 (temp_d[24]),
    ni_d                 (temp_d[25]),
    qm_d                 (temp_d[26]),
    bm_d                 (temp_d[27]),
    latent_heat_vapor_d  (temp_d[28]),
    latent_heat_sublim_d (temp_d[29]),
    latent_heat_fusion_d (temp_d[30]),
    qc_incld_d           (temp_d[31]),
    qr_incld_d           (temp_d[32]),
    qi_incld_d           (temp_d[33]),
    qm_incld_d           (temp_d[34]),
    nc_incld_d           (temp_d[35]),
    nr_incld_d           (temp_d[36]),
    ni_incld_d           (temp_d[37]),
    bm_incld_d           (temp_d[38]);

  // Call core function from kernel
  bview_1d bools_d("bools", 2);
  auto policy = ekat::ExeSpaceUtils<ExeSpace>::get_default_team_policy(1, nk_pack);
  Kokkos::parallel_for(policy, KOKKOS_LAMBDA(const MemberType& team) {

    P3F::p3_main_part1(
      team, nk, do_predict_nc, dt,
      pres_d, dpres_d, dz_d, nc_nuceat_tend_d, exner_d, inv_exner_d, inv_cld_frac_l_d, inv_cld_frac_i_d,
      inv_cld_frac_r_d, latent_heat_vapor_d, latent_heat_sublim_d, latent_heat_fusion_d,
      t_d, rho_d, inv_rho_d, qv_sat_l_d, qv_sat_i_d, qv_supersat_i_d, rhofacr_d, rhofaci_d,
      acn_d, qv_d, th_atm_d, qc_d, nc_d, qr_d, nr_d, qi_d, ni_d, qm_d, bm_d, qc_incld_d, qr_incld_d, qi_incld_d,
      qm_incld_d, nc_incld_d, nr_incld_d, ni_incld_d, bm_incld_d,
      bools_d(0), bools_d(1));
  });

  // Sync back to host
  Kokkos::Array<view_1d, 28> inout_views = {
    t_d, rho_d, inv_rho_d, qv_sat_l_d, qv_sat_i_d, qv_supersat_i_d, rhofacr_d, rhofaci_d,
    acn_d, qv_d, th_atm_d, qc_d, nc_d, qr_d, nr_d, qi_d, ni_d, qm_d, bm_d, qc_incld_d, qr_incld_d, qi_incld_d,
    qm_incld_d, nc_incld_d, nr_incld_d, ni_incld_d, bm_incld_d};

  ekat::device_to_host({T_atm, rho, inv_rho, qv_sat_l, qv_sat_i, qv_supersat_i, rhofacr, rhofaci,
        acn, qv, th_atm, qc, nc, qr, nr, qi, ni, qm, bm, qc_incld, qr_incld, qi_incld,
        qm_incld, nc_incld, nr_incld, ni_incld, bm_incld},
    nk, inout_views);

  const auto bools_h = Kokkos::create_mirror_view(bools_d);
  Kokkos::deep_copy(bools_h, bools_d);

  *is_nucleat_possible  = bools_h(0);
  *is_hydromet_present = bools_h(1);
}

void p3_main_part2_f(
  Int kts, Int kte, Int kbot, Int ktop, Int kdir, bool do_predict_nc, Real dt, Real inv_dt,
<<<<<<< HEAD
  Real* pres, Real* dpres, Real* dz, Real* nc_nuceat_tend, Real* exner, Real* inv_exner, Real* inv_cld_frac_l, Real* inv_cld_frac_i,
  Real* inv_cld_frac_r, Real* ni_activated, Real* inv_qc_relvar, Real* cld_frac_i, Real* cld_frac_l, Real* cld_frac_r,
  Real* T_atm, Real* rho, Real* inv_rho, Real* qv_sat_l, Real* qv_sat_i, Real* qv_supersat_i, Real* rhofacr, Real* rhofaci,
  Real* acn, Real* qv, Real* th_atm, Real* qc, Real* nc, Real* qr, Real* nr, Real* qi, Real* ni,
=======
  Real* pres, Real* dpres, Real* dz, Real* nc_nuceat_tend, Real* exner, Real* inv_exner, Real* inv_cld_frac_l, Real* inv_cld_frac_i, 
  Real* inv_cld_frac_r, Real* ni_activated, Real* inv_qc_relvar, Real* cld_frac_i, Real* cld_frac_l, Real* cld_frac_r, Real* qv_prev, Real* t_prev,
  Real* t, Real* rho, Real* inv_rho, Real* qv_sat_l, Real* qv_sat_i, Real* qv_supersat_i, Real* rhofacr, Real* rhofaci, 
  Real* acn, Real* qv, Real* th, Real* qc, Real* nc, Real* qr, Real* nr, Real* qi, Real* ni,
>>>>>>> 106dcead
  Real* qm, Real* bm, Real* latent_heat_vapor, Real* latent_heat_sublim, Real* latent_heat_fusion, Real* qc_incld, Real* qr_incld, Real* qi_incld, Real* qm_incld, Real* nc_incld, Real* nr_incld,
  Real* ni_incld, Real* bm_incld, Real* mu_c, Real* nu, Real* lamc, Real* cdist, Real* cdist1, Real* cdistr, Real* mu_r, Real* lamr, Real* logn0r, Real* qv2qi_depos_tend, Real* precip_total_tend,
  Real* nevapr, Real* qr_evap_tend, Real* vap_liq_exchange, Real* vap_ice_exchange, Real* liq_ice_exchange, Real* pratot,
  Real* prctot, bool* is_hydromet_present)
{
  using P3F  = Functions<Real, DefaultDevice>;

  using Spack      = typename P3F::Spack;
  using view_1d    = typename P3F::view_1d<Spack>;
  using bview_1d   = typename P3F::view_1d<bool>;
  using KT         = typename P3F::KT;
  using ExeSpace   = typename KT::ExeSpace;
  using MemberType = typename P3F::MemberType;

  EKAT_REQUIRE_MSG(kts == 1, "kts must be 1, got " << kts);

  // Adjust for 0-based indexing
  kts  -= 1;
  kte  -= 1;
  ktop -= 1;
  kbot -= 1;

  const Int nk = (kte - kts) + 1;
  const Int nk_pack = ekat::npack<Spack>(nk);

  // Set up views
  Kokkos::Array<view_1d, P3MainPart2Data::NUM_ARRAYS> temp_d;

<<<<<<< HEAD
  ekat::host_to_device({pres, dpres, dz, nc_nuceat_tend, exner, inv_exner, inv_cld_frac_l, inv_cld_frac_i, inv_cld_frac_r, ni_activated, inv_qc_relvar, cld_frac_i, cld_frac_l, cld_frac_r,
        T_atm, rho, inv_rho, qv_sat_l, qv_sat_i, qv_supersat_i, rhofacr, rhofaci, acn,
        qv, th_atm, qc, nc, qr, nr, qi, ni, qm, bm, latent_heat_vapor, latent_heat_sublim, latent_heat_fusion, qc_incld, qr_incld,
        qi_incld, qm_incld, nc_incld, nr_incld, ni_incld, bm_incld, mu_c, nu, lamc, cdist, cdist1,
        cdistr, mu_r, lamr, logn0r, qv2qi_depos_tend, precip_total_tend, nevapr, qr_evap_tend, vap_liq_exchange,
        vap_ice_exchange, liq_ice_exchange, pratot, prctot
=======
  ekat::host_to_device({pres, dpres, dz, nc_nuceat_tend, exner, inv_exner, inv_cld_frac_l, inv_cld_frac_i, inv_cld_frac_r, ni_activated, inv_qc_relvar, cld_frac_i, cld_frac_l, cld_frac_r, 
        t, rho, inv_rho, qv_sat_l, qv_sat_i, qv_supersat_i, rhofacr, rhofaci, acn,
        qv, th, qc, nc, qr, nr, qi, ni, qm, bm, latent_heat_vapor, latent_heat_sublim, latent_heat_fusion, qc_incld, qr_incld,
        qi_incld, qm_incld, nc_incld, nr_incld, ni_incld, bm_incld, mu_c, nu, lamc, cdist, cdist1,
        cdistr, mu_r, lamr, logn0r, cmeiout, precip_total_tend, nevapr, qr_evap_tend, vap_liq_exchange,
        vap_ice_exchange, liq_ice_exchange, pratot, prctot, qv_prev, t_prev
>>>>>>> 106dcead
        },
    nk, temp_d);

  view_1d
    pres_d              (temp_d[0]),
    dpres_d             (temp_d[1]),
    dz_d                (temp_d[2]),
    nc_nuceat_tend_d    (temp_d[3]),
    exner_d             (temp_d[4]),
    inv_exner_d         (temp_d[5]),
    inv_cld_frac_l_d    (temp_d[6]),
    inv_cld_frac_i_d    (temp_d[7]),
    inv_cld_frac_r_d    (temp_d[8]),
    ni_activated_d      (temp_d[9]),
    inv_qc_relvar_d     (temp_d[10]),
    cld_frac_i_d        (temp_d[11]),
    cld_frac_l_d        (temp_d[12]),
    cld_frac_r_d        (temp_d[13]),
    t_d                 (temp_d[14]),
    rho_d               (temp_d[15]),
    inv_rho_d           (temp_d[16]),
    qv_sat_l_d          (temp_d[17]),
    qv_sat_i_d          (temp_d[18]),
    qv_supersat_i_d     (temp_d[19]),
    rhofacr_d           (temp_d[20]),
    rhofaci_d           (temp_d[21]),
    acn_d               (temp_d[22]),
    qv_d                (temp_d[23]),
    th_atm_d            (temp_d[24]),
    qc_d                (temp_d[25]),
    nc_d                (temp_d[26]),
    qr_d                (temp_d[27]),
    nr_d                (temp_d[28]),
    qi_d                (temp_d[29]),
    ni_d                (temp_d[30]),
    qm_d                (temp_d[31]),
    bm_d                (temp_d[32]),
    latent_heat_vapor_d (temp_d[33]),
    latent_heat_sublim_d(temp_d[34]),
    latent_heat_fusion_d(temp_d[35]),
    qc_incld_d          (temp_d[36]),
    qr_incld_d          (temp_d[37]),
    qi_incld_d          (temp_d[38]),
    qm_incld_d          (temp_d[39]),
    nc_incld_d          (temp_d[40]),
    nr_incld_d          (temp_d[41]),
    ni_incld_d          (temp_d[42]),
    bm_incld_d          (temp_d[43]),
    mu_c_d              (temp_d[44]),
    nu_d                (temp_d[45]),
    lamc_d              (temp_d[46]),
    cdist_d             (temp_d[47]),
    cdist1_d            (temp_d[48]),
    cdistr_d            (temp_d[49]),
    mu_r_d              (temp_d[50]),
    lamr_d              (temp_d[51]),
    logn0r_d            (temp_d[52]),
    qv2qi_depos_tend_d           (temp_d[53]),
    precip_total_tend_d (temp_d[54]),
    nevapr_d            (temp_d[55]),
    qr_evap_tend_d      (temp_d[56]),
    vap_liq_exchange_d  (temp_d[57]),
    vap_ice_exchange_d  (temp_d[58]),
    liq_ice_exchange_d  (temp_d[59]),
    pratot_d            (temp_d[60]),
    prctot_d            (temp_d[61]),
    qv_prev_d           (temp_d[62]),
    t_prev_d            (temp_d[63]);

  // Call core function from kernel
  const auto dnu         = P3GlobalForFortran::dnu();
  const auto ice_table_vals        = P3GlobalForFortran::ice_table_vals();
  const auto collect_table_vals     = P3GlobalForFortran::collect_table_vals();
  const auto revap_table_vals = P3GlobalForFortran::revap_table_vals();
  bview_1d bools_d("bools", 1);
  auto policy = ekat::ExeSpaceUtils<ExeSpace>::get_default_team_policy(1, nk_pack);
  Kokkos::parallel_for(policy, KOKKOS_LAMBDA(const MemberType& team) {

    P3F::p3_main_part2(
      team, nk_pack, do_predict_nc, dt, inv_dt, dnu, ice_table_vals, collect_table_vals, revap_table_vals,
      pres_d, dpres_d, dz_d, nc_nuceat_tend_d, exner_d, inv_exner_d, inv_cld_frac_l_d,
      inv_cld_frac_i_d, inv_cld_frac_r_d, ni_activated_d, inv_qc_relvar_d, cld_frac_i_d, cld_frac_l_d, cld_frac_r_d,
<<<<<<< HEAD
      t_d, rho_d, inv_rho_d, qv_sat_l_d, qv_sat_i_d, qv_supersat_i_d, rhofacr_d, rhofaci_d, acn_d,
      qv_d, th_atm_d, qc_d, nc_d, qr_d, nr_d, qi_d, ni_d, qm_d, bm_d,
=======
      qv_prev_d, t_prev_d, t_d, rho_d, inv_rho_d, qv_sat_l_d, qv_sat_i_d, qv_supersat_i_d, rhofacr_d, rhofaci_d, acn_d,
      qv_d, th_d, qc_d, nc_d, qr_d, nr_d, qi_d, ni_d, qm_d, bm_d,
>>>>>>> 106dcead
      latent_heat_vapor_d, latent_heat_sublim_d, latent_heat_fusion_d, qc_incld_d, qr_incld_d, qi_incld_d,
      qm_incld_d, nc_incld_d, nr_incld_d, ni_incld_d, bm_incld_d,
      mu_c_d, nu_d, lamc_d, cdist_d, cdist1_d, cdistr_d, mu_r_d, lamr_d,
      logn0r_d, qv2qi_depos_tend_d, precip_total_tend_d, nevapr_d, qr_evap_tend_d, vap_liq_exchange_d,
      vap_ice_exchange_d, liq_ice_exchange_d, pratot_d, prctot_d, bools_d(0));
  });

  // Sync back to host. Skip intent in variables.
  Kokkos::Array<view_1d, 48> inout_views = {
    t_d, rho_d, inv_rho_d, qv_sat_l_d, qv_sat_i_d, qv_supersat_i_d, rhofacr_d, rhofaci_d, acn_d,
    qv_d, th_atm_d, qc_d, nc_d, qr_d, nr_d, qi_d, ni_d, qm_d, bm_d,
    latent_heat_vapor_d, latent_heat_sublim_d, latent_heat_fusion_d, qc_incld_d, qr_incld_d, qi_incld_d, qm_incld_d,
    nc_incld_d, nr_incld_d, ni_incld_d, bm_incld_d, mu_c_d, nu_d, lamc_d,
    cdist_d, cdist1_d, cdistr_d, mu_r_d, lamr_d, logn0r_d, qv2qi_depos_tend_d, precip_total_tend_d,
    nevapr_d, qr_evap_tend_d, vap_liq_exchange_d, vap_ice_exchange_d,
    liq_ice_exchange_d, pratot_d, prctot_d
  };

  ekat::device_to_host({
      T_atm, rho, inv_rho, qv_sat_l, qv_sat_i, qv_supersat_i, rhofacr, rhofaci, acn, qv, th_atm, qc, nc,
      qr, nr, qi, ni, qm, bm, latent_heat_vapor, latent_heat_sublim, latent_heat_fusion, qc_incld, qr_incld,
      qi_incld, qm_incld, nc_incld, nr_incld, ni_incld, bm_incld,
      mu_c, nu, lamc, cdist, cdist1, cdistr, mu_r, lamr, logn0r, qv2qi_depos_tend, precip_total_tend,
      nevapr, qr_evap_tend, vap_liq_exchange, vap_ice_exchange, liq_ice_exchange,
      pratot, prctot},
    nk, inout_views);

  const auto bools_h = Kokkos::create_mirror_view(bools_d);
  Kokkos::deep_copy(bools_h, bools_d);

  *is_hydromet_present = bools_h(0);
}

void p3_main_part3_f(
  Int kts, Int kte, Int kbot, Int ktop, Int kdir,
  Real* exner, Real* cld_frac_l, Real* cld_frac_r, Real* cld_frac_i,
  Real* rho, Real* inv_rho, Real* rhofaci, Real* qv, Real* th_atm, Real* qc,
  Real* nc, Real* qr, Real* nr, Real* qi, Real* ni, Real* qm,
  Real* bm, Real* latent_heat_vapor, Real* latent_heat_sublim, Real* mu_c, Real* nu, Real* lamc,
  Real* mu_r, Real* lamr, Real* vap_liq_exchange, Real* ze_rain, Real* ze_ice,
  Real* diag_vm_qi, Real* diag_eff_rad_qi, Real* diag_diam_qi, Real* rho_qi,
  Real* diag_equiv_reflectivity, Real* diag_eff_rad_qc)
{
  using P3F  = Functions<Real, DefaultDevice>;

  using Spack      = typename P3F::Spack;
  using view_1d    = typename P3F::view_1d<Spack>;
  using KT         = typename P3F::KT;
  using ExeSpace   = typename KT::ExeSpace;
  using MemberType = typename P3F::MemberType;

  EKAT_REQUIRE_MSG(kts == 1, "kts must be 1, got " << kts);

  // Adjust for 0-based indexing
  kts  -= 1;
  kte  -= 1;
  ktop -= 1;
  kbot -= 1;

  const Int nk = (kte - kts) + 1;
  const Int nk_pack = ekat::npack<Spack>(nk);

  // Set up views
  Kokkos::Array<view_1d, P3MainPart3Data::NUM_ARRAYS> temp_d;

  ekat::host_to_device({
      exner, cld_frac_l, cld_frac_r, cld_frac_i, rho, inv_rho, rhofaci, qv, th_atm, qc,
      nc, qr, nr, qi, ni, qm, bm, latent_heat_vapor, latent_heat_sublim, mu_c, nu, lamc, mu_r,
      lamr, vap_liq_exchange, ze_rain, ze_ice, diag_vm_qi, diag_eff_rad_qi, diag_diam_qi,
      rho_qi, diag_equiv_reflectivity, diag_eff_rad_qc},
    nk, temp_d);

  view_1d
    exner_d                    (temp_d[0]),
    cld_frac_l_d               (temp_d[1]),
    cld_frac_r_d               (temp_d[2]),
    cld_frac_i_d               (temp_d[3]),
    rho_d                      (temp_d[4]),
    inv_rho_d                  (temp_d[5]),
    rhofaci_d                  (temp_d[6]),
    qv_d                       (temp_d[7]),
    th_atm_d                   (temp_d[8]),
    qc_d                       (temp_d[9]),
    nc_d                       (temp_d[10]),
    qr_d                       (temp_d[11]),
    nr_d                       (temp_d[12]),
    qi_d                       (temp_d[13]),
    ni_d                       (temp_d[14]),
    qm_d                       (temp_d[15]),
    bm_d                       (temp_d[16]),
    latent_heat_vapor_d        (temp_d[17]),
    latent_heat_sublim_d       (temp_d[18]),
    mu_c_d                     (temp_d[19]),
    nu_d                       (temp_d[20]),
    lamc_d                     (temp_d[21]),
    mu_r_d                     (temp_d[22]),
    lamr_d                     (temp_d[23]),
    vap_liq_exchange_d         (temp_d[24]),
    ze_rain_d                  (temp_d[25]),
    ze_ice_d                   (temp_d[26]),
    diag_vm_qi_d               (temp_d[27]),
    diag_eff_rad_qi_d          (temp_d[28]),
    diag_diam_qi_d             (temp_d[29]),
    rho_qi_d                   (temp_d[30]),
    diag_equiv_reflectivity_d  (temp_d[31]),
    diag_eff_rad_qc_d          (temp_d[32]);

  // Call core function from kernel
  const auto dnu            = P3GlobalForFortran::dnu();
  const auto ice_table_vals = P3GlobalForFortran::ice_table_vals();
  auto policy = ekat::ExeSpaceUtils<ExeSpace>::get_default_team_policy(1, nk_pack);
  Kokkos::parallel_for(policy, KOKKOS_LAMBDA(const MemberType& team) {

    P3F::p3_main_part3(team, nk_pack, dnu, ice_table_vals,
                       exner_d, cld_frac_l_d, cld_frac_r_d, cld_frac_i_d, rho_d, inv_rho_d,
                       rhofaci_d, qv_d, th_atm_d, qc_d, nc_d, qr_d, nr_d,
                       qi_d, ni_d, qm_d, bm_d, latent_heat_vapor_d,
                       latent_heat_sublim_d, mu_c_d, nu_d, lamc_d, mu_r_d, lamr_d,
                       vap_liq_exchange_d, ze_rain_d, ze_ice_d,
                       diag_vm_qi_d, diag_eff_rad_qi_d, diag_diam_qi_d, rho_qi_d,
                       diag_equiv_reflectivity_d, diag_eff_rad_qc_d);
  });

  // Sync back to host
  Kokkos::Array<view_1d, 29> inout_views = {
    rho_d, inv_rho_d, rhofaci_d, qv_d, th_atm_d, qc_d, nc_d, qr_d, nr_d, qi_d,
    ni_d, qm_d, bm_d, latent_heat_vapor_d, latent_heat_sublim_d, mu_c_d, nu_d, lamc_d, mu_r_d,
    lamr_d, vap_liq_exchange_d, ze_rain_d, ze_ice_d, diag_vm_qi_d, diag_eff_rad_qi_d,
    diag_diam_qi_d, rho_qi_d, diag_equiv_reflectivity_d, diag_eff_rad_qc_d
  };

  ekat::device_to_host({
      rho, inv_rho, rhofaci, qv, th_atm, qc, nc, qr, nr, qi, ni, qm, bm,
      latent_heat_vapor, latent_heat_sublim, mu_c, nu, lamc, mu_r, lamr, vap_liq_exchange, ze_rain, ze_ice,
      diag_vm_qi, diag_eff_rad_qi, diag_diam_qi, rho_qi, diag_equiv_reflectivity, diag_eff_rad_qc
    },
    nk, inout_views);
}

void p3_main_f(
  Real* qc, Real* nc, Real* qr, Real* nr, Real* th_atm, Real* qv, Real dt,
  Real* qi, Real* qm, Real* ni, Real* bm, Real* pres, Real* dz,
  Real* nc_nuceat_tend, Real* ni_activated, Real* inv_qc_relvar, Int it, Real* precip_liq_surf,
  Real* precip_ice_surf, Int its, Int ite, Int kts, Int kte, Real* diag_eff_rad_qc,
  Real* diag_eff_rad_qi, Real* rho_qi, bool do_predict_nc, Real* dpres, Real* exner,
  Real* qv2qi_depos_tend, Real* precip_total_tend, Real* nevapr, Real* qr_evap_tend, Real* precip_liq_flux,
  Real* precip_ice_flux, Real* cld_frac_r, Real* cld_frac_l, Real* cld_frac_i, Real* mu_c, Real* lamc,
  Real* liq_ice_exchange, Real* vap_liq_exchange, Real* vap_ice_exchange, Real* qv_prev, Real* t_prev)
{
  using P3F  = Functions<Real, DefaultDevice>;

  using Spack      = typename P3F::Spack;
  using view_2d    = typename P3F::view_2d<Spack>;
  using sview_1d   = typename P3F::view_1d<Real>;
  using sview_2d   = typename P3F::view_2d<Real>;

  EKAT_REQUIRE_MSG(its == 1, "its must be 1, got " << its);
  EKAT_REQUIRE_MSG(kts == 1, "kts must be 1, got " << kts);

  // Adjust for 0-based indexing
  its  -= 1;
  ite  -= 1;
  kts  -= 1;
  kte  -= 1;

  const Int nj    = (ite - its) + 1;
  const Int nk    = (kte - kts) + 1;

  // Set up views, pretend all views are input views for the sake of initializing kokkos views
  Kokkos::Array<view_2d, P3MainData::NUM_ARRAYS> temp_d;
  Kokkos::Array<size_t,  P3MainData::NUM_ARRAYS> dim1_sizes;
  Kokkos::Array<size_t,  P3MainData::NUM_ARRAYS> dim2_sizes;
  Kokkos::Array<const Real*, P3MainData::NUM_ARRAYS> ptr_array = {
    pres, dz, nc_nuceat_tend, ni_activated, dpres, exner, cld_frac_i, cld_frac_l, cld_frac_r, inv_qc_relvar,
<<<<<<< HEAD
    qc, nc, qr, nr, qi, qm, ni, bm, qv, th_atm, diag_eff_rad_qc, diag_eff_rad_qi,
    rho_qi, mu_c, lamc, qv2qi_depos_tend, precip_total_tend, nevapr, qr_evap_tend, liq_ice_exchange,
=======
    qc, nc, qr, nr, qi, qm, ni, bm, qv, th, qv_prev, t_prev, diag_effc, diag_effi,
    rho_qi, mu_c, lamc, cmeiout, precip_total_tend, nevapr, qr_evap_tend, liq_ice_exchange,
>>>>>>> 106dcead
    vap_liq_exchange, vap_ice_exchange, precip_liq_flux, precip_ice_flux, precip_liq_surf, precip_ice_surf
  };

  for (size_t i = 0; i < P3MainData::NUM_ARRAYS; ++i) dim1_sizes[i] = nj;
  for (size_t i = 0; i < P3MainData::NUM_ARRAYS; ++i) dim2_sizes[i] = nk;

  //PMC - hardcoding the index for each variable is very brittle :-(.
  dim2_sizes[34] = nk+1; // precip_liq_flux
  dim2_sizes[35] = nk+1; // precip_ice_flux
  dim1_sizes[36] = 1; dim2_sizes[36] = nj; // precip_liq_surf
  dim1_sizes[37] = 1; dim2_sizes[37] = nj; // precip_ice_surf

  // Initialize outputs to avoid uninitialized read warnings in memory checkers
  for (size_t i = P3MainData::NUM_INPUT_ARRAYS; i < P3MainData::NUM_ARRAYS; ++i) {
    for (size_t j = 0; j < dim1_sizes[i]*dim2_sizes[i]; ++j) {
      const_cast<Real*>(ptr_array[i])[j] = 0;
    }
  }

  ekat::host_to_device(ptr_array, dim1_sizes, dim2_sizes, temp_d, true);

  int counter = 0;
  view_2d
    pres_d                 (temp_d[counter++]), //0
    dz_d                   (temp_d[counter++]),
    nc_nuceat_tend_d       (temp_d[counter++]),
    ni_activated_d         (temp_d[counter++]),
    dpres_d                (temp_d[counter++]), 
    exner_d                (temp_d[counter++]), //5
    cld_frac_i_d           (temp_d[counter++]),
    cld_frac_l_d           (temp_d[counter++]),
    cld_frac_r_d           (temp_d[counter++]),
    inv_qc_relvar_d        (temp_d[counter++]), 
    qc_d                   (temp_d[counter++]), //10
    nc_d                   (temp_d[counter++]),
    qr_d                   (temp_d[counter++]),
    nr_d                   (temp_d[counter++]),
    qi_d                   (temp_d[counter++]), 
    qm_d                   (temp_d[counter++]), //15
    ni_d                   (temp_d[counter++]),
    bm_d                   (temp_d[counter++]),
    qv_d                   (temp_d[counter++]),
<<<<<<< HEAD
    th_atm_d               (temp_d[counter++]),
    diag_eff_rad_qc_d            (temp_d[counter++]),
    diag_eff_rad_qi_d            (temp_d[counter++]),
    rho_qi_d               (temp_d[counter++]),
    mu_c_d                 (temp_d[counter++]),
=======
    th_d                   (temp_d[counter++]), 
    qv_prev_d              (temp_d[counter++]), //20
    t_prev_d               (temp_d[counter++]),
    diag_effc_d            (temp_d[counter++]),
    diag_effi_d            (temp_d[counter++]),
    rho_qi_d               (temp_d[counter++]), 
    mu_c_d                 (temp_d[counter++]), //25
>>>>>>> 106dcead
    lamc_d                 (temp_d[counter++]),
    qv2qi_depos_tend_d              (temp_d[counter++]),
    precip_total_tend_d    (temp_d[counter++]),
    nevapr_d               (temp_d[counter++]), 
    qr_evap_tend_d         (temp_d[counter++]), //30
    liq_ice_exchange_d     (temp_d[counter++]),
    vap_liq_exchange_d     (temp_d[counter++]),
    vap_ice_exchange_d     (temp_d[counter++]),
    precip_liq_flux_d      (temp_d[counter++]), 
    precip_ice_flux_d      (temp_d[counter++]), //35
    precip_liq_surf_temp_d (temp_d[counter++]),
    precip_ice_surf_temp_d (temp_d[counter++]); //37

  // Special cases: precip_liq_surf=1d<scalar>(ni), precip_ice_surf=1d<scalar>(ni), col_location=2d<scalar>(nj, 3)
  sview_1d precip_liq_surf_d("precip_liq_surf_d", nj), precip_ice_surf_d("precip_ice_surf_d", nj);
  sview_2d col_location_d("col_location_d", nj, 3);

  Kokkos::parallel_for(nj, KOKKOS_LAMBDA(const Int& i) {
    precip_liq_surf_d(i) = precip_liq_surf_temp_d(0, i / Spack::n)[i % Spack::n];
    precip_ice_surf_d(i) = precip_ice_surf_temp_d(0, i / Spack::n)[i % Spack::n];

    for (int j = 0; j < 3; ++j) {
      col_location_d(i, j) = i+1;
    }
  });
  
  // Pack our data into structs and ship it off to p3_main.
  P3F::P3PrognosticState prog_state{qc_d, nc_d, qr_d, nr_d, qi_d, qm_d,
                                    ni_d, bm_d, qv_d, th_atm_d};
  P3F::P3DiagnosticInputs diag_inputs{nc_nuceat_tend_d, ni_activated_d, inv_qc_relvar_d, cld_frac_i_d,
                                      cld_frac_l_d, cld_frac_r_d, pres_d, dz_d, dpres_d,
<<<<<<< HEAD
                                      exner_d};
  P3F::P3DiagnosticOutputs diag_outputs{mu_c_d, lamc_d, qv2qi_depos_tend_d, precip_liq_surf_d,
                                        precip_ice_surf_d, diag_eff_rad_qc_d, diag_eff_rad_qi_d,
=======
                                      exner_d, qv_prev_d, t_prev_d};
  P3F::P3DiagnosticOutputs diag_outputs{mu_c_d, lamc_d, cmeiout_d, precip_liq_surf_d,
                                        precip_ice_surf_d, diag_effc_d, diag_effi_d,
>>>>>>> 106dcead
                                        rho_qi_d, precip_total_tend_d, nevapr_d,
                                        qr_evap_tend_d, precip_liq_flux_d, precip_ice_flux_d};
  P3F::P3Infrastructure infrastructure{dt, it, its, ite, kts, kte,
                                       do_predict_nc, col_location_d};
  P3F::P3HistoryOnly history_only{liq_ice_exchange_d, vap_liq_exchange_d,
                                  vap_ice_exchange_d};
  
  P3F::p3_main(prog_state, diag_inputs, diag_outputs, infrastructure,
               history_only, nj, nk);
  
  Kokkos::parallel_for(nj, KOKKOS_LAMBDA(const Int& i) {
    precip_liq_surf_temp_d(0, i / Spack::n)[i % Spack::n] = precip_liq_surf_d(i);
    precip_ice_surf_temp_d(0, i / Spack::n)[i % Spack::n] = precip_ice_surf_d(i);
  });

  // Sync back to host
<<<<<<< HEAD
  Kokkos::Array<view_2d, P3MainData::NUM_ARRAYS - 10> inout_views = {
    qc_d, nc_d, qr_d, nr_d, qi_d, qm_d, ni_d, bm_d, qv_d, th_atm_d,
    diag_eff_rad_qc_d, diag_eff_rad_qi_d, rho_qi_d, mu_c_d, lamc_d, qv2qi_depos_tend_d, precip_total_tend_d,
    nevapr_d, qr_evap_tend_d, liq_ice_exchange_d, vap_liq_exchange_d,
    vap_ice_exchange_d, precip_liq_flux_d, precip_ice_flux_d, precip_liq_surf_temp_d, precip_ice_surf_temp_d
=======
  Kokkos::Array<view_2d, P3MainData::NUM_ARRAYS - 12> inout_views = {
    qc_d, nc_d, qr_d, nr_d, qi_d, qm_d, ni_d, bm_d, qv_d, th_d, //10 in this row
    diag_effc_d, diag_effi_d, rho_qi_d, mu_c_d, lamc_d, cmeiout_d, precip_total_tend_d, // 7 in this row
    nevapr_d, qr_evap_tend_d, liq_ice_exchange_d, vap_liq_exchange_d, // 4 in this row
    vap_ice_exchange_d, precip_liq_flux_d, precip_ice_flux_d, precip_liq_surf_temp_d, precip_ice_surf_temp_d //5 in this row. 26 total
>>>>>>> 106dcead
  };
  Kokkos::Array<size_t,  P3MainData::NUM_ARRAYS - 12> dim1_sizes_out;
  Kokkos::Array<size_t,  P3MainData::NUM_ARRAYS - 12> dim2_sizes_out;
  for (size_t i = 0; i < P3MainData::NUM_ARRAYS - 12; ++i) dim1_sizes_out[i] = nj;
  for (size_t i = 0; i < P3MainData::NUM_ARRAYS - 12; ++i) dim2_sizes_out[i] = nk;

  dim2_sizes_out[22] = nk+1; // precip_liq_flux
  dim2_sizes_out[23] = nk+1; // precip_ice_flux
  dim1_sizes_out[24] = 1; dim2_sizes_out[24] = nj; // precip_liq_surf
  dim1_sizes_out[25] = 1; dim2_sizes_out[25] = nj; // precip_ice_surf
  
  ekat::device_to_host({
      qc, nc, qr, nr, qi, qm, ni, bm, qv, th_atm, diag_eff_rad_qc, diag_eff_rad_qi,
      rho_qi, mu_c, lamc, qv2qi_depos_tend, precip_total_tend, nevapr, qr_evap_tend, liq_ice_exchange,
      vap_liq_exchange, vap_ice_exchange, precip_liq_flux, precip_ice_flux, precip_liq_surf, precip_ice_surf
    },
    dim1_sizes_out, dim2_sizes_out, inout_views, true);
}

} // namespace p3
} // namespace scream<|MERGE_RESOLUTION|>--- conflicted
+++ resolved
@@ -205,17 +205,10 @@
 
 void p3_main_part2_c(
   Int kts, Int kte, Int kbot, Int ktop, Int kdir, bool do_predict_nc, Real dt, Real inv_dt,
-<<<<<<< HEAD
   Real* pres, Real* dpres, Real* dz, Real* nc_nuceat_tend, Real* exner, Real* inv_exner, Real* inv_cld_frac_l, Real* inv_cld_frac_i,
-  Real* inv_cld_frac_r, Real* ni_activated, Real* inv_qc_relvar, Real* cld_frac_i, Real* cld_frac_l, Real* cld_frac_r,
+  Real* inv_cld_frac_r, Real* ni_activated, Real* inv_qc_relvar, Real* cld_frac_i, Real* cld_frac_l, Real* cld_frac_r, Real* qv_prev, Real* t_prev,
   Real* T_atm, Real* rho, Real* inv_rho, Real* qv_sat_l, Real* qv_sat_i, Real* qv_supersat_i, Real* rhofacr, Real* rhofaci, Real* acn,
   Real* qv, Real* th_atm, Real* qc, Real* nc, Real* qr, Real* nr, Real* qi, Real* ni,
-=======
-  Real* pres, Real* dpres, Real* dz, Real* nc_nuceat_tend, Real* exner, Real* inv_exner, Real* inv_cld_frac_l, Real* inv_cld_frac_i, 
-  Real* inv_cld_frac_r, Real* ni_activated, Real* inv_qc_relvar, Real* cld_frac_i, Real* cld_frac_l, Real* cld_frac_r, Real* qv_prev, Real* t_prev, 
-  Real* t, Real* rho, Real* inv_rho, Real* qv_sat_l, Real* qv_sat_i, Real* qv_supersat_i, Real* rhofacr, Real* rhofaci, Real* acn, 
-  Real* qv, Real* th, Real* qc, Real* nc, Real* qr, Real* nr, Real* qi, Real* ni,
->>>>>>> 106dcead
   Real* qm, Real* bm, Real* latent_heat_vapor, Real* latent_heat_sublim, Real* latent_heat_fusion, Real* qc_incld,
   Real* qr_incld, Real* qi_incld, Real* qm_incld, Real* nc_incld, Real* nr_incld,
   Real* ni_incld, Real* bm_incld, Real* mu_c, Real* nu, Real* lamc, Real* cdist, Real* cdist1,
@@ -757,21 +750,12 @@
   Int kts_, Int kte_, Int kbot_, Int ktop_, Int kdir_,
   bool do_predict_nc_, Real dt_) :
   PhysicsTestData((kte_ - kts_) + 1, {
-<<<<<<< HEAD
-    &pres, &dpres, &dz, &nc_nuceat_tend, &exner, &inv_exner, &inv_cld_frac_l, &inv_cld_frac_i, &inv_cld_frac_r, &ni_activated, &inv_qc_relvar, &cld_frac_i, &cld_frac_l, &cld_frac_r,
+    &pres, &dpres, &dz, &nc_nuceat_tend, &exner, &inv_exner, &inv_cld_frac_l, &inv_cld_frac_i, &inv_cld_frac_r, &ni_activated, &inv_qc_relvar, &cld_frac_i, &cld_frac_l, &cld_frac_r, &qv_prev, &t_prev,
     &T_atm, &rho, &inv_rho, &qv_sat_l, &qv_sat_i, &qv_supersat_i, &rhofacr, &rhofaci, &acn,
     &qv, &th_atm, &qc, &nc, &qr, &nr, &qi, &ni, &qm, &bm, &latent_heat_vapor, &latent_heat_sublim, &latent_heat_fusion, &qc_incld, &qr_incld,
     &qi_incld, &qm_incld, &nc_incld, &nr_incld, &ni_incld, &bm_incld, &mu_c, &nu, &lamc, &cdist, &cdist1,
     &cdistr, &mu_r, &lamr, &logn0r, &qv2qi_depos_tend, &precip_total_tend, &nevapr, &qr_evap_tend, &vap_liq_exchange,
     &vap_ice_exchange, &liq_ice_exchange, &pratot, &prctot}),
-=======
-    &pres, &dpres, &dz, &nc_nuceat_tend, &exner, &inv_exner, &inv_cld_frac_l, &inv_cld_frac_i, &inv_cld_frac_r, &ni_activated, &inv_qc_relvar, &cld_frac_i, &cld_frac_l, &cld_frac_r, &qv_prev, &t_prev,
-    &t, &rho, &inv_rho, &qv_sat_l, &qv_sat_i, &qv_supersat_i, &rhofacr, &rhofaci, &acn,
-    &qv, &th, &qc, &nc, &qr, &nr, &qi, &ni, &qm, &bm, &latent_heat_vapor, &latent_heat_sublim, &latent_heat_fusion, &qc_incld, &qr_incld,
-    &qi_incld, &qm_incld, &nc_incld, &nr_incld, &ni_incld, &bm_incld, &mu_c, &nu, &lamc, &cdist, &cdist1,
-    &cdistr, &mu_r, &lamr, &logn0r, &cmeiout, &precip_total_tend, &nevapr, &qr_evap_tend, &vap_liq_exchange,
-      &vap_ice_exchange, &liq_ice_exchange, &pratot, &prctot}),
->>>>>>> 106dcead
   kts(kts_), kte(kte_), kbot(kbot_), ktop(ktop_), kdir(kdir_),
   do_predict_nc(do_predict_nc_), dt(dt_), inv_dt(1 / dt)
 {}
@@ -781,13 +765,8 @@
   p3_init();
   p3_main_part2_c(
     d.kts, d.kte, d.kbot, d.ktop, d.kdir, d.do_predict_nc, d.dt, d.inv_dt,
-<<<<<<< HEAD
     d.pres, d.dpres, d.dz, d.nc_nuceat_tend, d.exner, d.inv_exner, d.inv_cld_frac_l, d.inv_cld_frac_i, d.inv_cld_frac_r, d.ni_activated, d.inv_qc_relvar, d.cld_frac_i, d.cld_frac_l, d.cld_frac_r,
     d.T_atm, d.rho, d.inv_rho, d.qv_sat_l, d.qv_sat_i, d.qv_supersat_i, d.rhofacr, d.rhofaci, d.acn, d.qv, d.th_atm, d.qc, d.nc, d.qr, d.nr, d.qi, d.ni,
-=======
-    d.pres, d.dpres, d.dz, d.nc_nuceat_tend, d.exner, d.inv_exner, d.inv_cld_frac_l, d.inv_cld_frac_i, d.inv_cld_frac_r, d.ni_activated, d.inv_qc_relvar, d.cld_frac_i, d.cld_frac_l, d.cld_frac_r, d.qv_prev, d.t_prev, 
-    d.t, d.rho, d.inv_rho, d.qv_sat_l, d.qv_sat_i, d.qv_supersat_i, d.rhofacr, d.rhofaci, d.acn, d.qv, d.th, d.qc, d.nc, d.qr, d.nr, d.qi, d.ni,
->>>>>>> 106dcead
     d.qm, d.bm, d.latent_heat_vapor, d.latent_heat_sublim, d.latent_heat_fusion, d.qc_incld, d.qr_incld, d.qi_incld, d.qm_incld, d.nc_incld, d.nr_incld,
     d.ni_incld, d.bm_incld, d.mu_c, d.nu, d.lamc, d.cdist, d.cdist1, d.cdistr, d.mu_r, d.lamr, d.logn0r, d.qv2qi_depos_tend, d.precip_total_tend,
     d.nevapr, d.qr_evap_tend, d.vap_liq_exchange, d.vap_ice_exchange, d.liq_ice_exchange, d.pratot,
@@ -825,13 +804,8 @@
   Int its_, Int ite_, Int kts_, Int kte_, Int it_, Real dt_, bool do_predict_nc_) :
   PhysicsTestData( (ite_ - its_) + 1, (kte_ - kts_) + 1, (kte_ - kts_) + 2, {
     &pres, &dz, &nc_nuceat_tend, &ni_activated, &dpres, &exner, &cld_frac_i, &cld_frac_l, &cld_frac_r,
-<<<<<<< HEAD
-    &inv_qc_relvar, &qc, &nc, &qr, &nr, &qi, &qm, &ni, &bm, &qv, &th_atm,
+    &inv_qc_relvar, &qc, &nc, &qr, &nr, &qi, &qm, &ni, &bm, &qv, &th_atm, &qv_prev, &t_prev,
     &diag_eff_rad_qc, &diag_eff_rad_qi, &rho_qi, &mu_c, &lamc, &qv2qi_depos_tend, &precip_total_tend, &nevapr,
-=======
-    &inv_qc_relvar, &qc, &nc, &qr, &nr, &qi, &qm, &ni, &bm, &qv, &th, &qv_prev, &t_prev,
-    &diag_effc, &diag_effi, &rho_qi, &mu_c, &lamc, &cmeiout, &precip_total_tend, &nevapr,
->>>>>>> 106dcead
     &qr_evap_tend, &liq_ice_exchange, &vap_liq_exchange, &vap_ice_exchange, &precip_liq_flux,
     &precip_ice_flux},
     {&precip_liq_surf, &precip_ice_surf}), // these two are (ni, nk+1)
@@ -2852,17 +2826,10 @@
 
 void p3_main_part2_f(
   Int kts, Int kte, Int kbot, Int ktop, Int kdir, bool do_predict_nc, Real dt, Real inv_dt,
-<<<<<<< HEAD
   Real* pres, Real* dpres, Real* dz, Real* nc_nuceat_tend, Real* exner, Real* inv_exner, Real* inv_cld_frac_l, Real* inv_cld_frac_i,
-  Real* inv_cld_frac_r, Real* ni_activated, Real* inv_qc_relvar, Real* cld_frac_i, Real* cld_frac_l, Real* cld_frac_r,
+  Real* inv_cld_frac_r, Real* ni_activated, Real* inv_qc_relvar, Real* cld_frac_i, Real* cld_frac_l, Real* cld_frac_r, Real* qv_prev, Real* t_prev,
   Real* T_atm, Real* rho, Real* inv_rho, Real* qv_sat_l, Real* qv_sat_i, Real* qv_supersat_i, Real* rhofacr, Real* rhofaci,
   Real* acn, Real* qv, Real* th_atm, Real* qc, Real* nc, Real* qr, Real* nr, Real* qi, Real* ni,
-=======
-  Real* pres, Real* dpres, Real* dz, Real* nc_nuceat_tend, Real* exner, Real* inv_exner, Real* inv_cld_frac_l, Real* inv_cld_frac_i, 
-  Real* inv_cld_frac_r, Real* ni_activated, Real* inv_qc_relvar, Real* cld_frac_i, Real* cld_frac_l, Real* cld_frac_r, Real* qv_prev, Real* t_prev,
-  Real* t, Real* rho, Real* inv_rho, Real* qv_sat_l, Real* qv_sat_i, Real* qv_supersat_i, Real* rhofacr, Real* rhofaci, 
-  Real* acn, Real* qv, Real* th, Real* qc, Real* nc, Real* qr, Real* nr, Real* qi, Real* ni,
->>>>>>> 106dcead
   Real* qm, Real* bm, Real* latent_heat_vapor, Real* latent_heat_sublim, Real* latent_heat_fusion, Real* qc_incld, Real* qr_incld, Real* qi_incld, Real* qm_incld, Real* nc_incld, Real* nr_incld,
   Real* ni_incld, Real* bm_incld, Real* mu_c, Real* nu, Real* lamc, Real* cdist, Real* cdist1, Real* cdistr, Real* mu_r, Real* lamr, Real* logn0r, Real* qv2qi_depos_tend, Real* precip_total_tend,
   Real* nevapr, Real* qr_evap_tend, Real* vap_liq_exchange, Real* vap_ice_exchange, Real* liq_ice_exchange, Real* pratot,
@@ -2891,21 +2858,12 @@
   // Set up views
   Kokkos::Array<view_1d, P3MainPart2Data::NUM_ARRAYS> temp_d;
 
-<<<<<<< HEAD
   ekat::host_to_device({pres, dpres, dz, nc_nuceat_tend, exner, inv_exner, inv_cld_frac_l, inv_cld_frac_i, inv_cld_frac_r, ni_activated, inv_qc_relvar, cld_frac_i, cld_frac_l, cld_frac_r,
         T_atm, rho, inv_rho, qv_sat_l, qv_sat_i, qv_supersat_i, rhofacr, rhofaci, acn,
         qv, th_atm, qc, nc, qr, nr, qi, ni, qm, bm, latent_heat_vapor, latent_heat_sublim, latent_heat_fusion, qc_incld, qr_incld,
         qi_incld, qm_incld, nc_incld, nr_incld, ni_incld, bm_incld, mu_c, nu, lamc, cdist, cdist1,
         cdistr, mu_r, lamr, logn0r, qv2qi_depos_tend, precip_total_tend, nevapr, qr_evap_tend, vap_liq_exchange,
-        vap_ice_exchange, liq_ice_exchange, pratot, prctot
-=======
-  ekat::host_to_device({pres, dpres, dz, nc_nuceat_tend, exner, inv_exner, inv_cld_frac_l, inv_cld_frac_i, inv_cld_frac_r, ni_activated, inv_qc_relvar, cld_frac_i, cld_frac_l, cld_frac_r, 
-        t, rho, inv_rho, qv_sat_l, qv_sat_i, qv_supersat_i, rhofacr, rhofaci, acn,
-        qv, th, qc, nc, qr, nr, qi, ni, qm, bm, latent_heat_vapor, latent_heat_sublim, latent_heat_fusion, qc_incld, qr_incld,
-        qi_incld, qm_incld, nc_incld, nr_incld, ni_incld, bm_incld, mu_c, nu, lamc, cdist, cdist1,
-        cdistr, mu_r, lamr, logn0r, cmeiout, precip_total_tend, nevapr, qr_evap_tend, vap_liq_exchange,
         vap_ice_exchange, liq_ice_exchange, pratot, prctot, qv_prev, t_prev
->>>>>>> 106dcead
         },
     nk, temp_d);
 
@@ -2988,13 +2946,8 @@
       team, nk_pack, do_predict_nc, dt, inv_dt, dnu, ice_table_vals, collect_table_vals, revap_table_vals,
       pres_d, dpres_d, dz_d, nc_nuceat_tend_d, exner_d, inv_exner_d, inv_cld_frac_l_d,
       inv_cld_frac_i_d, inv_cld_frac_r_d, ni_activated_d, inv_qc_relvar_d, cld_frac_i_d, cld_frac_l_d, cld_frac_r_d,
-<<<<<<< HEAD
-      t_d, rho_d, inv_rho_d, qv_sat_l_d, qv_sat_i_d, qv_supersat_i_d, rhofacr_d, rhofaci_d, acn_d,
+      qv_prev_d, t_prev_d, t_d, rho_d, inv_rho_d, qv_sat_l_d, qv_sat_i_d, qv_supersat_i_d, rhofacr_d, rhofaci_d, acn_d,
       qv_d, th_atm_d, qc_d, nc_d, qr_d, nr_d, qi_d, ni_d, qm_d, bm_d,
-=======
-      qv_prev_d, t_prev_d, t_d, rho_d, inv_rho_d, qv_sat_l_d, qv_sat_i_d, qv_supersat_i_d, rhofacr_d, rhofaci_d, acn_d,
-      qv_d, th_d, qc_d, nc_d, qr_d, nr_d, qi_d, ni_d, qm_d, bm_d,
->>>>>>> 106dcead
       latent_heat_vapor_d, latent_heat_sublim_d, latent_heat_fusion_d, qc_incld_d, qr_incld_d, qi_incld_d,
       qm_incld_d, nc_incld_d, nr_incld_d, ni_incld_d, bm_incld_d,
       mu_c_d, nu_d, lamc_d, cdist_d, cdist1_d, cdistr_d, mu_r_d, lamr_d,
@@ -3169,13 +3122,8 @@
   Kokkos::Array<size_t,  P3MainData::NUM_ARRAYS> dim2_sizes;
   Kokkos::Array<const Real*, P3MainData::NUM_ARRAYS> ptr_array = {
     pres, dz, nc_nuceat_tend, ni_activated, dpres, exner, cld_frac_i, cld_frac_l, cld_frac_r, inv_qc_relvar,
-<<<<<<< HEAD
     qc, nc, qr, nr, qi, qm, ni, bm, qv, th_atm, diag_eff_rad_qc, diag_eff_rad_qi,
     rho_qi, mu_c, lamc, qv2qi_depos_tend, precip_total_tend, nevapr, qr_evap_tend, liq_ice_exchange,
-=======
-    qc, nc, qr, nr, qi, qm, ni, bm, qv, th, qv_prev, t_prev, diag_effc, diag_effi,
-    rho_qi, mu_c, lamc, cmeiout, precip_total_tend, nevapr, qr_evap_tend, liq_ice_exchange,
->>>>>>> 106dcead
     vap_liq_exchange, vap_ice_exchange, precip_liq_flux, precip_ice_flux, precip_liq_surf, precip_ice_surf
   };
 
@@ -3218,23 +3166,15 @@
     ni_d                   (temp_d[counter++]),
     bm_d                   (temp_d[counter++]),
     qv_d                   (temp_d[counter++]),
-<<<<<<< HEAD
     th_atm_d               (temp_d[counter++]),
-    diag_eff_rad_qc_d            (temp_d[counter++]),
-    diag_eff_rad_qi_d            (temp_d[counter++]),
-    rho_qi_d               (temp_d[counter++]),
-    mu_c_d                 (temp_d[counter++]),
-=======
-    th_d                   (temp_d[counter++]), 
     qv_prev_d              (temp_d[counter++]), //20
     t_prev_d               (temp_d[counter++]),
-    diag_effc_d            (temp_d[counter++]),
-    diag_effi_d            (temp_d[counter++]),
-    rho_qi_d               (temp_d[counter++]), 
-    mu_c_d                 (temp_d[counter++]), //25
->>>>>>> 106dcead
+    diag_eff_rad_qc_d      (temp_d[counter++]),
+    diag_eff_rad_qi_d      (temp_d[counter++]),
+    rho_qi_d               (temp_d[counter++]),
+    mu_c_d                 (temp_d[counter++]),   // 25
     lamc_d                 (temp_d[counter++]),
-    qv2qi_depos_tend_d              (temp_d[counter++]),
+    qv2qi_depos_tend_d     (temp_d[counter++]),
     precip_total_tend_d    (temp_d[counter++]),
     nevapr_d               (temp_d[counter++]), 
     qr_evap_tend_d         (temp_d[counter++]), //30
@@ -3264,15 +3204,9 @@
                                     ni_d, bm_d, qv_d, th_atm_d};
   P3F::P3DiagnosticInputs diag_inputs{nc_nuceat_tend_d, ni_activated_d, inv_qc_relvar_d, cld_frac_i_d,
                                       cld_frac_l_d, cld_frac_r_d, pres_d, dz_d, dpres_d,
-<<<<<<< HEAD
-                                      exner_d};
+                                      exner_d, qv_prev_d, t_prev_d};
   P3F::P3DiagnosticOutputs diag_outputs{mu_c_d, lamc_d, qv2qi_depos_tend_d, precip_liq_surf_d,
                                         precip_ice_surf_d, diag_eff_rad_qc_d, diag_eff_rad_qi_d,
-=======
-                                      exner_d, qv_prev_d, t_prev_d};
-  P3F::P3DiagnosticOutputs diag_outputs{mu_c_d, lamc_d, cmeiout_d, precip_liq_surf_d,
-                                        precip_ice_surf_d, diag_effc_d, diag_effi_d,
->>>>>>> 106dcead
                                         rho_qi_d, precip_total_tend_d, nevapr_d,
                                         qr_evap_tend_d, precip_liq_flux_d, precip_ice_flux_d};
   P3F::P3Infrastructure infrastructure{dt, it, its, ite, kts, kte,
@@ -3289,19 +3223,11 @@
   });
 
   // Sync back to host
-<<<<<<< HEAD
-  Kokkos::Array<view_2d, P3MainData::NUM_ARRAYS - 10> inout_views = {
+  Kokkos::Array<view_2d, P3MainData::NUM_ARRAYS - 12> inout_views = {
     qc_d, nc_d, qr_d, nr_d, qi_d, qm_d, ni_d, bm_d, qv_d, th_atm_d,
     diag_eff_rad_qc_d, diag_eff_rad_qi_d, rho_qi_d, mu_c_d, lamc_d, qv2qi_depos_tend_d, precip_total_tend_d,
     nevapr_d, qr_evap_tend_d, liq_ice_exchange_d, vap_liq_exchange_d,
     vap_ice_exchange_d, precip_liq_flux_d, precip_ice_flux_d, precip_liq_surf_temp_d, precip_ice_surf_temp_d
-=======
-  Kokkos::Array<view_2d, P3MainData::NUM_ARRAYS - 12> inout_views = {
-    qc_d, nc_d, qr_d, nr_d, qi_d, qm_d, ni_d, bm_d, qv_d, th_d, //10 in this row
-    diag_effc_d, diag_effi_d, rho_qi_d, mu_c_d, lamc_d, cmeiout_d, precip_total_tend_d, // 7 in this row
-    nevapr_d, qr_evap_tend_d, liq_ice_exchange_d, vap_liq_exchange_d, // 4 in this row
-    vap_ice_exchange_d, precip_liq_flux_d, precip_ice_flux_d, precip_liq_surf_temp_d, precip_ice_surf_temp_d //5 in this row. 26 total
->>>>>>> 106dcead
   };
   Kokkos::Array<size_t,  P3MainData::NUM_ARRAYS - 12> dim1_sizes_out;
   Kokkos::Array<size_t,  P3MainData::NUM_ARRAYS - 12> dim2_sizes_out;
