--- conflicted
+++ resolved
@@ -211,7 +211,6 @@
 }
 ///////////////////////////////////////////////////////////////////////////////
 
-<<<<<<< HEAD
 struct CldLiqImmersionFreezingData
 {
   // inputs
@@ -223,10 +222,12 @@
 
 void cldliq_immersion_freezing(CldLiqImmersionFreezingData& d);
 extern "C"{
-
   void cldliq_immersion_freezing_f(Real t, Real lamc, Real mu_c,
     Real cdist1, Real qc_incld, Real* qcheti, Real* ncheti);
-=======
+}
+
+///////////////////////////////////////////////////////////////////////////////
+
 struct RainImmersionFreezingData
 {
   // inputs
@@ -241,7 +242,6 @@
 
   void rain_immersion_freezing_f(Real t, Real lamr, Real mu_r,
     Real cdistr, Real qr_incld, Real* qrheti, Real* nrheti);
->>>>>>> 2197a43a
 }
 
 ///////////////////////////////////////////////////////////////////////////////
