--- conflicted
+++ resolved
@@ -76,11 +76,8 @@
     struct TestRainSed;
     struct TestP3UpdatePrognosticIce;
     struct TestIceCollection;
-<<<<<<< HEAD
     struct TestRainSelfCollection;
-=======
     struct TestP3UpdatePrognosticLiq;
->>>>>>> 94ba6e7b
     struct TestP3FunctionsImposeMaxTotalNi;
   };
 
