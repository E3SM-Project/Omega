#include "catch2/catch.hpp"

#include "ekat/scream_types.hpp"
#include "ekat/util/scream_utils.hpp"
#include "ekat/scream_kokkos.hpp"
#include "ekat/scream_pack.hpp"
#include "ekat/util/scream_kokkos_utils.hpp"
#include "physics/p3/p3_functions.hpp"
#include "physics/p3/p3_functions_f90.hpp"
#include "physics/p3/p3_f90.hpp"

#include "p3_unit_tests_common.hpp"

#include <thread>
#include <array>
#include <algorithm>
#include <random>

namespace scream {
namespace p3 {
namespace unit_test {

template <typename D>
struct UnitWrap::UnitTest<D>::TestRainSed {

static void run_phys_rain_vel()
{
  // TODO
}

static void run_phys_rain_sed()
{
  // TODO
}

static void run_phys()
{
  run_phys_rain_vel();
  run_phys_rain_sed();
}

static void run_bfb_rain_vel()
{
  // Read in tables
  view_2d_table vn_table; view_2d_table vm_table; view_2d_table revap_table;
  view_1d_table mu_r_table; view_dnu_table dnu;
  Functions::init_kokkos_tables(vn_table, vm_table, revap_table, mu_r_table, dnu);

<<<<<<< HEAD
  static constexpr Int max_pack_size = 16;
  REQUIRE(Spack::n <= max_pack_size);
=======
  constexpr Scalar qsmall = C::QSMALL;
>>>>>>> 0691c54b

  // Load some lookup inputs, need at least one per pack value
  ComputeRainFallVelocityData crfv_fortran[max_pack_size] = {
    // qr_incld,       rcldm,    rhofacr,         nr, nr_incld
    {1.1030E-04, 1.0000E+00, 1.3221E+00, 6.5282E+07, 6.2964E+05},
    {2.1437E-13, 2.0000E+00, 1.0918E+00, 1.7935E+02, 6.5337E+07},
    {5.6298E-05, 3.0000E+00, 1.1129E+00, 6.2909E+05, 1.6576E+02},
    {1.0000E-02, 4.0000E+00, 1.0774E+00, 1.6986E+02, 1.9436E+02},

    {0.0       , 1.0000E+00, 1.3221E+00, 6.5282E+07, 6.2964E+05},
    {2.1437E-13, 2.0000E+00, 1.0918E+00, 1.7935E+02, 6.5337E+07},
    {0.0       , 3.0000E+00, 1.1129E+00, 6.2909E+05, 1.6576E+02},
    {1.0000E-02, 4.0000E+00, 1.0774E+00, 1.6986E+02, 1.9436E+02},

    {1.1030E-04, 1.0000E+00, 1.3221E+00, 6.5282E+07, 6.2964E+05},
    {2.1437E-13, 2.0000E+00, 1.0918E+00, 1.7935E+02, 6.5337E+07},
    {0.0       , 3.0000E+00, 1.1129E+00, 6.2909E+05, 1.6576E+02},
    {0.0       , 4.0000E+00, 1.0774E+00, 1.6986E+02, 1.9436E+02},

    {0.0       , 1.0000E+00, 1.3221E+00, 6.5282E+07, 6.2964E+05},
    {2.1437E-13, 2.0000E+00, 1.0918E+00, 1.7935E+02, 6.5337E+07},
    {5.6298E-05, 3.0000E+00, 1.1129E+00, 6.2909E+05, 1.6576E+02},
    {1.0000E-02, 4.0000E+00, 1.0774E+00, 1.6986E+02, 1.9436E+02},
  };

  // Sync to device, needs to happen before fortran calls so that
  // inout data is in original state
  view_1d<ComputeRainFallVelocityData> crfv_device("crfv", max_pack_size);
  const auto crfv_host = Kokkos::create_mirror_view(crfv_device);
  std::copy(&crfv_fortran[0], &crfv_fortran[0] + max_pack_size, crfv_host.data());
  Kokkos::deep_copy(crfv_device, crfv_host);

  // Get data from fortran
<<<<<<< HEAD
  for (Int i = 0; i < Spack::n; ++i) {
    compute_rain_fall_velocity(crfv_fortran[i]);
=======
  for (Int i = 0; i < max_pack_size; ++i) {
    if (crfv_fortran[i].qr_incld > qsmall) {
      compute_rain_fall_velocity(crfv_fortran[i]);
    }
>>>>>>> 0691c54b
  }

  // Calc bulk rime from a kernel and copy results back to host
  Kokkos::parallel_for(num_test_itrs, KOKKOS_LAMBDA(const Int& i) {
    const Int offset = i * Spack::n;

    // Init pack inputs
    Spack qr_incld, rcldm, rhofacr, nr, nr_incld;
    for (Int s = 0, vs = offset; s < Spack::n; ++s, ++vs) {
      qr_incld[s] = crfv_device(vs).qr_incld;
      rcldm[s]    = crfv_device(vs).rcldm;
      rhofacr[s]  = crfv_device(vs).rhofacr;
      nr[s]       = crfv_device(vs).nr;
      nr_incld[s] = crfv_device(vs).nr_incld;
    }

    Spack mu_r(0), lamr(0), V_qr(0), V_nr(0);
    Functions::compute_rain_fall_velocity(
      vn_table, vm_table, qr_incld, rcldm, rhofacr, nr, nr_incld, mu_r, lamr, V_qr, V_nr);

    // Copy results back into views
    for (Int s = 0, vs = offset; s < Spack::n; ++s, ++vs) {
      crfv_device(vs).nr       = nr[s];
      crfv_device(vs).nr_incld = nr_incld[s];
      crfv_device(vs).mu_r     = mu_r[s];
      crfv_device(vs).lamr     = lamr[s];
      crfv_device(vs).V_qr     = V_qr[s];
      crfv_device(vs).V_nr     = V_nr[s];
    }
  });

  // Sync back to host
  Kokkos::deep_copy(crfv_host, crfv_device);

  // Validate results
  for (Int s = 0; s < max_pack_size; ++s) {
    REQUIRE(crfv_fortran[s].nr       == crfv_host(s).nr);
    REQUIRE(crfv_fortran[s].nr_incld == crfv_host(s).nr_incld);
    REQUIRE(crfv_fortran[s].mu_r     == crfv_host(s).mu_r);
    REQUIRE(crfv_fortran[s].lamr     == crfv_host(s).lamr);
    REQUIRE(crfv_fortran[s].V_qr     == crfv_host(s).V_qr);
    REQUIRE(crfv_fortran[s].V_nr     == crfv_host(s).V_nr);
  }
}

static void run_bfb_rain_sed()
{
  const std::array< std::pair<Real, Real>, RainSedData::NUM_ARRAYS > ranges = {
    std::make_pair(4.056E-03, 1.153E+00), // rho_range
    std::make_pair(0,         1.),        // inv_rho (ignored)
    std::make_pair(8.852E-01, 1.069E+00), // rhofacr
    std::make_pair(1.000E+00, 1.100E+00), // rcldm
    std::make_pair(2.863E-05, 8.141E-03), // inv_dzq_range
    std::make_pair(1.221E-14, 2.708E-03), // qr_incld
    std::make_pair(5.164E-10, 2.293E-03), // qr
    std::make_pair(9.558E+04, 6.596E+05), // nr
    std::make_pair(9.538E+04, 6.596E+05), // nr_incld
    std::make_pair(6.774E-15, 2.293E-03), // mu_r
    std::make_pair(7.075E-08, 2.418E-03), // lamr
    std::make_pair(7.861E-11, 4.179E-06), // qr_tend
    std::make_pair(5.164E-10, 2.733E-03), // nr_tend
    std::make_pair(4.469E-14, 2.557E-03), // rflx
  };

  RainSedData rsds_fortran[] = {
    //        kts, kte, ktop, kbot, kdir,        dt,       odt, prt_liq, ranges
    RainSedData(1,  72,   27,   72,   -1, 1.800E+03, 5.556E-04,     0.0, ranges),
    RainSedData(1,  72,   72,   27,    1, 1.800E+03, 5.556E-04,     1.0, ranges),
    RainSedData(1,  72,   27,   27,   -1, 1.800E+03, 5.556E-04,     0.0, ranges),
    RainSedData(1,  72,   27,   27,    1, 1.800E+03, 5.556E-04,     2.0, ranges),
  };

  static constexpr Int num_runs = sizeof(rsds_fortran) / sizeof(RainSedData);

  // Create copies of data for use by cxx. Needs to happen before fortran calls so that
  // inout data is in original state
  RainSedData rsds_cxx[num_runs] = {
    RainSedData(rsds_fortran[0]),
    RainSedData(rsds_fortran[1]),
    RainSedData(rsds_fortran[2]),
    RainSedData(rsds_fortran[3]),
  };

    // Get data from fortran
  for (Int i = 0; i < num_runs; ++i) {
    rain_sedimentation(rsds_fortran[i]);
  }

  // Get data from cxx
  for (Int i = 0; i < num_runs; ++i) {
    RainSedData& d = rsds_cxx[i];
    rain_sedimentation_f(d.kts, d.kte, d.ktop, d.kbot, d.kdir,
                         d.qr_incld, d.rho, d.inv_rho, d.rhofacr, d.rcldm, d.inv_dzq,
                         d.dt, d.odt,
                         d.qr, d.nr, d.nr_incld, d.mu_r, d.lamr, &d.prt_liq, d.rflx,
                         d.qr_tend, d.nr_tend);
  }

  for (Int i = 0; i < num_runs; ++i) {
    // Due to pack issues, we must restrict checks to the active k space
    Int start = std::min(rsds_fortran[i].kbot, rsds_fortran[i].ktop) - 1; // 0-based indx
    Int end   = std::max(rsds_fortran[i].kbot, rsds_fortran[i].ktop);     // 0-based indx
    for (Int k = start; k < end; ++k) {
      REQUIRE(rsds_fortran[i].qr[k]       == rsds_cxx[i].qr[k]);
      REQUIRE(rsds_fortran[i].nr[k]       == rsds_cxx[i].nr[k]);
      REQUIRE(rsds_fortran[i].nr_incld[k] == rsds_cxx[i].nr_incld[k]);
      REQUIRE(rsds_fortran[i].mu_r[k]     == rsds_cxx[i].mu_r[k]);
      REQUIRE(rsds_fortran[i].lamr[k]     == rsds_cxx[i].lamr[k]);
      REQUIRE(rsds_fortran[i].rflx[k]     == rsds_cxx[i].rflx[k]);
      REQUIRE(rsds_fortran[i].qr_tend[k]  == rsds_cxx[i].qr_tend[k]);
      REQUIRE(rsds_fortran[i].nr_tend[k]  == rsds_cxx[i].nr_tend[k]);
    }
    REQUIRE(rsds_fortran[i].rflx[end]     == rsds_cxx[i].rflx[end]);
    REQUIRE(rsds_fortran[i].prt_liq == rsds_cxx[i].prt_liq);
  }
}

static void run_bfb()
{
  run_bfb_rain_vel();
  run_bfb_rain_sed();
}

};

}
}
}

namespace {

TEST_CASE("p3_rain_sed", "[p3_functions]")
{
  using TRS = scream::p3::unit_test::UnitWrap::UnitTest<scream::DefaultDevice>::TestRainSed;

  scream::p3::p3_init(true); // need fortran table data

  TRS::run_phys();
  TRS::run_bfb();

  scream::p3::P3GlobalForFortran::deinit();
}

} // namespace<|MERGE_RESOLUTION|>--- conflicted
+++ resolved
@@ -46,13 +46,6 @@
   view_1d_table mu_r_table; view_dnu_table dnu;
   Functions::init_kokkos_tables(vn_table, vm_table, revap_table, mu_r_table, dnu);
 
-<<<<<<< HEAD
-  static constexpr Int max_pack_size = 16;
-  REQUIRE(Spack::n <= max_pack_size);
-=======
-  constexpr Scalar qsmall = C::QSMALL;
->>>>>>> 0691c54b
-
   // Load some lookup inputs, need at least one per pack value
   ComputeRainFallVelocityData crfv_fortran[max_pack_size] = {
     // qr_incld,       rcldm,    rhofacr,         nr, nr_incld
@@ -85,15 +78,8 @@
   Kokkos::deep_copy(crfv_device, crfv_host);
 
   // Get data from fortran
-<<<<<<< HEAD
-  for (Int i = 0; i < Spack::n; ++i) {
+  for (Int i = 0; i < max_pack_size; ++i) {
     compute_rain_fall_velocity(crfv_fortran[i]);
-=======
-  for (Int i = 0; i < max_pack_size; ++i) {
-    if (crfv_fortran[i].qr_incld > qsmall) {
-      compute_rain_fall_velocity(crfv_fortran[i]);
-    }
->>>>>>> 0691c54b
   }
 
   // Calc bulk rime from a kernel and copy results back to host
