! Copyright (c) 2013,  Los Alamos National Security, LLC (LANS)
! and the University Corporation for Atmospheric Research (UCAR).
!
! Unless noted otherwise source code is licensed under the BSD license.
! Additional copyright and license information can be found in the LICENSE file
! distributed with this code, or at http://mpas-dev.github.io/license.html
!
!|||||||||||||||||||||||||||||||||||||||||||||||||||||||||||||||||||||||
!
!  ocn_wetting_drying
!
!> \brief MPAS ocean wetting and drying
!> \author Phillip J. Wolfram
!> \date   03/09/2018
!> \details
!>  This module contains the wetting and drying algorithms
!>  to prevent cell thicknesses from becoming too small.
!>
!
!-----------------------------------------------------------------------

module ocn_wetting_drying

   use mpas_kind_types
   use mpas_derived_types
   use mpas_pool_routines
   use mpas_timer
   use mpas_io_units

   use ocn_constants
   use ocn_config
   use ocn_diagnostics
   use ocn_diagnostics_variables
   use ocn_gm
   use ocn_mesh
   use ocn_subgrid
   use ocn_vel_pressure_grad

   implicit none
   private
   save

   !--------------------------------------------------------------------
   !
   ! Public parameters
   !
   !--------------------------------------------------------------------

   !--------------------------------------------------------------------
   !
   ! Public member functions
   !
   !--------------------------------------------------------------------

   public :: ocn_wetting_drying_verify, ocn_prevent_drying_rk4
   public :: ocn_wetting_velocity_factor_on_cell_edges

   !--------------------------------------------------------------------
   !
   ! Private module variables
   !
   !--------------------------------------------------------------------
   real(kind=RKIND), parameter :: eps = 1.0e-12_RKIND


!***********************************************************************

contains

!***********************************************************************
!
!  routine ocn_wetting_drying_verify
!
!> \brief   Verifies that cells are not too dry.
!> \author  Phillip J. Wolfram
!> \date    03/09/2018
!> \details
!>  This routine checks that the minimum thickness in a cell is not
!>  too small.
!
!-----------------------------------------------------------------------

   subroutine ocn_wetting_drying_verify( block , minHeight, err)!{{{

      !-----------------------------------------------------------------
      !
      ! input variables
      !
      !-----------------------------------------------------------------

      type (block_type), intent(in) :: block !< block for computation
      real (kind=RKIND), intent(in) :: minHeight

      !-----------------------------------------------------------------
      !
      ! input/output variables
      !
      !-----------------------------------------------------------------

      !-----------------------------------------------------------------
      !
      ! output variables
      !
      !-----------------------------------------------------------------

      integer, intent(out) :: err !< Output: error flag

      !-----------------------------------------------------------------
      !
      ! local variables
      !
      !-----------------------------------------------------------------

      type (mpas_pool_type), pointer :: statePool, meshPool, tendPool
      real (kind=RKIND), dimension(:), pointer :: sshSubcycleNew
      integer, pointer :: nCellsSolve
      integer :: iCell, k
      integer :: debugUnit
      real (kind=RKIND), dimension(:,:), pointer :: layerThicknessCur
      real (kind=RKIND), dimension(:,:), pointer :: layerThicknessNew
      real (kind=RKIND), dimension(:,:), pointer :: layerThicknessTend
      real (kind=RKIND) :: minThickness, layerThick
      character (len=StrKIND) :: debugFilename

      !-----------------------------------------------------------------
      !
      ! call relevant routines for computing coefficients
      !
      !-----------------------------------------------------------------

      call mpas_pool_get_subpool(block % structs, 'state', statePool)
      call mpas_pool_get_subpool(block % structs, 'mesh', meshPool)
      call mpas_pool_get_subpool(block % structs, 'tend', tendPool)

      call mpas_pool_get_array(statePool, 'layerThickness', layerThicknessCur, timeLevel=1)
      call mpas_pool_get_array(statePool, 'layerThickness', layerThicknessNew, timeLevel=2)
      call mpas_pool_get_dimension(meshPool, 'nCellsSolve', nCellsSolve)
      call mpas_pool_get_array(tendPool, 'layerThickness', layerThicknessTend)
      call mpas_pool_get_array(statePool, 'sshSubcycle', sshSubcycleNew, 2)

      err = 0

      call mpas_log_write( 'Verifying that cells are not dry...')

      ! check to make sure that there is no layer that is too dry
      minThickness = +1.0E34
      do iCell = 1, nCellsSolve
        do k = minLevelCell(iCell), maxLevelCell(iCell)
          ! use ssh as a proxy too for baroclinic mode
          ! Note: wetting-drying currently not supported for either of these time integration methods
          if (trim(config_time_integrator) == 'split_explicit' .or. &
              trim(config_time_integrator) == 'split_implicit' .or. &
              trim(config_time_integrator) == 'split_explicit_ab2') then
            layerThick = min(layerThicknessNew(k, iCell), &
                             (sshSubcycleNew(iCell) + bottomDepth(iCell))/maxLevelCell(iCell))
          else
            layerThick = layerThicknessNew(k, iCell)
          end if
          minThickness = min(minThickness, layerThick)
          if ( layerThick <  minHeight ) then
            ! report error if layerThickness constraint is violated
            if (err == 0) then
              debugFilename = ocn_build_log_filename('mpas_ocean_layerThickness_block_stats_', block % blockID)
              call mpas_new_unit(debugUnit)
              open(unit=debugUnit, file=debugFilename, form='formatted', status='unknown')
            end if
            err = iCell
            write(debugUnit, '(A, I5, A, I5, A, ES14.7, A, ES14.7, A, ES14.7, A)') &
              'ERROR: layerThickness too small at iCell=', iCell, ' k = ', k, &
              ', lon= ', lonCell(iCell), ', lat= ', latCell(iCell), &
              ' with thickness of ', layerThick , '.'
          end if
        end do
      end do

      call mpas_log_write('Minimum thickness is $r.', realArgs=(/minThickness/))

      if ( err > 0) then
        ! end the simulation if layerThickness constraint is violated
        call mpas_log_write( 'Done, some cells have dried.')
        flush(debugUnit)
        close(debugUnit)
        call mpas_release_unit(debugUnit)
        call mpas_log_write( 'ERROR: Layer thickness smaller than $r, see ' // debugFilename , &
                             realArgs=(/ minHeight /), messageType=MPAS_LOG_CRIT)
      else
        call mpas_log_write( 'Done verifying that cells are wet.')
      end if

   end subroutine ocn_wetting_drying_verify !}}}


!***********************************************************************
!
!  routine ocn_prevent_drying_rk4
!
!> \brief   Prevents velocity tendency from causing cell drying
!> \author  Phillip J. Wolfram
!> \date    03/20/2018
!> \details
!>  This routine modifies velocity tendency to prevent cell drying.
!
!-----------------------------------------------------------------------

   subroutine ocn_prevent_drying_rk4(domain, block, dt, rkSubstepWeight, config_zero_drying_velocity, err) !{{{

     !-----------------------------------------------------------------
     !
     ! input variables
     !
     !-----------------------------------------------------------------

     type (domain_type), intent(inout) :: domain
     type (block_type), intent(in) :: block
     real (kind=RKIND), intent(in) :: dt
     real (kind=RKIND), intent(in) :: rkSubstepWeight
     logical, pointer :: config_zero_drying_velocity

     !-----------------------------------------------------------------
     !
     ! input/output variables
     !
     !-----------------------------------------------------------------

     !-----------------------------------------------------------------
     !
     ! output variables
     !
     !-----------------------------------------------------------------

     integer, intent(out) :: err !< Output: error flag

     !-----------------------------------------------------------------
     !
     ! local variables
     !
     !-----------------------------------------------------------------


      type (mpas_pool_type), pointer :: tendPool
      type (mpas_pool_type), pointer :: statePool
      type (mpas_pool_type), pointer :: provisStatePool
      real (kind=RKIND), dimension(:, :), pointer :: layerThicknessCur
      real (kind=RKIND), dimension(:, :), pointer :: layerThicknessProvis
      real (kind=RKIND), dimension(:, :), pointer :: normalVelocity

      integer :: iEdge, k

      err = 0

     call mpas_pool_get_subpool(block % structs, 'tend', tendPool)
     call mpas_pool_get_subpool(block % structs, 'state', statePool)
     call mpas_pool_get_subpool(block % structs, 'provis_state', provisStatePool)

     call mpas_pool_get_array(statePool, 'normalVelocity', normalVelocity, 1)
     ! use thickness at n because constraint is h_n + dt*T_h > h_min
     call mpas_pool_get_array(statePool, 'layerThickness', layerThicknessCur, 1)
     call mpas_pool_get_array(provisStatePool, 'layerThickness', layerThicknessProvis, 1)


     !$omp parallel
     !$omp do schedule(runtime)
     do iEdge = 1, nEdgesAll
       wettingVelocityFactor(:, iEdge) = 0.0_RKIND
     end do
     !$omp end do
     !$omp end parallel

     ! ensure cells stay wet by selectively damping cells with a damping tendency to make
     ! sure tendency doesn't dry cells

     call ocn_wetting_drying_wettingVelocity(domain, layerThickEdgeFlux, layerThicknessCur, layerThicknessProvis, &
                                             normalTransportVelocity, rkSubstepWeight, wettingVelocityFactor, err)

     ! prevent drying from happening with selective wettingVelocityFactor
     if (config_zero_drying_velocity) then
       !$omp parallel
       !$omp do schedule(runtime) private(k)
       do iEdge = 1, nEdgesAll
         do k = minLevelEdgeTop(iEdge), maxLevelEdgeBot(iEdge)

           if (abs(wettingVelocityFactor(k, iEdge)) > 0.0_RKIND) then
             normalTransportVelocity(k, iEdge) = (1.0_RKIND - &
               wettingVelocityFactor(k, iEdge)) * normalTransportVelocity(k, iEdge)
             normalVelocity(k, iEdge) = (1.0_RKIND - &
               wettingVelocityFactor(k, iEdge)) * normalVelocity(k, iEdge)
           end if

         end do
       end do
       !$omp end do
       !$omp end parallel
     end if

   end subroutine ocn_prevent_drying_rk4 !}}}


!***********************************************************************
!
!  routine ocn_wetting_drying_wettingVelocity
!
!> \brief   Computes velocity to prevent cell drying
!> \author  Phillip J. Wolfram
!> \date    03/19/2018
!> \details
!>  This routine adds wetting velocity opposed to drying motion
!>  to prevent cells from drying.
!
!-----------------------------------------------------------------------

   subroutine ocn_wetting_drying_wettingVelocity(domain, layerThickEdgeFlux, layerThicknessCur, layerThicknessProvis, &
                                                 normalVelocity, dt, wettingVelocityFactor, err)!{{{

      !-----------------------------------------------------------------
      !
      ! input variables
      !
      !-----------------------------------------------------------------

      real (kind=RKIND), dimension(:,:), intent(in) :: &
         layerThicknessCur    !< Input: layer thickness at old time

       real (kind=RKIND), dimension(:,:), intent(in) :: &
         layerThicknessProvis    !< Input: provisional layer thickness

      real (kind=RKIND), dimension(:,:), intent(in) :: &
         layerThickEdgeFlux  !< Input: flux-related layerThickness at an edge

      real (kind=RKIND), dimension(:,:), intent(in) :: &
         normalVelocity     !< Input: transport

      real (kind=RKIND), intent(in) :: &
         dt     !< Input: time step

      !-----------------------------------------------------------------
      !
      ! input/output variables
      !
      !-----------------------------------------------------------------

      type (domain_type), optional, intent(inout) :: &
         domain !< Input/Output: domain information, needed for halo exchange


      real (kind=RKIND), dimension(:,:), intent(inout) :: &
         wettingVelocityFactor          !< Input/Output: velocity wettingVelocityFactor

      !-----------------------------------------------------------------
      !
      ! output variables
      !
      !-----------------------------------------------------------------

      integer, intent(out) :: err !< Output: error flag

      !-----------------------------------------------------------------
      !
      ! local variables
      !
      !-----------------------------------------------------------------

      integer :: cell1, cell2, iEdge, iCell, k, i

      real (kind=RKIND) :: divOutFlux
<<<<<<< HEAD
      real (kind=RKIND) :: layerThickness
=======
      real (kind=RKIND) :: columnThickness
      real (kind=RKIND) :: hCrit, hRampMin, hRampMax, hEdgeTotal
>>>>>>> 1eb1aa51

      character (len=100) :: log_string

      integer:: cellDummy(2), cellCur, CellNei
      real (kind=RKIND) :: sshCur, sshNei
      real (kind=RKIND), dimension(:), pointer :: sshCell
      real (kind=RKIND), dimension(:, :), pointer :: layerThicknessCell

<<<<<<< HEAD
=======

      err = 0

>>>>>>> 1eb1aa51
      if (.not. config_zero_drying_velocity) return

      if (config_use_ssh_gradient_wetting_drying .and. &
          pGradType /= pGradTypeSSHgrad) then

         call mpas_log_write("config_use_ssh_gradient_wetting_drying requires " // &
                             "config_pressure_gradient_type = 'ssh_gradient'", MPAS_LOG_CRIT)
      endif

      hRampMin = config_zero_drying_velocity_ramp_hmin
      hRampMax = config_zero_drying_velocity_ramp_hmax
      hCrit = config_drying_min_cell_height + config_drying_safety_height

      layerThicknessCell => layerThicknessCellWetDry
      ! need predicted transport velocity to limit drying flux
      !$omp parallel
      !$omp do schedule(runtime) private(i, iEdge, k, divOutFlux)
      do iCell = 1, nCellsAll
        do k = minLevelCell(iCell), maxLevelCell(iCell)
          divOutFlux = 0.0_RKIND
          do i = 1, nEdgesOnCell(iCell)
            iEdge = edgesOnCell(i, iCell)
            if (k <= maxLevelEdgeTop(iEdge) .and. k >= minLevelEdgeBot(iEdge)) then
              ! only consider divergence flux leaving the cell
              if ( normalVelocity(k, iEdge) * edgeSignOnCell(i, iCell) < 0.0_RKIND ) then
                divOutFlux = divOutFlux + &
                             normalVelocity(k, iEdge) * edgeSignOnCell(i, iCell) * &
                             layerThickEdgeFlux(k, iEdge) * dvEdge(iEdge) * &
                             invAreaCell(iCell)
              end if
            end if
          end do
<<<<<<< HEAD
          layerThickness = layerThickness + dt * divOutFlux

          call ocn_wetting_velocity_factor_on_cell_edges(wettingVelocityFactor, layerThickness, normalVelocity, iCell, k)

=======

          layerThicknessCell(k, iCell) = min(layerThicknessProvis(k, iCell), layerThicknessCur(k, iCell)) + dt * divOutFlux
          if ( .not. config_use_ssh_gradient_wetting_drying ) then
             call ocn_wetting_velocity_factor_on_cell_edges( &
                      wettingVelocityFactor, layerThicknessCell(k, iCell), normalVelocity, iCell, k)
          end if
>>>>>>> 1eb1aa51
        end do
      end do
      !$omp end do
      !$omp end parallel

      call mpas_dmpar_field_halo_exch(domain, 'layerThicknessCellWetDry')


      ! This wetting and drying implementation is based on the one above.
      ! However, it has special considerations for edges with normal velocities
      ! that have been previously zeroed to limit drying (or are zero initially),
      ! but have ssh gradients that would cause flow into the current cell,
      ! i.e., the neighboring cell's ssh is higher.
      ! There are two cases that require special treatment:
      !  1) In the case that the neighbor cell is predicted to be wet, flow should
      !     be allowed into the current cell.
      !  2) In the case that the neighor cell is predicted to be dry, flow should
      !     be prevented completely (and not ramped).
      ! Currently, this only works for single layer configurations with the 'ssh_gradient'
      ! pressure gradient option
      if (config_use_ssh_gradient_wetting_drying ) then
        ! Compute predicted ssh
        sshCell => sshCellWetDry
        sshCell = 0.0_RKIND

        wettingVelocityFactor = 0.0_RKIND

        if ( config_use_subgrid_wetting_drying ) then
          do iCell = 1, nCellsAll
            k = 1
            call ocn_subgrid_ssh_lookup(layerThicknessCell(k, iCell), &
                                        subgridWetVolumeCellTable(:,iCell), &
                                        subgridSshCellTableRange(:,iCell), &
                                        bottomDepth(iCell), &
                                        subgridCellBathymetryMin(iCell), &
                                        sshCell(iCell))
          enddo
        else
          !$omp parallel
          !$omp do schedule(runtime) private(k, columnThickness)
          do iCell = 1, nCellsAll
            columnThickness = 0.0_RKIND
            do k = minLevelCell(iCell), maxLevelCell(iCell)
              columnThickness = columnThickness + layerThicknessCell(k, iCell)
            enddo
            sshCell(iCell) = columnThickness - bottomDepth(iCell)
          enddo
          !$omp end do
          !$omp end parallel
        end if

        !$omp parallel
        !$omp do schedule(runtime) private(k, i, iEdge, cellDummy, cellNei, cellCur, sshCur, sshNei)
        do iCell = 1, nCellsAll
          do i = 1, nEdgesOnCell(iCell)
            iEdge = edgesOnCell(i, iCell)
            do k = minLevelCell(iCell), maxLevelCell(iCell)
              if (k <= maxLevelEdgeTop(iEdge) .and. k >= minLevelEdgeBot(iEdge) .and. &
                 layerThicknessCell(k, iCell) <= hCrit ) then
                ! If edge velocity has been zeroed, check neighbor and currnt cell ssh.
                ! Allow flow into current cell if neighbor cell is wet and the ssh gradient
                ! would cause flow from neighbor cell into current cell.
                if ( normalVelocity(k,iEdge)*edgeSignOnCell(i, iCell) < 0.0_RKIND ) then

                  wettingVelocityFactor(k,iEdge) = 1.0_RKIND

                elseif ( normalVelocity(k,iEdge)*edgeSignOnCell(i, iCell) == 0.0_RKIND ) then

                  cellDummy(1:2) = cellsOnEdge(1:2,iEdge)
                  cellNei = merge( cellDummy(2), cellDummy(1), iCell == cellDummy(1) )
                  cellCur = iCell
                  if ( cellNei > nCellsAll ) cellNei = cellCur
                  sshCur = sshCell(cellCur)
                  sshNei = sshCell(cellNei)

                  wettingVelocityFactor(k,iEdge) = 1.0_RKIND

                  ! if the neigbor cell is anticipated wet
                  if ( layerThicknessCell(k, cellNei) >  hCrit ) then
                    if ( sshCur < sshNei ) then
                       wettingVelocityFactor(k,iEdge) = 0.0_RKIND
                    end if
                  end if

                end if ! velocity check
              endif ! k check and thickness check
            enddo ! k
          enddo ! i
        end do ! iCell
        !$omp end do
        !$omp end parallel

        !$omp parallel
        !$omp do schedule(runtime) private(k, i, iEdge, cellDummy, cellNei, cellCur, sshCur, sshNei)
        do iCell = 1, nCellsAll
          do i = 1, nEdgesOnCell(iCell)
            iEdge = edgesOnCell(i, iCell)
            do k = minLevelCell(iCell), maxLevelCell(iCell)
              if (k <= maxLevelEdgeTop(iEdge) .and. k >= minLevelEdgeBot(iEdge) .and. &
                  config_zero_drying_velocity_ramp .and. &
                  (layerThicknessCell(k, iCell) > hCrit) .and. &
                  (layerThicknessCell(k, iCell) <= hRampMax) ) then

                if ( normalVelocity(k, iEdge) * edgeSignOnCell(i, iCell) <= 0.0_RKIND ) then
                  wettingVelocityFactor(k, iEdge) = 1.0_RKIND - &
                      tanh(50.0_RKIND * (layerThicknessCell(k, iCell) - hRampMin)/hRampMin)
                endif

                ! If edge velocity has been zeroed, check neighbor and current cell ssh.
                ! Prevent flow out of cell if neighbor cell is dry and the ssh gradient
                ! would cause flow from neighbor cell into current cell.
                if ( normalVelocity(k, iEdge) * edgeSignOnCell(i,iCell) == 0.0_RKIND ) then

                  cellDummy(1:2) = cellsOnEdge(1:2,iEdge)
                  cellNei = merge( cellDummy(2), cellDummy(1), iCell == cellDummy(1) )
                  cellCur = iCell
                  if ( cellNei > nCellsAll ) cellNei = cellCur
                  sshCur = sshCell(cellCur)
                  sshNei = sshCell(cellNei)

                  ! if the neigbor cell is anticipated dry
                  if ( layerThicknessCell(k, cellNei) <=  hCrit ) then
                     if ( sshCur < sshNei ) then
                         wettingVelocityFactor(k,iEdge) = 1.0_RKIND
                     end if
                  end if
                end if ! velocity check
              end if ! thickness check
            enddo ! k
          enddo ! iEdge
        end do ! iCell
        !$omp end do
        !$omp end parallel

      end if

   end subroutine ocn_wetting_drying_wettingVelocity !}}}

!***********************************************************************
!
!  routine ocn_wetting_velocity_factor_on_cell_edges
!
!> \brief   Computes wettingVelocityFactor at edges of iCell
!> \author  Giacomo Capodaglio
!> \date    09/06/2023
!> \details
!>  This routine computes wettingVelocityFactor at the edges of iCell
!
!-----------------------------------------------------------------------
   subroutine ocn_wetting_velocity_factor_on_cell_edges(wettingVelocityFactor, layerThicknessTmp, normalVelocity, iCell, k)!{{{

      !-----------------------------------------------------------------
      !
      ! input variables
      !
      !-----------------------------------------------------------------

      real (kind=RKIND), intent(in) :: &
         layerThicknessTmp    !< Input: layer thickness to use for limiting

      real (kind=RKIND), dimension(:,:), intent(in) :: &
         normalVelocity       !< Input: transport

      integer, intent(in) :: &
         iCell                !< Input: wettingVelocityFactor is computed at the edges of iCell

      integer, intent(in) :: &
         k                    !< Input: wettingVelocityFactor is computed at layer k

      !-----------------------------------------------------------------
      !
      ! input/output variables
      !
      !-----------------------------------------------------------------

      real (kind=RKIND), dimension(:,:), intent(inout) :: &
         wettingVelocityFactor          !< Input/Output: velocity wettingVelocityFactor

      !-----------------------------------------------------------------
      !
      ! local variables
      !
      !-----------------------------------------------------------------

      integer :: i, iEdge

      real (kind=RKIND) :: hCrit, hRampMin

      hCrit = config_drying_min_cell_height

      ! if layer thickness is too small, limit divergence flux outwards with
      ! opposite velocity
      if (layerThicknessTmp <= &
         hCrit + config_drying_safety_height) then
         do i = 1, nEdgesOnCell(iCell)
            iEdge = edgesOnCell(i, iCell)
            if (k <= maxLevelEdgeBot(iEdge) .and. k >= minLevelEdgeTop(iEdge)) then
               if ( normalVelocity(k, iEdge) * edgeSignOnCell(i, iCell) <= 0.0_RKIND ) then
                  wettingVelocityFactor(k, iEdge) = 1.0_RKIND
               end if
            end if
         end do
      elseif (config_zero_drying_velocity_ramp .and. &
              (layerThicknessTmp > &
              hCrit + config_drying_safety_height) .and. &
              (layerThicknessTmp <= config_zero_drying_velocity_ramp_hmax)) then

         hRampMin = config_zero_drying_velocity_ramp_hmin
         ! Following O'Dea et al. (2021), if total upwinded wct is less than
         ! 2*critical thickness, apply damping at each edge
         do i = 1, nEdgesOnCell(iCell)
            iEdge = edgesOnCell(i, iCell)
            if (k <= maxLevelEdgeBot(iEdge) .and. k >= minLevelEdgeTop(iEdge)) then
               if ( normalVelocity(k, iEdge) * edgeSignOnCell(i, iCell) <= 0.0_RKIND ) then
                  wettingVelocityFactor(k, iEdge) = 1.0_RKIND - &
                  tanh(50.0_RKIND * (layerThicknessTmp - hRampMin)/hRampMin)
               end if
            end if
         end do

      end if

   end subroutine ocn_wetting_velocity_factor_on_cell_edges!}}}

end module ocn_wetting_drying

!|||||||||||||||||||||||||||||||||||||||||||||||||||||||||||||||||||||||

! vim: foldmethod=marker<|MERGE_RESOLUTION|>--- conflicted
+++ resolved
@@ -362,12 +362,8 @@
       integer :: cell1, cell2, iEdge, iCell, k, i
 
       real (kind=RKIND) :: divOutFlux
-<<<<<<< HEAD
-      real (kind=RKIND) :: layerThickness
-=======
       real (kind=RKIND) :: columnThickness
       real (kind=RKIND) :: hCrit, hRampMin, hRampMax, hEdgeTotal
->>>>>>> 1eb1aa51
 
       character (len=100) :: log_string
 
@@ -376,12 +372,9 @@
       real (kind=RKIND), dimension(:), pointer :: sshCell
       real (kind=RKIND), dimension(:, :), pointer :: layerThicknessCell
 
-<<<<<<< HEAD
-=======
 
       err = 0
 
->>>>>>> 1eb1aa51
       if (.not. config_zero_drying_velocity) return
 
       if (config_use_ssh_gradient_wetting_drying .and. &
@@ -414,19 +407,12 @@
               end if
             end if
           end do
-<<<<<<< HEAD
-          layerThickness = layerThickness + dt * divOutFlux
-
-          call ocn_wetting_velocity_factor_on_cell_edges(wettingVelocityFactor, layerThickness, normalVelocity, iCell, k)
-
-=======
 
           layerThicknessCell(k, iCell) = min(layerThicknessProvis(k, iCell), layerThicknessCur(k, iCell)) + dt * divOutFlux
           if ( .not. config_use_ssh_gradient_wetting_drying ) then
              call ocn_wetting_velocity_factor_on_cell_edges( &
                       wettingVelocityFactor, layerThicknessCell(k, iCell), normalVelocity, iCell, k)
           end if
->>>>>>> 1eb1aa51
         end do
       end do
       !$omp end do
