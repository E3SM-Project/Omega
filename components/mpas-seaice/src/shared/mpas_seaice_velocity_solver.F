!|||||||||||||||||||||||||||||||||||||||||||||||||||||||||||||||||||||||
!
!  seaice_velocity_solver
!
!> \brief
!> \author Adrian K. Turner, LANL
!> \date 2013-2014
!> \details
!>
!
!-----------------------------------------------------------------------

module seaice_velocity_solver

#include "gpu_macros.inc"

  use mpas_derived_types
  use mpas_pool_routines
  use mpas_timekeeping
  use mpas_dmpar
  use mpas_timer
  use mpas_log, only: mpas_log_write, mpas_log_info

  implicit none

  private
  save

  public :: &
       seaice_init_velocity_solver, &
       seaice_run_velocity_solver

  ! strain scheme type
  integer :: &
       strainSchemeType

  integer, parameter :: &
       WEAK_STRAIN_SCHEME = 1, &
       VARIATIONAL_STRAIN_SCHEME = 2

  logical :: &
       averageVariationalStrains

  ! stress divergence scheme type
  integer :: &
       stressDivergenceSchemeType

  integer, parameter :: &
       WEAK_STRESS_DIVERGENCE_SCHEME = 1, &
       VARIATIONAL_STRESS_DIVERGENCE_SCHEME = 2, &
       NONE_STRESS_DIVERGENCE_SCHEME = 3

  ! ocean stress type
  integer :: &
       oceanStressType

  integer, parameter :: &
       QUADRATIC_OCEAN_STRESS = 1, &
       LINEAR_OCEAN_STRESS = 2

  ! velocity solver constants
  real(kind=RKIND), parameter, private :: &
       sinOceanTurningAngle = 0.0_RKIND, & ! northern hemisphere
       cosOceanTurningAngle = 1.0_RKIND, & ! northern hemisphere
       seaiceAreaMinimum = 0.001_RKIND, &
       seaiceMassMinimum = 0.01_RKIND

contains

!-----------------------------------------------------------------------
! Initialization
!-----------------------------------------------------------------------

!|||||||||||||||||||||||||||||||||||||||||||||||||||||||||||||||||||||||
!
!  seaice_init_velocity_solver
!
!> \brief
!> \author Adrian K. Turner, LANL
!> \date 2013-2014
!> \details
!>
!
!-----------------------------------------------------------------------

  subroutine seaice_init_velocity_solver(&
       domain)!{{{

    use seaice_velocity_solver_constitutive_relation, only: &
         seaice_init_evp

    use seaice_velocity_solver_weak, only: &
         seaice_init_velocity_solver_weak

    use seaice_velocity_solver_variational, only: &
         seaice_init_velocity_solver_variational

    type (domain_type), intent(inout) :: &
         domain !< Input/Output:

    type(block_type), pointer :: &
         blockPtr

    character(len=strKIND), pointer :: &
         config_strain_scheme, &
         config_stress_divergence_scheme, &
         config_variational_basis, &
         config_variational_denominator_type, &
         config_wachspress_integration_type, &
         config_ocean_stress_type

    logical, pointer :: &
         config_use_velocity_solver, &
         config_average_variational_strain, &
         config_rotate_cartesian_grid, &
         config_include_metric_terms, &
         config_aggregate_halo_exch, &
         config_reuse_halo_exch

    type (MPAS_pool_type), pointer :: &
         velocitySolverPool

    real(kind=RKIND), pointer :: &
         dynamicsTimeStep, &
         elasticTimeStep, &
         config_dt

    integer, pointer :: &
         config_dynamics_subcycle_number, &
         config_elastic_subcycle_number, &
         config_wachspress_integration_order

    integer :: &
         ierr

    ! set up the dynamically locked cell mask
    call dynamically_locked_cell_mask(domain)

    ! set timesteps even with velocity turned off
    blockPtr => domain % blocklist
    do while (associated(blockPtr))

       call MPAS_pool_get_config(blockPtr % configs, "config_dt", config_dt)
       call MPAS_pool_get_config(blockPtr % configs, "config_dynamics_subcycle_number", config_dynamics_subcycle_number)
       call MPAS_pool_get_config(blockPtr % configs, "config_elastic_subcycle_number", config_elastic_subcycle_number)

       call MPAS_pool_get_subpool(blockPtr % structs, "velocity_solver", velocitySolverPool)
       call MPAS_pool_get_array(velocitySolverPool, "dynamicsTimeStep", dynamicsTimeStep)
       call MPAS_pool_get_array(velocitySolverPool, "elasticTimeStep", elasticTimeStep)

       dynamicsTimeStep = config_dt / real(config_dynamics_subcycle_number,RKIND)

       elasticTimeStep = dynamicsTimeStep / real(config_elastic_subcycle_number,RKIND)

       blockPtr => blockPtr % next
    enddo

    ! check if we initialize velocity solver
    call MPAS_pool_get_config(domain % configs, "config_use_velocity_solver", config_use_velocity_solver)

    if (config_use_velocity_solver) then

       ! options
       call MPAS_pool_get_config(domain % configs, "config_strain_scheme", config_strain_scheme)
       if (trim(config_strain_scheme) == "weak") then
          strainSchemeType = WEAK_STRAIN_SCHEME
       else if (trim(config_strain_scheme) == "variational") then
          strainSchemeType = VARIATIONAL_STRAIN_SCHEME
       else
          call MPAS_log_write("config_strain_scheme unknown: "//trim(config_strain_scheme), MPAS_LOG_CRIT)
       endif

       call MPAS_pool_get_config(domain % configs, "config_stress_divergence_scheme", config_stress_divergence_scheme)
       if (trim(config_stress_divergence_scheme) == "weak") then
          stressDivergenceSchemeType = WEAK_STRESS_DIVERGENCE_SCHEME
       else if (trim(config_stress_divergence_scheme) == "variational") then
          stressDivergenceSchemeType = VARIATIONAL_STRESS_DIVERGENCE_SCHEME
       else if (trim(config_stress_divergence_scheme) == "none") then
          stressDivergenceSchemeType = NONE_STRESS_DIVERGENCE_SCHEME
       else
          call MPAS_log_write("config_stress_divergence_scheme unknown: "//trim(config_stress_divergence_scheme), MPAS_LOG_CRIT)
       endif

       call MPAS_pool_get_config(domain % configs, "config_ocean_stress_type", config_ocean_stress_type)
       if (trim(config_ocean_stress_type) == "quadratic") then
          oceanStressType = QUADRATIC_OCEAN_STRESS
       else if (trim(config_ocean_stress_type) == "linear") then
          oceanStressType = LINEAR_OCEAN_STRESS
       else
          call MPAS_log_write("config_ocean_stress_type unknown: "//trim(config_ocean_stress_type), MPAS_LOG_CRIT)
       endif

       if (strainSchemeType           == VARIATIONAL_STRAIN_SCHEME .and. &
           stressDivergenceSchemeType == WEAK_STRESS_DIVERGENCE_SCHEME) then
          call MPAS_log_write("Cannot have variational strain scheme with variational stress divergence scheme", MPAS_LOG_CRIT)
       endif

       call MPAS_pool_get_config(domain % configs, "config_average_variational_strain", config_average_variational_strain)
       averageVariationalStrains = config_average_variational_strain

       ! initialize the evp solver
       call seaice_init_evp(domain)

       ! init solvers
       if (strainSchemeType           == WEAK_STRAIN_SCHEME .or. &
           stressDivergenceSchemeType == WEAK_STRESS_DIVERGENCE_SCHEME) then

          call seaice_init_velocity_solver_weak(domain)

       endif

       if (strainSchemeType           == VARIATIONAL_STRAIN_SCHEME .or. &
           stressDivergenceSchemeType == VARIATIONAL_STRESS_DIVERGENCE_SCHEME) then

          call seaice_init_velocity_solver_variational(domain)

       endif

    endif

    ! initialize the land ice shelve mask
    call init_ice_shelve_vertex_mask(domain)

    ! prep for aggregated halo exchanges
    call MPAS_pool_get_config(domain % configs, "config_aggregate_halo_exch", config_aggregate_halo_exch)
    if (config_aggregate_halo_exch) then

       ! create the velocity aggregated halo exchange
       call mpas_dmpar_exch_group_create(domain, 'velocityHaloExchangeGroup', iErr=ierr)
       if (ierr /= MPAS_DMPAR_NOERR) then
          call MPAS_log_write("failure to create velocityHaloExchangeGroup", MPAS_LOG_CRIT)
       endif
       call mpas_dmpar_exch_group_add_field(domain, 'velocityHaloExchangeGroup', 'uVelocity', iErr=ierr)
       if (ierr /= MPAS_DMPAR_NOERR) then
          call MPAS_log_write("failure to add uVelocity to velocityHaloExchangeGroup", MPAS_LOG_CRIT)
       endif
       call mpas_dmpar_exch_group_add_field(domain, 'velocityHaloExchangeGroup', 'vVelocity', iErr=ierr)
       if (ierr /= MPAS_DMPAR_NOERR) then
          call MPAS_log_write("failure to add vVelocity to velocityHaloExchangeGroup", MPAS_LOG_CRIT)
       endif

       ! create the iceAreaTotalMassExchangeGroup aggregated halo exchange
       call mpas_dmpar_exch_group_create(domain, 'iceAreaTotalMassExchangeGroup', iErr=ierr)
       if (ierr /= MPAS_DMPAR_NOERR) then
          call MPAS_log_write("failure to create iceAreaTotalMassExchangeGroup", MPAS_LOG_CRIT)
       endif
       call mpas_dmpar_exch_group_add_field(domain, 'iceAreaTotalMassExchangeGroup', 'iceAreaCellInitial', iErr=ierr)
       if (ierr /= MPAS_DMPAR_NOERR) then
          call MPAS_log_write("failure to add iceAreaCellInitial to iceAreaTotalMassExchangeGroup", MPAS_LOG_CRIT)
       endif
       call mpas_dmpar_exch_group_add_field(domain, 'iceAreaTotalMassExchangeGroup', 'totalMassCell', iErr=ierr)
       if (ierr /= MPAS_DMPAR_NOERR) then
          call MPAS_log_write("failure to add totalMassCell to iceAreaTotalMassExchangeGroup", MPAS_LOG_CRIT)
       endif

       ! create the solveVelocityExchangeGroup aggregated halo exchange
       call mpas_dmpar_exch_group_create(domain, 'solveVelocityExchangeGroup', iErr=ierr)
       if (ierr /= MPAS_DMPAR_NOERR) then
          call MPAS_log_write("failure to create solveVelocityExchangeGroup", MPAS_LOG_CRIT)
       endif
       call mpas_dmpar_exch_group_add_field(domain, 'solveVelocityExchangeGroup', 'solveVelocity', iErr=ierr)
       if (ierr /= MPAS_DMPAR_NOERR) then
          call MPAS_log_write("failure to add solveVelocity to solveVelocityExchangeGroup", MPAS_LOG_CRIT)
       endif

       ! create the icePressureExchangeGroup aggregated halo exchange
       call mpas_dmpar_exch_group_create(domain, 'icePressureExchangeGroup', iErr=ierr)
       if (ierr /= MPAS_DMPAR_NOERR) then
          call MPAS_log_write("failure to create icePressureExchangeGroup", MPAS_LOG_CRIT)
       endif
       call mpas_dmpar_exch_group_add_field(domain, 'icePressureExchangeGroup', 'icePressure', iErr=ierr)
       if (ierr /= MPAS_DMPAR_NOERR) then
          call MPAS_log_write("failure to add icePressure to icePressureExchangeGroup", MPAS_LOG_CRIT)
       endif

       ! create the airStressHaloExchangeGroup aggregated halo exchange
       call mpas_dmpar_exch_group_create(domain, 'airStressHaloExchangeGroup', iErr=ierr)
       if (ierr /= MPAS_DMPAR_NOERR) then
          call MPAS_log_write("failure to create airStressHaloExchangeGroup", MPAS_LOG_CRIT)
       endif
       call mpas_dmpar_exch_group_add_field(domain, 'airStressHaloExchangeGroup', 'airStressCellU', iErr=ierr)
       if (ierr /= MPAS_DMPAR_NOERR) then
          call MPAS_log_write("failure to add airStressCellU to airStressHaloExchangeGroup", MPAS_LOG_CRIT)
       endif
       call mpas_dmpar_exch_group_add_field(domain, 'airStressHaloExchangeGroup', 'airStressCellV', iErr=ierr)
       if (ierr /= MPAS_DMPAR_NOERR) then
          call MPAS_log_write("failure to add airStressCellV to airStressHaloExchangeGroup", MPAS_LOG_CRIT)
       endif

       ! create the seaSurfaceTiltHaloExchangeGroup aggregated halo exchange
       call mpas_dmpar_exch_group_create(domain, 'seaSurfaceTiltHaloExchangeGroup', iErr=ierr)
       if (ierr /= MPAS_DMPAR_NOERR) then
          call MPAS_log_write("failure to create seaSurfaceTiltHaloExchangeGroup", MPAS_LOG_CRIT)
       endif
       call mpas_dmpar_exch_group_add_field(domain, 'seaSurfaceTiltHaloExchangeGroup', 'seaSurfaceTiltU', iErr=ierr)
       if (ierr /= MPAS_DMPAR_NOERR) then
          call MPAS_log_write("failure to add seaSurfaceTiltU to seaSurfaceTiltHaloExchangeGroup", MPAS_LOG_CRIT)
       endif
       call mpas_dmpar_exch_group_add_field(domain, 'seaSurfaceTiltHaloExchangeGroup', 'seaSurfaceTiltV', iErr=ierr)
       if (ierr /= MPAS_DMPAR_NOERR) then
          call MPAS_log_write("failure to add seaSurfaceTiltV to seaSurfaceTiltHaloExchangeGroup", MPAS_LOG_CRIT)
       endif

       ! create the oceanStressHaloExchangeGroup aggregated halo exchange
       call mpas_dmpar_exch_group_create(domain, 'oceanStressHaloExchangeGroup', iErr=ierr)
       if (ierr /= MPAS_DMPAR_NOERR) then
          call MPAS_log_write("failure to create oceanStressHaloExchangeGroup", MPAS_LOG_CRIT)
       endif
       call mpas_dmpar_exch_group_add_field(domain, 'oceanStressHaloExchangeGroup', 'oceanStressU', iErr=ierr)
       if (ierr /= MPAS_DMPAR_NOERR) then
          call MPAS_log_write("failure to add oceanStressU to oceanStressHaloExchangeGroup", MPAS_LOG_CRIT)
       endif
       call mpas_dmpar_exch_group_add_field(domain, 'oceanStressHaloExchangeGroup', 'oceanStressV', iErr=ierr)
       if (ierr /= MPAS_DMPAR_NOERR) then
          call MPAS_log_write("failure to add oceanStressV to oceanStressHaloExchangeGroup", MPAS_LOG_CRIT)
       endif

       ! build reusable buffers
       call MPAS_pool_get_config(domain % configs, "config_reuse_halo_exch", config_reuse_halo_exch)
       if (config_reuse_halo_exch) then

          call mpas_dmpar_exch_group_build_reusable_buffers(domain, "velocityHaloExchangeGroup", iErr=ierr)
          if (ierr /= MPAS_DMPAR_NOERR) then
             call MPAS_log_write("failure to build reusable buffers for velocityHaloExchangeGroup", MPAS_LOG_CRIT)
          endif
          call mpas_dmpar_exch_group_build_reusable_buffers(domain, "iceAreaTotalMassExchangeGroup", iErr=ierr)
          if (ierr /= MPAS_DMPAR_NOERR) then
             call MPAS_log_write("failure to build reusable buffers for iceAreaTotalMassExchangeGroup", MPAS_LOG_CRIT)
          endif
          call mpas_dmpar_exch_group_build_reusable_buffers(domain, "solveVelocityExchangeGroup", iErr=ierr)
          if (ierr /= MPAS_DMPAR_NOERR) then
             call MPAS_log_write("failure to build reusable buffers for solveVelocityExchangeGroup", MPAS_LOG_CRIT)
          endif
          call mpas_dmpar_exch_group_build_reusable_buffers(domain, "icePressureExchangeGroup", iErr=ierr)
          if (ierr /= MPAS_DMPAR_NOERR) then
             call MPAS_log_write("failure to build reusable buffers for icePressureExchangeGroup", MPAS_LOG_CRIT)
          endif
          call mpas_dmpar_exch_group_build_reusable_buffers(domain, "airStressHaloExchangeGroup", iErr=ierr)
          if (ierr /= MPAS_DMPAR_NOERR) then
             call MPAS_log_write("failure to build reusable buffers for airStressHaloExchangeGroup", MPAS_LOG_CRIT)
          endif
          call mpas_dmpar_exch_group_build_reusable_buffers(domain, "seaSurfaceTiltHaloExchangeGroup", iErr=ierr)
          if (ierr /= MPAS_DMPAR_NOERR) then
             call MPAS_log_write("failure to build reusable buffers for seaSurfaceTiltHaloExchangeGroup", MPAS_LOG_CRIT)
          endif
          call mpas_dmpar_exch_group_build_reusable_buffers(domain, "oceanStressHaloExchangeGroup", iErr=ierr)
          if (ierr /= MPAS_DMPAR_NOERR) then
             call MPAS_log_write("failure to build reusable buffers for oceanStressHaloExchangeGroup", MPAS_LOG_CRIT)
          endif

       endif

    endif ! config_aggregate_halo_exch

  end subroutine seaice_init_velocity_solver!}}}

!|||||||||||||||||||||||||||||||||||||||||||||||||||||||||||||||||||||||
!
!  dynamically_locked_cell_mask
!
!> \brief
!> \author Adrian K. Turner, LANL
!> \date 6th April 2016
!> \details
!>
!
!-----------------------------------------------------------------------

  subroutine dynamically_locked_cell_mask(domain)

    type (domain_type), intent(inout) :: &
         domain !< Input/Output:

    type(block_type), pointer :: &
         blockPtr

    type(MPAS_pool_type), pointer :: &
         velocitySolverPool, &
         meshPool, &
         boundaryPool

    integer, dimension(:), pointer :: &
         dynamicallyLockedCellsMask, &
         nEdgesOnCell, &
         interiorVertex

    integer, dimension(:,:), pointer :: &
         verticesOnCell

    integer, pointer :: &
         nCells

    integer :: &
         iCell, &
         iVertexOnCell, &
         iVertex

    blockPtr => domain % blocklist
    do while (associated(blockPtr))

       call MPAS_pool_get_subpool(blockPtr % structs, "velocity_solver", velocitySolverPool)
       call MPAS_pool_get_subpool(blockPtr % structs, "mesh", meshPool)
       call MPAS_pool_get_subpool(blockPtr % structs, "boundary", boundaryPool)

       call MPAS_pool_get_array(velocitySolverPool, "dynamicallyLockedCellsMask", dynamicallyLockedCellsMask)

       call MPAS_pool_get_array(boundaryPool, "interiorVertex", interiorVertex)

       call MPAS_pool_get_array(meshPool, "nEdgesOnCell", nEdgesOnCell)
       call MPAS_pool_get_array(meshPool, "verticesOnCell", verticesOnCell)

       call MPAS_pool_get_dimension(blockPtr % dimensions, "nCells", nCells)

       do iCell = 1, nCells

          dynamicallyLockedCellsMask(iCell) = 1

          do iVertexOnCell = 1, nEdgesOnCell(iCell)

             iVertex = verticesOnCell(iVertexOnCell,iCell)

             if (interiorVertex(iVertex) == 1) then
                dynamicallyLockedCellsMask(iCell) = 0
                exit
             endif

          enddo ! iVertexOnCell

       enddo ! iCell

       blockPtr => blockPtr % next
    enddo

  end subroutine dynamically_locked_cell_mask

!|||||||||||||||||||||||||||||||||||||||||||||||||||||||||||||||||||||||
!
!  init_ice_shelve_vertex_mask
!
!> \brief
!> \author Adrian K. Turner, LANL
!> \date 9th April 2016
!> \details
!>
!
!-----------------------------------------------------------------------

  subroutine init_ice_shelve_vertex_mask(domain)

    type (domain_type), intent(inout) :: &
         domain !< Input/Output:

    type(block_type), pointer :: &
         blockPtr

    type(MPAS_pool_type), pointer :: &
         oceanCouplingPool, &
         meshPool

    integer, dimension(:), pointer :: &
         landIceMaskVertex, &
         landIceMask

    integer, dimension(:,:), pointer :: &
         cellsOnVertex

    integer, pointer :: &
         vertexDegree, &
         nVerticesSolve

    integer :: &
         iCell, &
         iVertex, &
         iCellOnVertex

    blockPtr => domain % blocklist
    do while (associated(blockPtr))

       call MPAS_pool_get_subpool(blockPtr % structs, "ocean_coupling", oceanCouplingPool)
       call MPAS_pool_get_subpool(blockPtr % structs, "mesh", meshPool)

       call MPAS_pool_get_array(oceanCouplingPool, "landIceMask", landIceMask)
       call MPAS_pool_get_array(oceanCouplingPool, "landIceMaskVertex", landIceMaskVertex)

       call MPAS_pool_get_array(meshPool, "cellsOnVertex", cellsOnVertex)

       call MPAS_pool_get_dimension(blockPtr % dimensions, "vertexDegree", vertexDegree)
       call MPAS_pool_get_dimension(blockPtr % dimensions, "nVerticesSolve", nVerticesSolve)

       landIceMaskVertex(:) = 0

       do iVertex = 1, nVerticesSolve

          do iCellOnVertex = 1, vertexDegree

             iCell = cellsOnVertex(iCellOnVertex,iVertex)

             if (landIceMask(iCell) == 1) then

                landIceMaskVertex(iVertex) = 1

             endif

          enddo ! iCellOnVertex

       enddo ! iVertex

       blockPtr => blockPtr % next
    enddo

  end subroutine init_ice_shelve_vertex_mask

!-----------------------------------------------------------------------
! Time stepping
!-----------------------------------------------------------------------

!|||||||||||||||||||||||||||||||||||||||||||||||||||||||||||||||||||||||
!
!  seaice_run_velocity_solver
!
!> \brief
!> \author Adrian K. Turner, LANL
!> \date 2013-2014
!> \details
!>
!
!-----------------------------------------------------------------------

  subroutine seaice_run_velocity_solver(domain, clock)!{{{

    type (domain_type), intent(inout) :: &
         domain !< Input/Output:

    type (MPAS_Clock_type), intent(in) :: &
         clock !< Input:

    logical, pointer :: &
         config_use_velocity_solver

    ! determine if velocity solver switched on
    call MPAS_pool_get_config(domain % configs, "config_use_velocity_solver", config_use_velocity_solver)

    if (config_use_velocity_solver) then

       ! pre subcycle
       call mpas_timer_start("Velocity solver pre-cycle")
       call velocity_solver_pre_subcycle(domain)
       call mpas_timer_stop("Velocity solver pre-cycle")

       ! subcycle the dynamics
       call mpas_timer_start("Velocity solver sub-cycle")
       call subcycle_velocity_solver(domain, clock)
       call mpas_timer_stop("Velocity solver sub-cycle")

       ! post subcycle
       call mpas_timer_start("Velocity solver post-cycle")
       call velocity_solver_post_subcycle(domain)
       call mpas_timer_stop("Velocity solver post-cycle")

    endif ! config_use_velocity_solver

  end subroutine seaice_run_velocity_solver!}}}

!-----------------------------------------------------------------------
! Pre sub-cycle
!-----------------------------------------------------------------------

!|||||||||||||||||||||||||||||||||||||||||||||||||||||||||||||||||||||||
!
!  velocity_solver_pre_subcycle
!
!> \brief
!> \author Adrian K. Turner, LANL
!> \date January 13th 2015
!> \details
!>
!
!-----------------------------------------------------------------------

  subroutine velocity_solver_pre_subcycle(domain)

    use seaice_mesh_pool, only: &
         seaice_mesh_pool_update

    type(domain_type), intent(inout) :: &
         domain

    ! aggregate categories for area and volume into total mass
    call mpas_timer_start("agg mass and area")
    call aggregate_mass_and_area(domain)
    call mpas_timer_stop("agg mass and area")

    ! calculate computational masks
    call mpas_timer_start("calc masks")
    call calculation_masks(domain)
    call mpas_timer_stop("calc masks")

    ! set new ice velocities to ocean velocity
    call mpas_timer_start("new ice vel")
    call new_ice_velocities(domain)
    call mpas_timer_stop("new ice vel")

    ! calculate the ice strength
    call mpas_timer_start("ice strength")
    call ice_strength(domain)
    call mpas_timer_stop("ice strength")

    ! calculate air stress
    call mpas_timer_start("air stress")
    call air_stress(domain)
    call mpas_timer_stop("air stress")

    ! calculate the coriolis force coefficient
    call mpas_timer_start("coliolis force coef")
    call coriolis_force_coefficient(domain)
    call mpas_timer_stop("coliolis force coef")

    ! calculate the ocean stress
    call mpas_timer_start("ocean stress")
    call ocean_stress(domain)
    call mpas_timer_stop("ocean stress")

    ! calculate the surface tilt force
    call mpas_timer_start("surface tilt")
    call surface_tilt(domain)
    call mpas_timer_stop("surface tilt")

    ! initialize subcycle variables
    call mpas_timer_start("init subcycle var")
    call init_subcycle_variables(domain)
    call mpas_timer_stop("init subcycle var")

    ! update mesh pool variables
    call mpas_timer_start("update mesh pool")
    call seaice_mesh_pool_update(domain)
    call mpas_timer_stop("update mesh pool")

  end subroutine velocity_solver_pre_subcycle

!|||||||||||||||||||||||||||||||||||||||||||||||||||||||||||||||||||||||
!
!  aggregate_mass_and_area
!
!> \brief
!> \author Adrian K. Turner, LANL
!> \date 2013-2014
!> \details
!>
!
!-----------------------------------------------------------------------

  subroutine aggregate_mass_and_area(domain)!{{{

    use seaice_constants, only: &
         seaiceDensityIce, &
         seaiceDensitySnow

    type(domain_type), intent(in) :: &
         domain

    type(block_type), pointer :: &
         blockPtr

    type(MPAS_pool_type), pointer :: &
         tracersPool, &
         tracersAggregatePool, &
         icestatePool

    real(kind=RKIND), dimension(:,:,:), pointer :: &
         iceAreaCategory, &
         iceVolumeCategory, &
         snowVolumeCategory

    real(kind=RKIND), dimension(:), pointer :: &
         totalMassCell, &
         iceAreaCell, &
         iceVolumeCell, &
         snowVolumeCell

    integer, pointer :: &
         nCellsSolve

    integer :: &
         iCell

    blockPtr => domain % blocklist
    do while (associated(blockPtr))

       call MPAS_pool_get_dimension(blockPtr % dimensions, "nCells", nCellsSolve)

       call MPAS_pool_get_subpool(blockPtr % structs, "tracers", tracersPool)
       call MPAS_pool_get_subpool(blockPtr % structs, "tracers_aggregate", tracersAggregatePool)
       call MPAS_pool_get_subpool(blockPtr % structs, "icestate", icestatePool)

       call MPAS_pool_get_array(tracersPool, "iceAreaCategory", iceAreaCategory, 1)
       call MPAS_pool_get_array(tracersPool, "iceVolumeCategory", iceVolumeCategory, 1)
       call MPAS_pool_get_array(tracersPool, "snowVolumeCategory", snowVolumeCategory, 1)

       call MPAS_pool_get_array(tracersAggregatePool, "iceAreaCell", iceAreaCell)
       call MPAS_pool_get_array(tracersAggregatePool, "iceVolumeCell", iceVolumeCell)
       call MPAS_pool_get_array(tracersAggregatePool, "snowVolumeCell", snowVolumeCell)

       call MPAS_pool_get_array(icestatePool, "totalMassCell", totalMassCell)

       do iCell = 1, nCellsSolve

          iceAreaCell(iCell)    = sum(iceAreaCategory(1,:,iCell))
          iceVolumeCell(iCell)  = sum(iceVolumeCategory(1,:,iCell))
          snowVolumeCell(iCell) = sum(snowVolumeCategory(1,:,iCell))

          totalMassCell(iCell)  = iceVolumeCell(iCell)  * seaiceDensityIce + &
                                  snowVolumeCell(iCell) * seaiceDensitySnow

       enddo ! iCell

       blockPtr => blockPtr % next
    enddo

  end subroutine aggregate_mass_and_area!}}}

!|||||||||||||||||||||||||||||||||||||||||||||||||||||||||||||||||||||||
!
!  calculation_masks
!
!> \brief
!> \author Adrian K. Turner, LANL
!> \date 19th September 2015
!> \details
!>
!
!-----------------------------------------------------------------------

  subroutine calculation_masks(domain)

    use seaice_mesh, only: &
         seaice_interpolate_cell_to_vertex

    use seaice_diagnostics, only: &
         seaice_load_balance_timers

    type(domain_type), intent(inout) :: &
         domain

    type(block_type), pointer :: &
         blockPtr

    type(MPAS_pool_type), pointer :: &
         icestatePool, &
         tracersAggregatePool, &
         meshPool

    real(kind=RKIND), dimension(:), pointer :: &
         iceAreaVertex, &
         iceAreaCellInitial, &
         iceAreaCell, &
         totalMassVertex, &
         totalMassCell

    logical, pointer :: &
         config_use_column_package, &
         config_use_column_vertical_thermodynamics, &
         config_use_halo_exch, &
         config_aggregate_halo_exch, &
         config_reuse_halo_exch, &
         config_calc_velocity_masks

    integer :: &
         ierr

    ! set initial ice area if not have column physics
    call MPAS_pool_get_config(domain % configs, "config_use_column_package", config_use_column_package)
    call MPAS_pool_get_config(domain % configs, "config_use_column_vertical_thermodynamics", &
                                                 config_use_column_vertical_thermodynamics)

    if (.not. config_use_column_package .or. &
         (config_use_column_package .and. .not. config_use_column_vertical_thermodynamics)) then

       blockPtr => domain % blocklist
       do while (associated(blockPtr))

          call MPAS_pool_get_subpool(blockPtr % structs, "tracers_aggregate", tracersAggregatePool)
          call MPAS_pool_get_subpool(blockPtr % structs, "icestate", icestatePool)
          call MPAS_pool_get_array(tracersAggregatePool, "iceAreaCell", iceAreaCell)
          call MPAS_pool_get_array(icestatePool, "iceAreaCellInitial", iceAreaCellInitial)

          iceAreaCellInitial = iceAreaCell

          blockPtr => blockPtr % next
       end do

    endif

    ! halo exchange of initial ice area of cell
    call seaice_load_balance_timers(domain, "vel prep before")

    call mpas_timer_start("ice area halo")

    call MPAS_pool_get_config(domain % configs, "config_use_halo_exch", config_use_halo_exch)
    if (config_use_halo_exch) then

       call MPAS_pool_get_config(domain % configs, "config_aggregate_halo_exch", config_aggregate_halo_exch)
       if (config_aggregate_halo_exch) then

          ! aggregated halo exchange
          call MPAS_pool_get_config(domain % configs, "config_reuse_halo_exch", config_reuse_halo_exch)
          if (.not. config_reuse_halo_exch) then

             ! without reuse
             call mpas_dmpar_exch_group_full_halo_exch(domain, 'iceAreaTotalMassExchangeGroup', iErr=ierr)
             if (ierr /= MPAS_DMPAR_NOERR) then
                call MPAS_log_write("failure to perform halo exchange for iceAreaTotalMassExchangeGroup", MPAS_LOG_CRIT)
             endif

          else

             ! with reuse
             call mpas_dmpar_exch_group_reuse_halo_exch(domain, 'iceAreaTotalMassExchangeGroup', iErr=ierr)
             if (ierr /= MPAS_DMPAR_NOERR) then
                call MPAS_log_write("failure to perform reuse halo exchange for iceAreaTotalMassExchangeGroup", MPAS_LOG_CRIT)
             endif

          endif ! config_reuse_halo_exch

       else

          ! no aggregated halo exchange
          call MPAS_dmpar_field_halo_exch(domain, 'iceAreaCellInitial')
          call MPAS_dmpar_field_halo_exch(domain, 'totalMassCell')

       endif ! config_aggregate_halo_exch

    endif ! config_use_halo_exch

    call mpas_timer_stop("ice area halo")

    call seaice_load_balance_timers(domain, "vel prep after")

    ! interpolate area and mass from cells to vertices
    blockPtr => domain % blocklist
    do while (associated(blockPtr))

       call MPAS_pool_get_subpool(blockPtr % structs, "mesh", meshPool)
       call MPAS_pool_get_subpool(blockPtr % structs, "icestate", icestatePool)

       call MPAS_pool_get_array(icestatePool, "iceAreaVertex", iceAreaVertex)
       call MPAS_pool_get_array(icestatePool, "totalMassCell", totalMassCell)
       call MPAS_pool_get_array(icestatePool, "iceAreaCellInitial", iceAreaCellInitial)
       call MPAS_pool_get_array(icestatePool, "totalMassVertex", totalMassVertex)

       call seaice_interpolate_cell_to_vertex(&
            meshPool, &
            iceAreaVertex, &
            iceAreaCellInitial)

       call seaice_interpolate_cell_to_vertex(&
            meshPool, &
            totalMassVertex, &
            totalMassCell)

       blockPtr => blockPtr % next
    end do

    ! calculate computational masks
    call MPAS_pool_get_config(domain % configs, "config_calc_velocity_masks", config_calc_velocity_masks)
    if (config_calc_velocity_masks) then
       call stress_calculation_mask(domain)
       call velocity_calculation_mask(domain)
    endif

    ! halo exchange velocity mask
    call seaice_load_balance_timers(domain, "vel prep before")

    call mpas_timer_start("velocity mask halo")

    call MPAS_pool_get_config(domain % configs, "config_use_halo_exch", config_use_halo_exch)
    if (config_use_halo_exch) then

       call MPAS_pool_get_config(domain % configs, "config_aggregate_halo_exch", config_aggregate_halo_exch)
       if (config_aggregate_halo_exch) then

          ! aggregated halo exchange
          call MPAS_pool_get_config(domain % configs, "config_reuse_halo_exch", config_reuse_halo_exch)
          if (.not. config_reuse_halo_exch) then

             ! without reuse
             call mpas_dmpar_exch_group_full_halo_exch(domain, 'solveVelocityExchangeGroup', iErr=ierr)
             if (ierr /= MPAS_DMPAR_NOERR) then
                call MPAS_log_write("failure to perform halo exchange for solveVelocityExchangeGroup", MPAS_LOG_CRIT)
             endif

          else

             ! with reuse
             call mpas_dmpar_exch_group_reuse_halo_exch(domain, 'solveVelocityExchangeGroup', iErr=ierr)
             if (ierr /= MPAS_DMPAR_NOERR) then
                call MPAS_log_write("failure to perform reuse halo exchange for solveVelocityExchangeGroup", MPAS_LOG_CRIT)
             endif

          endif ! config_reuse_halo_exch

       else

          ! no aggregated halo exchange
          call MPAS_dmpar_field_halo_exch(domain, 'solveVelocity')

       endif ! config_aggregate_halo_exch

    endif ! config_use_halo_exch

    call mpas_timer_stop("velocity mask halo")

    call seaice_load_balance_timers(domain, "vel prep after")

  end subroutine calculation_masks

!|||||||||||||||||||||||||||||||||||||||||||||||||||||||||||||||||||||||
!
!  stress_calculation_mask
!
!> \brief
!> \author Adrian K. Turner, LANL
!> \date 2013-2014
!> \details
!>
!
!-----------------------------------------------------------------------

  subroutine stress_calculation_mask(domain)!{{{

    type(domain_type), intent(inout) :: &
         domain

    type(block_type), pointer :: &
         blockPtr

    type(MPAS_pool_type), pointer :: &
         meshPool, &
         velocitySolverPool, &
         icestatePool, &
         oceanCouplingPool

    integer, dimension(:), pointer :: &
         solveStress

    real(kind=RKIND), dimension(:), pointer :: &
         iceAreaCellInitial, &
         totalMassCell

    integer :: &
         iCell, &
         iCellOnCell, &
         iCellNeighbour

    integer, pointer :: &
         nCells

    integer, dimension(:), pointer :: &
         nEdgesOnCell, &
         landIceMask

    integer, dimension(:,:), pointer :: &
         cellsOnCell

    blockPtr => domain % blocklist
    do while (associated(blockPtr))

       call MPAS_pool_get_dimension(blockPtr % dimensions, "nCells", nCells)

       call MPAS_pool_get_subpool(blockPtr % structs, "mesh", meshPool)
       call MPAS_pool_get_subpool(blockPtr % structs, "velocity_solver", velocitySolverPool)
       call MPAS_pool_get_subpool(blockPtr % structs, "icestate", icestatePool)
       call MPAS_pool_get_subpool(blockPtr % structs, "ocean_coupling", oceanCouplingPool)

       call MPAS_pool_get_array(meshPool, "nEdgesOnCell", nEdgesOnCell)
       call MPAS_pool_get_array(meshPool, "cellsOnCell", cellsOnCell)

       call MPAS_pool_get_array(velocitySolverPool, "solveStress", solveStress)

       call MPAS_pool_get_array(icestatePool, "iceAreaCellInitial", iceAreaCellInitial)
       call MPAS_pool_get_array(icestatePool, "totalMassCell", totalMassCell)

       call MPAS_pool_get_array(oceanCouplingPool, "landIceMask", landIceMask)

       do iCell = 1, nCells

          solveStress(iCell) = 0

          if (iceAreaCellInitial(iCell) > seaiceAreaMinimum .and. &
              totalMassCell(iCell) > seaiceMassMinimum .and. &
              landIceMask(iCell) == 0) then

             ! this cell has sufficient ice
             solveStress(iCell) = 1

          else

             ! test neighbouring cells to see if have sufficient ice
             do iCellOnCell = 1, nEdgesOnCell(iCell)

                iCellNeighbour = cellsOnCell(iCellOnCell,iCell)

                if (iceAreaCellInitial(iCellNeighbour) > seaiceAreaMinimum .and. &
                    totalMassCell(iCellNeighbour) > seaiceMassMinimum .and. &
                    landIceMask(iCellNeighbour) == 0) then

                   solveStress(iCell) = 1
                   exit

                endif

             enddo ! iCellOnCell

          endif

       enddo ! iCell

       do iCell = nCells+1, nCells

          solveStress(iCell) = 0

       enddo ! iCell

       blockPtr => blockPtr % next
    enddo

  end subroutine stress_calculation_mask!}}}

!|||||||||||||||||||||||||||||||||||||||||||||||||||||||||||||||||||||||
!
!  velocity_calculation_mask
!
!> \brief
!> \author Adrian K. Turner, LANL
!> \date 2013-2014
!> \details
!>
!
!-----------------------------------------------------------------------

  subroutine velocity_calculation_mask(domain)!{{{

    type(domain_type), intent(inout) :: &
         domain

    type(block_type), pointer :: &
         blockPtr

    type(MPAS_pool_type), pointer :: &
         velocitySolverPool, &
         icestatePool, &
         boundaryPool, &
         oceanCouplingPool

    integer, dimension(:), pointer :: &
         solveVelocity

    real(kind=RKIND), dimension(:), pointer :: &
         iceAreaVertex, &
         totalMassVertex

    integer, dimension(:), pointer :: &
         interiorVertex, &
         landIceMaskVertex

    integer :: &
         iVertex

    integer, pointer :: &
         nVerticesSolve, &
         nVertices

    blockPtr => domain % blocklist
    do while (associated(blockPtr))

       call MPAS_pool_get_dimension(blockPtr % dimensions, "nVerticesSolve", nVerticesSolve)
       call MPAS_pool_get_dimension(blockPtr % dimensions, "nVertices", nVertices)

       call MPAS_pool_get_subpool(blockPtr % structs, "velocity_solver", velocitySolverPool)
       call MPAS_pool_get_subpool(blockPtr % structs, "icestate", icestatePool)
       call MPAS_pool_get_subpool(blockPtr % structs, "boundary", boundaryPool)
       call MPAS_pool_get_subpool(blockPtr % structs, "ocean_coupling", oceanCouplingPool)

       call MPAS_pool_get_array(velocitySolverPool, "solveVelocity", solveVelocity)

       call MPAS_pool_get_array(icestatePool, "iceAreaVertex", iceAreaVertex)
       call MPAS_pool_get_array(icestatePool, "totalMassVertex", totalMassVertex)

       call MPAS_pool_get_array(boundaryPool, "interiorVertex", interiorVertex)

       call MPAS_pool_get_array(oceanCouplingPool, "landIceMaskVertex", landIceMaskVertex)

       do iVertex = 1, nVerticesSolve

          solveVelocity(iVertex) = 0

          if (interiorVertex(iVertex) == 1 .and. &
              landIceMaskVertex(iVertex) == 0 .and. &
              iceAreaVertex(iVertex) > seaiceAreaMinimum .and. &
              totalMassVertex(iVertex) > seaiceMassMinimum) then

             ! this vertex has sufficient ice
             solveVelocity(iVertex) = 1

          endif

       enddo ! iVertex

       do iVertex = nVerticesSolve+1, nVertices

          solveVelocity(iVertex) = 0

       enddo ! iVertex

       blockPtr => blockPtr % next
    enddo

  end subroutine velocity_calculation_mask!}}}

!|||||||||||||||||||||||||||||||||||||||||||||||||||||||||||||||||||||||
!
!  new_ice_velocities
!
!> \brief
!> \author Adrian K. Turner, LANL
!> \date 29th June 2015
!> \details
!>
!
!-----------------------------------------------------------------------

  subroutine new_ice_velocities(domain)!{{{

    use seaice_mesh, only: &
         seaice_interpolate_cell_to_vertex

    use seaice_diagnostics, only: &
         seaice_load_balance_timers

    type(domain_type), intent(inout) :: &
         domain

    type(block_type), pointer :: &
         blockPtr

    type(MPAS_pool_type), pointer :: &
         velocitySolverPool, &
         meshPool, &
         oceanCouplingPool

    real(kind=RKIND), dimension(:), pointer :: &
         uOceanVelocity, &
         vOceanVelocity, &
         uOceanVelocityVertex, &
         vOceanVelocityVertex, &
         uVelocity, &
         vVelocity, &
         uVelocityInitial, &
         vVelocityInitial, &
         stressDivergenceU, &
         stressDivergenceV, &
         oceanStressU, &
         oceanStressV

    integer, dimension(:), pointer :: &
         solveVelocity, &
         solveVelocityPrevious

    integer, pointer :: &
         nVerticesSolve

    integer :: &
         iVertex, &
         ierr

    logical, pointer :: &
         config_use_halo_exch, &
         config_aggregate_halo_exch, &
         config_reuse_halo_exch

    blockPtr => domain % blocklist
    do while (associated(blockPtr))

       call MPAS_pool_get_dimension(blockPtr % dimensions, "nVerticesSolve", nVerticesSolve)

       call MPAS_pool_get_subpool(blockPtr % structs, "velocity_solver", velocitySolverPool)
       call MPAS_pool_get_subpool(blockPtr % structs, "mesh", meshPool)
       call MPAS_pool_get_subpool(blockPtr % structs, "ocean_coupling", oceanCouplingPool)

       call MPAS_pool_get_array(velocitySolverPool, "uVelocity", uVelocity)
       call MPAS_pool_get_array(velocitySolverPool, "vVelocity", vVelocity)
       call MPAS_pool_get_array(velocitySolverPool, "uVelocityInitial", uVelocityInitial)
       call MPAS_pool_get_array(velocitySolverPool, "vVelocityInitial", vVelocityInitial)
       call MPAS_pool_get_array(velocitySolverPool, "solveVelocity", solveVelocity)
       call MPAS_pool_get_array(velocitySolverPool, "solveVelocityPrevious", solveVelocityPrevious)
       call MPAS_pool_get_array(velocitySolverPool, "uOceanVelocityVertex", uOceanVelocityVertex)
       call MPAS_pool_get_array(velocitySolverPool, "vOceanVelocityVertex", vOceanVelocityVertex)
       call MPAS_pool_get_array(velocitySolverPool, "oceanStressU", oceanStressU)
       call MPAS_pool_get_array(velocitySolverPool, "oceanStressV", oceanStressV)
       call MPAS_pool_get_array(velocitySolverPool, "stressDivergenceU", stressDivergenceU)
       call MPAS_pool_get_array(velocitySolverPool, "stressDivergenceV", stressDivergenceV)

       call MPAS_pool_get_array(oceanCouplingPool, "uOceanVelocity", uOceanVelocity)
       call MPAS_pool_get_array(oceanCouplingPool, "vOceanVelocity", vOceanVelocity)

       ! interpolate cell ocean velocity to vertex
       call seaice_interpolate_cell_to_vertex(&
            meshPool, &
            uOceanVelocityVertex, &
            uOceanVelocity)

       call seaice_interpolate_cell_to_vertex(&
            meshPool, &
            vOceanVelocityVertex, &
            vOceanVelocity)

       ! set new ice to ocean velocity
       do iVertex = 1, nVerticesSolve

          if (solveVelocity(iVertex) == 1) then

             if (solveVelocityPrevious(iVertex) == 0) then

                uVelocity(iVertex) = uOceanVelocityVertex(iVertex)
                vVelocity(iVertex) = vOceanVelocityVertex(iVertex)

             endif

          else

             uVelocity(iVertex) = 0.0_RKIND
             vVelocity(iVertex) = 0.0_RKIND
             stressDivergenceU(iVertex) = 0.0_RKIND
             stressDivergenceV(iVertex) = 0.0_RKIND
             oceanStressU(iVertex) = 0.0_RKIND
             oceanStressV(iVertex) = 0.0_RKIND

          endif

       enddo ! iVertex

       solveVelocityPrevious = solveVelocity

       uVelocityInitial = uVelocity
       vVelocityInitial = vVelocity

       blockPtr => blockPtr % next
    enddo

    ! halo exchange velocities
    call seaice_load_balance_timers(domain, "vel prep before")

    call mpas_timer_start("velocity halo")

    call MPAS_pool_get_config(domain % configs, "config_use_halo_exch", config_use_halo_exch)
    if (config_use_halo_exch) then

       call MPAS_pool_get_config(domain % configs, "config_aggregate_halo_exch", config_aggregate_halo_exch)
       if (config_aggregate_halo_exch) then

          ! aggregated halo exchange
          call MPAS_pool_get_config(domain % configs, "config_reuse_halo_exch", config_reuse_halo_exch)
          if (.not. config_reuse_halo_exch) then

             ! without reuse
             call mpas_dmpar_exch_group_full_halo_exch(domain, 'velocityHaloExchangeGroup', iErr=ierr)
             if (ierr /= MPAS_DMPAR_NOERR) then
                call MPAS_log_write("failure to perform halo exchange for velocityHaloExchangeGroup", MPAS_LOG_CRIT)
             endif

          else

             ! with reuse
             call mpas_dmpar_exch_group_reuse_halo_exch(domain, 'velocityHaloExchangeGroup', iErr=ierr)
             if (ierr /= MPAS_DMPAR_NOERR) then
                call MPAS_log_write("failure to perform reuse halo exchange for velocityHaloExchangeGroup", MPAS_LOG_CRIT)
             endif

          endif ! config_reuse_halo_exch

       else

          ! no aggregated halo exchange
          call MPAS_dmpar_field_halo_exch(domain, 'uVelocity')
          call MPAS_dmpar_field_halo_exch(domain, 'vVelocity')

       endif ! config_aggregate_halo_exch

    endif ! config_use_halo_exch

    call mpas_timer_stop("velocity halo")

    call seaice_load_balance_timers(domain, "vel prep after")

  end subroutine new_ice_velocities!}}}

!|||||||||||||||||||||||||||||||||||||||||||||||||||||||||||||||||||||||
!
!  ice_strength
!
!> \brief
!> \author Adrian K. Turner, LANL
!> \date 2013-2014
!> \details
!>
!
!-----------------------------------------------------------------------

  subroutine ice_strength(domain)

    use seaice_icepack, only: &
         seaice_icepack_ice_strength
    use seaice_column, only: &
         seaice_column_ice_strength

    use seaice_constants, only: &
         seaiceIceStrengthConstantHiblerP, &
         seaiceIceStrengthConstantHiblerC

    use seaice_diagnostics, only: &
         seaice_load_balance_timers

    type(domain_type), intent(inout) :: &
         domain

    type(block_type), pointer :: &
         blockPtr

    type(MPAS_pool_type), pointer :: &
         velocitySolverPool, &
         tracersAggregatePool, &
         icestatePool, &
         tracersPool

    real(kind=RKIND), dimension(:), pointer:: &
         icePressure, &
         iceAreaCell, &
         iceVolumeCell, &
         openWaterArea

    real(kind=RKIND), dimension(:,:,:), pointer :: &
         iceAreaCategory, &
         iceVolumeCategory

    integer, dimension(:), pointer :: &
         solveStress

    logical, pointer :: &
         config_use_column_package, &
         config_use_column_vertical_thermodynamics, &
         config_use_halo_exch, &
         config_aggregate_halo_exch, &
         config_reuse_halo_exch

    integer, pointer :: &
         nCellsSolve, &
         nCategories

    integer :: &
         iCell, &
         ierr

<<<<<<< HEAD
    character(len=strKIND), pointer :: &
         config_column_physics_type

    block => domain % blocklist
    do while (associated(block))

       call MPAS_pool_get_config(block % configs, "config_column_physics_type", config_column_physics_type)

       call MPAS_pool_get_config(block % configs, "config_use_column_package", config_use_column_package)
       call MPAS_pool_get_config(block % configs, "config_use_column_vertical_thermodynamics", &
=======
    blockPtr => domain % blocklist
    do while (associated(blockPtr))

       call MPAS_pool_get_config(blockPtr % configs, "config_use_column_package", config_use_column_package)
       call MPAS_pool_get_config(blockPtr % configs, "config_use_column_vertical_thermodynamics", &
>>>>>>> f595d92e
                                                   config_use_column_vertical_thermodynamics)

       call MPAS_pool_get_dimension(blockPtr % dimensions, "nCellsSolve", nCellsSolve)
       call MPAS_pool_get_dimension(blockPtr % dimensions, "nCategories", nCategories)

       call MPAS_pool_get_subpool(blockPtr % structs, "velocity_solver", velocitySolverPool)
       call MPAS_pool_get_subpool(blockPtr % structs, "tracers_aggregate", tracersAggregatePool)
       call MPAS_pool_get_subpool(blockPtr % structs, "icestate", icestatePool)
       call MPAS_pool_get_subpool(blockPtr % structs, "tracers", tracersPool)

       call MPAS_pool_get_array(velocitySolverPool, "icePressure", icePressure)
       call MPAS_pool_get_array(velocitySolverPool, "solveStress", solveStress)

       call MPAS_pool_get_array(tracersAggregatePool, "iceAreaCell", iceAreaCell)
       call MPAS_pool_get_array(tracersAggregatePool, "iceVolumeCell", iceVolumeCell)

       call MPAS_pool_get_array(icestatePool, "openWaterArea", openWaterArea)

       call MPAS_pool_get_array(tracersPool, "iceAreaCategory", iceAreaCategory, 1)
       call MPAS_pool_get_array(tracersPool, "iceVolumeCategory", iceVolumeCategory, 1)

       if (.not. config_use_column_package .or. &
            (config_use_column_package .and. .not. config_use_column_vertical_thermodynamics)) then

          do iCell = 1, nCellsSolve

             if (solveStress(iCell) == 1) then

                icePressure(iCell) = seaiceIceStrengthConstantHiblerP * iceVolumeCell(iCell) * &
                     exp(-seaiceIceStrengthConstantHiblerC*(1.0_RKIND-iceAreaCell(iCell)))

             else

                icePressure(iCell) = 0.0_RKIND

             endif ! solveStress

          enddo ! iCell

       else

          if (trim(config_column_physics_type) == "icepack") then
             do iCell = 1, nCellsSolve

                icePressure(iCell) = 0.0_RKIND

                if (solveStress(iCell) == 1) then

                   ! this routine doesnt reset icePressure
                   call seaice_icepack_ice_strength(&
                        nCategories, &
                        iceAreaCell(iCell), &
                        iceVolumeCell(iCell), &
                        openWaterArea(iCell), &
                        iceAreaCategory(1,:,iCell), &
                        iceVolumeCategory(1,:,iCell), &
                        icePressure(iCell))

                endif ! solveStress

             enddo ! iCell
          else if (trim(config_column_physics_type) == "column_package") then
             do iCell = 1, nCellsSolve

                icePressure(iCell) = 0.0_RKIND

                if (solveStress(iCell) == 1) then

                   ! this routine doesnt reset icePressure
                   call seaice_column_ice_strength(&
                        nCategories, &
                        iceAreaCell(iCell), &
                        iceVolumeCell(iCell), &
                        openWaterArea(iCell), &
                        iceAreaCategory(1,:,iCell), &
                        iceVolumeCategory(1,:,iCell), &
                        icePressure(iCell))

                endif ! solveStress

             enddo ! iCell
          endif ! config_column_physics_type

       endif

       blockPtr => blockPtr % next
    enddo

    ! halo exchange ice strength
    call seaice_load_balance_timers(domain, "vel prep before")

    call mpas_timer_start("ice strength halo")

    call MPAS_pool_get_config(domain % configs, "config_use_halo_exch", config_use_halo_exch)
    if (config_use_halo_exch) then

       call MPAS_pool_get_config(domain % configs, "config_aggregate_halo_exch", config_aggregate_halo_exch)
       if (config_aggregate_halo_exch) then

          ! aggregated halo exchange
          call MPAS_pool_get_config(domain % configs, "config_reuse_halo_exch", config_reuse_halo_exch)
          if (.not. config_reuse_halo_exch) then

             ! without reuse
             call mpas_dmpar_exch_group_full_halo_exch(domain, 'icePressureExchangeGroup', iErr=ierr)
             if (ierr /= MPAS_DMPAR_NOERR) then
                call MPAS_log_write("failure to perform halo exchange for icePressureExchangeGroup", MPAS_LOG_CRIT)
             endif

          else

             ! with reuse
             call mpas_dmpar_exch_group_reuse_halo_exch(domain, 'icePressureExchangeGroup', iErr=ierr)
             if (ierr /= MPAS_DMPAR_NOERR) then
                call MPAS_log_write("failure to perform reuse halo exchange for icePressureExchangeGroup", MPAS_LOG_CRIT)
             endif

          endif ! config_reuse_halo_exch

       else

          ! no aggregated halo exchange
          call MPAS_dmpar_field_halo_exch(domain, 'icePressure')

       endif ! config_aggregate_halo_exch

    endif ! config_use_halo_exch

    call mpas_timer_stop("ice strength halo")

    call seaice_load_balance_timers(domain, "vel prep after")

  end subroutine ice_strength

!|||||||||||||||||||||||||||||||||||||||||||||||||||||||||||||||||||||||
!
!  air_stress
!
!> \brief
!> \author Adrian K. Turner, LANL
!> \date 19th September 2015
!> \details
!>
!
!-----------------------------------------------------------------------

  subroutine air_stress(domain)

    use seaice_mesh, only: &
         seaice_interpolate_cell_to_vertex

    use seaice_diagnostics, only: &
         seaice_load_balance_timers

    type(domain_type), intent(inout) :: &
         domain

    type(block_type), pointer :: &
         blockPtr

    logical, pointer :: &
         config_use_column_package, &
         config_use_column_vertical_thermodynamics, &
         config_use_air_stress, &
         config_use_halo_exch, &
         config_aggregate_halo_exch, &
         config_reuse_halo_exch

    type(MPAS_pool_type), pointer :: &
         meshPool, &
         velocitySolverPool

    real(kind=RKIND), dimension(:), pointer :: &
         airStressVertexU, &
         airStressVertexV, &
         airStressCellU, &
         airStressCellV

    integer :: &
         ierr

    ! calculate the air stress
    call MPAS_pool_get_config(domain % blocklist % configs, "config_use_column_package", config_use_column_package)
    call MPAS_pool_get_config(domain % blocklist % configs, "config_use_column_vertical_thermodynamics", &
                                                             config_use_column_vertical_thermodynamics)

    if (.not. config_use_column_package .or. &
         (config_use_column_package .and. .not. config_use_column_vertical_thermodynamics)) then
       call constant_air_stress(domain)
    endif

    ! check for no air stress
    call MPAS_pool_get_config(domain % blocklist % configs, "config_use_air_stress", config_use_air_stress)
    if (.not. config_use_air_stress) then
       blockPtr => domain % blocklist
       do while (associated(blockPtr))
          call MPAS_pool_get_subpool(blockPtr % structs, "velocity_solver", velocitySolverPool)
          call MPAS_pool_get_array(velocitySolverPool, "airStressCellU", airStressCellU)
          call MPAS_pool_get_array(velocitySolverPool, "airStressCellV", airStressCellV)
          airStressCellU = 0.0_RKIND
          airStressCellV = 0.0_RKIND
          blockPtr => blockPtr % next
       end do
    endif ! .not. config_use_air_stress

    ! halo exchange air stress
    call seaice_load_balance_timers(domain, "vel prep before")

    call mpas_timer_start("air stress halo")

    call MPAS_pool_get_config(domain % configs, "config_use_halo_exch", config_use_halo_exch)
    if (config_use_halo_exch) then

       call MPAS_pool_get_config(domain % configs, "config_aggregate_halo_exch", config_aggregate_halo_exch)
       if (config_aggregate_halo_exch) then

          ! aggregated halo exchange
          call MPAS_pool_get_config(domain % configs, "config_reuse_halo_exch", config_reuse_halo_exch)
          if (.not. config_reuse_halo_exch) then

             ! without reuse
             call mpas_dmpar_exch_group_full_halo_exch(domain, 'airStressHaloExchangeGroup', iErr=ierr)
             if (ierr /= MPAS_DMPAR_NOERR) then
                call MPAS_log_write("failure to perform halo exchange for airStressHaloExchangeGroup", MPAS_LOG_CRIT)
             endif

          else

             ! with reuse
             call mpas_dmpar_exch_group_reuse_halo_exch(domain, 'airStressHaloExchangeGroup', iErr=ierr)
             if (ierr /= MPAS_DMPAR_NOERR) then
                call MPAS_log_write("failure to perform reuse halo exchange for airStressHaloExchangeGroup", MPAS_LOG_CRIT)
             endif

          endif ! config_reuse_halo_exch

       else

          ! no aggregated halo exchange
          call MPAS_dmpar_field_halo_exch(domain, 'airStressCellU')
          call MPAS_dmpar_field_halo_exch(domain, 'airStressCellV')

       endif ! config_aggregate_halo_exch

    endif ! config_use_halo_exch

    call mpas_timer_stop("air stress halo")

    call seaice_load_balance_timers(domain, "vel prep after")

    ! interpolate air stress
    blockPtr => domain % blocklist
    do while (associated(blockPtr))

       call MPAS_pool_get_subpool(blockPtr % structs, "mesh", meshPool)
       call MPAS_pool_get_subpool(blockPtr % structs, "velocity_solver", velocitySolverPool)

       call MPAS_pool_get_array(velocitySolverPool, "airStressCellU", airStressCellU)
       call MPAS_pool_get_array(velocitySolverPool, "airStressCellV", airStressCellV)
       call MPAS_pool_get_array(velocitySolverPool, "airStressVertexU", airStressVertexU)
       call MPAS_pool_get_array(velocitySolverPool, "airStressVertexV", airStressVertexV)

       call seaice_interpolate_cell_to_vertex(&
            meshPool, &
            airStressVertexU, &
            airStressCellU)

       call seaice_interpolate_cell_to_vertex(&
            meshPool, &
            airStressVertexV, &
            airStressCellV)

       blockPtr => blockPtr % next
    end do

  end subroutine air_stress

!|||||||||||||||||||||||||||||||||||||||||||||||||||||||||||||||||||||||
!
!  constant_air_stress
!
!> \brief
!> \author Adrian K. Turner, LANL
!> \date 2013-2014
!> \details
!>
!
!-----------------------------------------------------------------------

  subroutine constant_air_stress(domain)

    type(domain_type), intent(inout) :: &
         domain

    type(block_type), pointer :: &
         blockPtr

    type(MPAS_pool_type), pointer :: &
         velocitySolverPool, &
         atmosCouplingPool, &
         tracersAggregatePool

    real(kind=RKIND), dimension(:), pointer :: &
         airStressCellU, &
         airStressCellV, &
         uAirVelocity, &
         vAirVelocity, &
         airDensity, &
         iceAreaCell

    real(kind=RKIND) :: &
         windSpeed

    integer, pointer :: &
         nCellsSolve

    integer :: &
         iCell

    real(kind=RKIND), parameter :: &
         airStressCoeff = 0.0012_RKIND

    blockPtr => domain % blocklist
    do while (associated(blockPtr))

       call MPAS_pool_get_dimension(blockPtr % dimensions, "nCellsSolve", nCellsSolve)

       call MPAS_pool_get_subpool(blockPtr % structs, "velocity_solver", velocitySolverPool)
       call MPAS_pool_get_subpool(blockPtr % structs, "atmos_coupling", atmosCouplingPool)
       call MPAS_pool_get_subpool(blockPtr % structs, "tracers_aggregate", tracersAggregatePool)

       call MPAS_pool_get_array(velocitySolverPool, "airStressCellU", airStressCellU)
       call MPAS_pool_get_array(velocitySolverPool, "airStressCellV", airStressCellV)

       call MPAS_pool_get_array(atmosCouplingPool, "uAirVelocity", uAirVelocity)
       call MPAS_pool_get_array(atmosCouplingPool, "vAirVelocity", vAirVelocity)
       call MPAS_pool_get_array(atmosCouplingPool, "airDensity", airDensity)

       call MPAS_pool_get_array(tracersAggregatePool, "iceAreaCell", iceAreaCell)

       do iCell = 1, nCellsSolve

          windSpeed = sqrt(uAirVelocity(iCell)**2 + vAirVelocity(iCell)**2)

          airStressCellU(iCell) = airDensity(iCell) * windSpeed * airStressCoeff * uAirVelocity(iCell) * iceAreaCell(iCell)
          airStressCellV(iCell) = airDensity(iCell) * windSpeed * airStressCoeff * vAirVelocity(iCell) * iceAreaCell(iCell)

       enddo ! iCell

       blockPtr => blockPtr % next
    end do

  end subroutine constant_air_stress

!|||||||||||||||||||||||||||||||||||||||||||||||||||||||||||||||||||||||
!
!  coriolis_force_coefficient
!
!> \brief
!> \author Adrian K. Turner, LANL
!> \date 2013-2014
!> \details
!>
!
!-----------------------------------------------------------------------

  subroutine coriolis_force_coefficient(domain)

    type(domain_type), intent(inout) :: &
         domain

    type(block_type), pointer :: &
         blockPtr

    type(MPAS_pool_type), pointer :: &
         icestatePool, &
         velocitySolverPool, &
         meshPool

    real(kind=RKIND), dimension(:), pointer :: &
         totalMassVertexfVertex, &
         totalMassVertex, &
         fVertex

    integer, pointer :: &
         nVerticesSolve

    integer :: &
         iVertex

    blockPtr => domain % blocklist
    do while (associated(blockPtr))

       call MPAS_pool_get_dimension(blockPtr % dimensions, "nVerticesSolve", nVerticesSolve)

       call MPAS_pool_get_subpool(blockPtr % structs, "icestate", icestatePool)
       call MPAS_pool_get_subpool(blockPtr % structs, "velocity_solver", velocitySolverPool)
       call MPAS_pool_get_subpool(blockPtr % structs, "mesh", meshPool)

       call MPAS_pool_get_array(icestatePool, "totalMassVertex", totalMassVertex)
       call MPAS_pool_get_array(velocitySolverPool, "totalMassVertexfVertex", totalMassVertexfVertex)
       call MPAS_pool_get_array(meshPool, "fVertex", fVertex)

       do iVertex = 1, nVerticesSolve

          totalMassVertexfVertex(iVertex) = totalMassVertex(iVertex) * fVertex(iVertex)

       enddo ! iVertex

       blockPtr => blockPtr % next
    end do

  end subroutine coriolis_force_coefficient

!|||||||||||||||||||||||||||||||||||||||||||||||||||||||||||||||||||||||
!
!  ocean_stress
!
!> \brief
!> \author Adrian K. Turner, LANL
!> \date 2013-2014
!> \details
!>
!
!-----------------------------------------------------------------------

  subroutine ocean_stress(domain)

    type(domain_type), intent(inout) :: &
         domain

    type(block_type), pointer :: &
         blockPtr

    type(MPAS_pool_type), pointer :: &
         velocitySolverPool, &
         meshPool

    real(kind=RKIND), dimension(:), pointer :: &
         oceanStressU, &
         oceanStressV, &
         uOceanVelocityVertex, &
         vOceanVelocityVertex, &
         fVertex

    integer, dimension(:), pointer :: &
         solveVelocity

    logical, pointer :: &
         configUseOceanStress

    integer, pointer :: &
         nVerticesSolve

    integer :: &
         iVertex

    blockPtr => domain % blocklist
    do while (associated(blockPtr))

       call MPAS_pool_get_config(blockPtr % configs, "config_use_ocean_stress", configUseOceanStress)

       call MPAS_pool_get_dimension(blockPtr % dimensions, "nVerticesSolve", nVerticesSolve)

       call MPAS_pool_get_subpool(blockPtr % structs, "velocity_solver", velocitySolverPool)
       call MPAS_pool_get_subpool(blockPtr % structs, "mesh", meshPool)

       call MPAS_pool_get_array(velocitySolverPool, "oceanStressU", oceanStressU)
       call MPAS_pool_get_array(velocitySolverPool, "oceanStressV", oceanStressV)

       if (configUseOceanStress) then

          call MPAS_pool_get_array(velocitySolverPool, "solveVelocity", solveVelocity)
          call MPAS_pool_get_array(velocitySolverPool, "uOceanVelocityVertex", uOceanVelocityVertex)
          call MPAS_pool_get_array(velocitySolverPool, "vOceanVelocityVertex", vOceanVelocityVertex)

          call MPAS_pool_get_array(meshPool, "fVertex", fVertex)

          do iVertex = 1, nVerticesSolve

             if (solveVelocity(iVertex) == 1) then

                oceanStressU(iVertex) = uOceanVelocityVertex(iVertex) * cosOceanTurningAngle - &
                                        vOceanVelocityVertex(iVertex) * sinOceanTurningAngle * sign(1.0_RKIND,fVertex(iVertex))
                oceanStressV(iVertex) = uOceanVelocityVertex(iVertex) * sinOceanTurningAngle * sign(1.0_RKIND,fVertex(iVertex)) + &
                                        vOceanVelocityVertex(iVertex) * cosOceanTurningAngle

             else

                oceanStressU(iVertex) = 0.0_RKIND
                oceanStressV(iVertex) = 0.0_RKIND

             endif ! solvePoints

          enddo ! iVertex

       else

          ! no ocean stress
          oceanStressU = 0.0_RKIND
          oceanStressV = 0.0_RKIND

       endif

       blockPtr => blockPtr % next
    end do

  end subroutine ocean_stress

!|||||||||||||||||||||||||||||||||||||||||||||||||||||||||||||||||||||||
!
!  surface_tilt
!
!> \brief
!> \author Adrian K. Turner, LANL
!> \date 2013-2014
!> \details
!>
!
!-----------------------------------------------------------------------

  subroutine surface_tilt(domain)

    type(domain_type), intent(inout) :: &
         domain

    logical, pointer :: &
         configUseSurfaceTilt, &
         configGeostrophicSurfaceTilt

    call MPAS_pool_get_config(domain % configs, "config_use_surface_tilt", configUseSurfaceTilt)
    call MPAS_pool_get_config(domain % configs, "config_geostrophic_surface_tilt", configGeostrophicSurfaceTilt)

    if (configUseSurfaceTilt) then

       if (configGeostrophicSurfaceTilt) then

          call surface_tilt_geostrophic(domain)

       else

          call surface_tilt_ssh_gradient(domain)

       endif

    else

       call no_surface_tilt(domain)

    endif

  end subroutine surface_tilt

!|||||||||||||||||||||||||||||||||||||||||||||||||||||||||||||||||||||||
!
!  surface_tilt_geostrophic
!
!> \brief
!> \author Adrian K. Turner, LANL
!> \date 2013-2014
!> \details
!>
!
!-----------------------------------------------------------------------

  subroutine surface_tilt_geostrophic(domain)

    type(domain_type), intent(inout) :: &
         domain

    type(block_type), pointer :: &
         blockPtr

    type(MPAS_pool_type), pointer :: &
         icestatePool, &
         velocitySolverPool, &
         meshPool

    real(kind=RKIND), dimension(:), pointer:: &
         surfaceTiltForceU, &
         surfaceTiltForceV, &
         uOceanVelocityVertex, &
         vOceanVelocityVertex, &
         totalMassVertex, &
         fVertex

    integer, dimension(:), pointer :: &
         solveVelocity

    integer, pointer :: &
         nVerticesSolve

    integer :: &
         iVertex

    blockPtr => domain % blocklist
    do while (associated(blockPtr))

       call MPAS_pool_get_dimension(blockPtr % dimensions, "nVerticesSolve", nVerticesSolve)

       call MPAS_pool_get_subpool(blockPtr % structs, "icestate", icestatePool)
       call MPAS_pool_get_subpool(blockPtr % structs, "velocity_solver", velocitySolverPool)
       call MPAS_pool_get_subpool(blockPtr % structs, "mesh", meshPool)

       call MPAS_pool_get_array(velocitySolverPool, "surfaceTiltForceU", surfaceTiltForceU)
       call MPAS_pool_get_array(velocitySolverPool, "surfaceTiltForceV", surfaceTiltForceV)

       call MPAS_pool_get_array(velocitySolverPool, "solveVelocity", solveVelocity)
       call MPAS_pool_get_array(icestatePool, "totalMassVertex", totalMassVertex)

       call MPAS_pool_get_array(velocitySolverPool, "uOceanVelocityVertex", uOceanVelocityVertex)
       call MPAS_pool_get_array(velocitySolverPool, "vOceanVelocityVertex", vOceanVelocityVertex)
       call MPAS_pool_get_array(meshPool, "fVertex", fVertex)

       ! calculate surface tilt force from geostrophic currents
       do iVertex = 1, nVerticesSolve

          if (solveVelocity(iVertex) == 1) then

             surfaceTiltForceU(iVertex) = -fVertex(iVertex) * totalMassVertex(iVertex) * vOceanVelocityVertex(iVertex)
             surfaceTiltForceV(iVertex) =  fVertex(iVertex) * totalMassVertex(iVertex) * uOceanVelocityVertex(iVertex)

          else

             surfaceTiltForceU(iVertex) = 0.0_RKIND
             surfaceTiltForceV(iVertex) = 0.0_RKIND

          endif ! solveVelocity

       enddo ! iVertex

       blockPtr => blockPtr % next
    end do

  end subroutine surface_tilt_geostrophic

!|||||||||||||||||||||||||||||||||||||||||||||||||||||||||||||||||||||||
!
!  surface_tilt_ssh_gradient
!
!> \brief
!> \author Adrian K. Turner, LANL
!> \date 2013-2014
!> \details
!>
!
!-----------------------------------------------------------------------

  subroutine surface_tilt_ssh_gradient(domain)

    use seaice_mesh, only: &
         seaice_interpolate_cell_to_vertex

    use seaice_constants, only: &
         seaiceGravity

    use seaice_diagnostics, only: &
         seaice_load_balance_timers

    type(domain_type), intent(inout) :: &
         domain

    type(block_type), pointer :: &
         blockPtr

    type(MPAS_pool_type), pointer :: &
         icestatePool, &
         velocitySolverPool, &
         meshPool, &
         oceanCouplingPool

    real(kind=RKIND), dimension(:), pointer:: &
         surfaceTiltForceU, &
         surfaceTiltForceV, &
         totalMassVertex, &
         seaSurfaceTiltU, &
         seaSurfaceTiltV, &
         seaSurfaceTiltVertexU, &
         seaSurfaceTiltVertexV

    integer, dimension(:), pointer :: &
         solveVelocity

    integer, pointer :: &
         nVerticesSolve

    integer :: &
         iVertex, &
         ierr

    logical, pointer :: &
         config_use_halo_exch, &
         config_aggregate_halo_exch, &
         config_reuse_halo_exch

    ! halo exchange surface tilt
    call seaice_load_balance_timers(domain, "vel prep before")

    call mpas_timer_start("sea surface tilt halo")

    call MPAS_pool_get_config(domain % configs, "config_use_halo_exch", config_use_halo_exch)
    if (config_use_halo_exch) then

       call MPAS_pool_get_config(domain % configs, "config_aggregate_halo_exch", config_aggregate_halo_exch)
       if (config_aggregate_halo_exch) then

          ! aggregated halo exchange
          call MPAS_pool_get_config(domain % configs, "config_reuse_halo_exch", config_reuse_halo_exch)
          if (.not. config_reuse_halo_exch) then

             ! without reuse
             call mpas_dmpar_exch_group_full_halo_exch(domain, 'seaSurfaceTiltHaloExchangeGroup', iErr=ierr)
             if (ierr /= MPAS_DMPAR_NOERR) then
                call MPAS_log_write("failure to perform halo exchange for seaSurfaceTiltHaloExchangeGroup", MPAS_LOG_CRIT)
             endif

          else

             ! with reuse
             call mpas_dmpar_exch_group_reuse_halo_exch(domain, 'seaSurfaceTiltHaloExchangeGroup', iErr=ierr)
             if (ierr /= MPAS_DMPAR_NOERR) then
                call MPAS_log_write("failure to perform reuse halo exchange for seaSurfaceTiltHaloExchangeGroup", MPAS_LOG_CRIT)
             endif

          endif ! config_reuse_halo_exch

       else

          ! no aggregated halo exchange
          call MPAS_dmpar_field_halo_exch(domain, 'seaSurfaceTiltU')
          call MPAS_dmpar_field_halo_exch(domain, 'seaSurfaceTiltV')

       endif ! config_aggregate_halo_exch

    endif ! config_use_halo_exch

    call mpas_timer_stop("sea surface tilt halo")

    call seaice_load_balance_timers(domain, "vel prep after")

    blockPtr => domain % blocklist
    do while (associated(blockPtr))

       call MPAS_pool_get_dimension(blockPtr % dimensions, "nVerticesSolve", nVerticesSolve)

       call MPAS_pool_get_subpool(blockPtr % structs, "icestate", icestatePool)
       call MPAS_pool_get_subpool(blockPtr % structs, "velocity_solver", velocitySolverPool)
       call MPAS_pool_get_subpool(blockPtr % structs, "ocean_coupling", oceanCouplingPool)
       call MPAS_pool_get_subpool(blockPtr % structs, "mesh", meshPool)

       call MPAS_pool_get_array(velocitySolverPool, "surfaceTiltForceU", surfaceTiltForceU)
       call MPAS_pool_get_array(velocitySolverPool, "surfaceTiltForceV", surfaceTiltForceV)

       call MPAS_pool_get_array(velocitySolverPool, "solveVelocity", solveVelocity)
       call MPAS_pool_get_array(icestatePool, "totalMassVertex", totalMassVertex)

       call MPAS_pool_get_array(oceanCouplingPool, "seaSurfaceTiltU", seaSurfaceTiltU)
       call MPAS_pool_get_array(oceanCouplingPool, "seaSurfaceTiltV", seaSurfaceTiltV)

       call MPAS_pool_get_array(velocitySolverPool, "seaSurfaceTiltVertexU", seaSurfaceTiltVertexU)
       call MPAS_pool_get_array(velocitySolverPool, "seaSurfaceTiltVertexV", seaSurfaceTiltVertexV)

       ! interpolate sea surface tilt from cells to vertices
       call seaice_interpolate_cell_to_vertex(&
            meshPool, &
            seaSurfaceTiltVertexU, &
            seaSurfaceTiltU)

       call seaice_interpolate_cell_to_vertex(&
            meshPool, &
            seaSurfaceTiltVertexV, &
            seaSurfaceTiltV)

       ! calculate surface tilt from sea surface gradient
       do iVertex = 1, nVerticesSolve

          if (solveVelocity(iVertex) == 1) then

             surfaceTiltForceU(iVertex) = -seaiceGravity * totalMassVertex(iVertex) * seaSurfaceTiltVertexU(iVertex)
             surfaceTiltForceV(iVertex) = -seaiceGravity * totalMassVertex(iVertex) * seaSurfaceTiltVertexV(iVertex)

          else

             surfaceTiltForceU(iVertex) = 0.0_RKIND
             surfaceTiltForceV(iVertex) = 0.0_RKIND

          endif ! solveVelocity

       enddo ! iVertex

       blockPtr => blockPtr % next
    end do

  end subroutine surface_tilt_ssh_gradient

!|||||||||||||||||||||||||||||||||||||||||||||||||||||||||||||||||||||||
!
!  no_surface_tilt
!
!> \brief
!> \author Adrian K. Turner, LANL
!> \date 2013-2014
!> \details
!>
!
!-----------------------------------------------------------------------

  subroutine no_surface_tilt(domain)

    type(domain_type), intent(inout) :: &
         domain

    type(block_type), pointer :: &
         blockPtr

    type(MPAS_pool_type), pointer :: &
         velocitySolverPool

    real(kind=RKIND), dimension(:), pointer:: &
         surfaceTiltForceU, &
         surfaceTiltForceV

    blockPtr => domain % blocklist
    do while (associated(blockPtr))

       call MPAS_pool_get_subpool(blockPtr % structs, "velocity_solver", velocitySolverPool)

       call MPAS_pool_get_array(velocitySolverPool, "surfaceTiltForceU", surfaceTiltForceU)
       call MPAS_pool_get_array(velocitySolverPool, "surfaceTiltForceV", surfaceTiltForceV)

       ! no surface tilt
       surfaceTiltForceU = 0.0_RKIND
       surfaceTiltForceV = 0.0_RKIND

       blockPtr => blockPtr % next
    end do

  end subroutine no_surface_tilt

!|||||||||||||||||||||||||||||||||||||||||||||||||||||||||||||||||||||||
!
!  init_subcycle_variables
!
!> \brief
!> \author Adrian K. Turner, LANL
!> \date 18th October 2015
!> \details
!>
!
!-----------------------------------------------------------------------

  subroutine init_subcycle_variables(domain)

    type(domain_type) :: domain

    type(block_type), pointer :: blockPtr

    type(MPAS_pool_type), pointer :: &
         velocitySolverPool, &
         velocityVariationalPool, &
         velocityWeakPool

    real(kind=RKIND), dimension(:,:), pointer :: &
         strain11Var, &
         strain22Var, &
         strain12Var, &
         stress11Var, &
         stress22Var, &
         stress12Var

    real(kind=RKIND), dimension(:), pointer :: &
         strain11Weak, &
         strain22Weak, &
         strain12Weak, &
         stress11Weak, &
         stress22Weak, &
         stress12Weak

    real(kind=RKIND), dimension(:), pointer :: &
         stressDivergenceU, &
         stressDivergenceV, &
         uVelocity, &
         vVelocity, &
         oceanStressCoeff

    integer, dimension(:), pointer :: &
         solveStress, &
         solveVelocity

    integer, pointer :: &
         nCells, &
         nVerticesSolve

    character(len=strKIND), pointer :: &
         config_stress_divergence_scheme

    integer :: &
         iCell, &
         iVertex

    call MPAS_pool_get_config(domain % configs, "config_stress_divergence_scheme", config_stress_divergence_scheme)

    blockPtr => domain % blocklist
    do while (associated(blockPtr))

       call MPAS_pool_get_subpool(blockPtr % structs, "velocity_solver", velocitySolverPool)

       ! divergence of stress
       call MPAS_pool_get_array(velocitySolverPool, "stressDivergenceU", stressDivergenceU)
       call MPAS_pool_get_array(velocitySolverPool, "stressDivergenceV", stressDivergenceV)

       stressDivergenceU = 0.0_RKIND
       stressDivergenceV = 0.0_RKIND

       ! sea ice velocity
       call MPAS_pool_get_array(velocitySolverPool, "solveVelocity", solveVelocity)

       call MPAS_pool_get_array(velocitySolverPool, "uVelocity", uVelocity)
       call MPAS_pool_get_array(velocitySolverPool, "vVelocity", vVelocity)
       call MPAS_pool_get_array(velocitySolverPool, "oceanStressCoeff", oceanStressCoeff)

       call MPAS_pool_get_dimension(blockPtr % dimensions, "nVerticesSolve", nVerticesSolve)

       do iVertex = 1, nVerticesSolve

          if (solveVelocity(iVertex) /= 1) then

             uVelocity(iVertex) = 0.0_RKIND
             vVelocity(iVertex) = 0.0_RKIND

             oceanStressCoeff(iVertex) = 0.0_RKIND

          endif

       enddo ! iVertex

       if (trim(config_stress_divergence_scheme) == "variational") then
          ! variational

          call MPAS_pool_get_subpool(blockPtr % structs, "velocity_variational", velocityVariationalPool)

          ! strains
          call MPAS_pool_get_array(velocityVariationalPool, "strain11", strain11Var)
          call MPAS_pool_get_array(velocityVariationalPool, "strain22", strain22Var)
          call MPAS_pool_get_array(velocityVariationalPool, "strain12", strain12Var)

          strain11Var = 0.0_RKIND
          strain22Var = 0.0_RKIND
          strain12Var = 0.0_RKIND

          ! stresses
          call MPAS_pool_get_array(velocitySolverPool, "solveStress", solveStress)

          call MPAS_pool_get_array(velocityVariationalPool, "stress11", stress11Var)
          call MPAS_pool_get_array(velocityVariationalPool, "stress22", stress22Var)
          call MPAS_pool_get_array(velocityVariationalPool, "stress12", stress12Var)

          call MPAS_pool_get_dimension(blockPtr % dimensions, "nCells", nCells)

          do iCell = 1, nCells

             if (solveStress(iCell) /= 1) then

                stress11Var(:,iCell) = 0.0_RKIND
                stress22Var(:,iCell) = 0.0_RKIND
                stress12Var(:,iCell) = 0.0_RKIND

             endif

          enddo ! iCell

       else if (trim(config_stress_divergence_scheme) == "weak") then

          call MPAS_pool_get_subpool(blockPtr % structs, "velocity_weak", velocityWeakPool)

          ! strains
          call MPAS_pool_get_array(velocityWeakPool, "strain11", strain11Weak)
          call MPAS_pool_get_array(velocityWeakPool, "strain22", strain22Weak)
          call MPAS_pool_get_array(velocityWeakPool, "strain12", strain12Weak)

          strain11Weak = 0.0_RKIND
          strain22Weak = 0.0_RKIND
          strain12Weak = 0.0_RKIND

          ! stresses
          call MPAS_pool_get_array(velocitySolverPool, "solveStress", solveStress)

          call MPAS_pool_get_array(velocityWeakPool, "stress11", stress11Weak)
          call MPAS_pool_get_array(velocityWeakPool, "stress22", stress22Weak)
          call MPAS_pool_get_array(velocityWeakPool, "stress12", stress12Weak)

          call MPAS_pool_get_dimension(blockPtr % dimensions, "nCells", nCells)

          do iCell = 1, nCells

             if (solveStress(iCell) /= 1) then

                stress11Weak(iCell) = 0.0_RKIND
                stress22Weak(iCell) = 0.0_RKIND
                stress12Weak(iCell) = 0.0_RKIND

             endif

          enddo ! iCell

       endif ! config_stress_divergence_scheme

       blockPtr => blockPtr % next
    enddo

  end subroutine init_subcycle_variables

!-----------------------------------------------------------------------
! Sub-cycle
!-----------------------------------------------------------------------

!|||||||||||||||||||||||||||||||||||||||||||||||||||||||||||||||||||||||
!
!  subcycle_velocity_solver
!
!> \brief
!> \author Adrian K. Turner, LANL
!> \date 2013-2014
!> \details
!>
!
!-----------------------------------------------------------------------

  subroutine subcycle_velocity_solver(&
       domain, &
       clock)!{{{

    use seaice_special_boundaries, only: &
         seaice_set_special_boundaries_velocity, &
         seaice_set_special_boundaries_velocity_masks

    type(domain_type), intent(inout) :: &
         domain !< Input/Output:

    type(MPAS_Clock_type), intent(in) :: &
         clock !< Input:

    integer, pointer :: &
         config_elastic_subcycle_number

    integer :: &
         iElasticSubcycle

#if defined(MPAS_OPENMP_OFFLOAD) || defined(MPAS_OPENACC)
    type (MPAS_pool_type), pointer :: &
         velocityVariationalPool

    real(kind=RKIND), dimension(:,:), pointer :: &
         replacementPressure

    call MPAS_pool_get_subpool(domain % blocklist % structs, "velocity_variational", velocityVariationalPool)
    call MPAS_pool_get_array(velocityVariationalPool, "replacementPressure", replacementPressure)

    call mpas_timer_start("Velocity solver memcpy HtoD")
!$GPU DATA COPY_OUT_LP &
!$GPUC  replacementPressure &
!$GPUF
    call mpas_timer_stop("Velocity solver memcpy HtoD")
#endif

    ! special boundaries
    call seaice_set_special_boundaries_velocity(domain)
    call seaice_set_special_boundaries_velocity_masks(domain)

    call MPAS_pool_get_config(domain % configs, "config_elastic_subcycle_number", config_elastic_subcycle_number)

    do iElasticSubcycle = 1, config_elastic_subcycle_number

       call single_subcycle_velocity_solver(&
            domain, &
            clock, &
            iElasticSubcycle)

       ! special boundaries
       call seaice_set_special_boundaries_velocity(domain)
       call seaice_set_special_boundaries_velocity_masks(domain)

    enddo

#if defined(MPAS_OPENMP_OFFLOAD) || defined(MPAS_OPENACC)
!$GPU DATA_END
#endif

  end subroutine subcycle_velocity_solver!}}}

!|||||||||||||||||||||||||||||||||||||||||||||||||||||||||||||||||||||||
!
!  single_subcycle_velocity_solver
!
!> \brief
!> \author Adrian K. Turner, LANL
!> \date 2013-2014
!> \details
!>
!
!-----------------------------------------------------------------------

  subroutine single_subcycle_velocity_solver(&
       domain, &
       clock, &
       iElasticSubcycle)!{{{

    use seaice_velocity_solver_constitutive_relation, only: &
         constitutiveRelationType, &
         EVP_CONSTITUTIVE_RELATION, &
         REVISED_EVP_CONSTITUTIVE_RELATION

    use seaice_diagnostics, only: &
         seaice_load_balance_timers

    use seaice_mesh_pool, only: &
         stressDivergenceU, &
         stressDivergenceV, &
         uVelocity, &
         vVelocity

    type(domain_type), intent(inout) :: &
         domain !< Input/Output:

    type(MPAS_Clock_type), intent(in) :: &
         clock !< Input:

    integer, intent(in) :: &
         iElasticSubcycle !< Input: !! testing

    logical, pointer :: &
         config_use_halo_exch, &
         config_aggregate_halo_exch, &
         config_reuse_halo_exch

    integer :: &
         ierr

    ! calculate internal stresses
    call mpas_timer_start("Velocity solver internal stress")
    call seaice_internal_stress(domain)
    call mpas_timer_stop("Velocity solver internal stress")

#if defined(MPAS_OPENMP_OFFLOAD) || defined(MPAS_OPENACC)
!$GPU UPDATE_H((stressDivergenceU, stressDivergenceV))
#endif

    ! ocean stress coefficient
    call mpas_timer_start("ocn stress coef")
    call ocean_stress_coefficient(domain)
    call mpas_timer_stop("ocn stress coef")

    ! solve for velocity
    if (constitutiveRelationType == EVP_CONSTITUTIVE_RELATION) then

       call mpas_timer_start("Velocity solver compute")
       call solve_velocity(domain)
       call mpas_timer_stop("Velocity solver compute")

    else if (constitutiveRelationType == REVISED_EVP_CONSTITUTIVE_RELATION) then

       call mpas_timer_start("Velocity solver compute")
       call solve_velocity_revised(domain)
       call mpas_timer_stop("Velocity solver compute")

    endif

    ! halo exchange
    call seaice_load_balance_timers(domain, "vel before")

    call mpas_timer_start("Velocity solver halo")

    call MPAS_pool_get_config(domain % configs, "config_use_halo_exch", config_use_halo_exch)
    if (config_use_halo_exch) then

       call MPAS_pool_get_config(domain % configs, "config_aggregate_halo_exch", config_aggregate_halo_exch)
       if (config_aggregate_halo_exch) then

          ! aggregated halo exchange
          call MPAS_pool_get_config(domain % configs, "config_reuse_halo_exch", config_reuse_halo_exch)
          if (.not. config_reuse_halo_exch) then

             ! without reuse
             call mpas_dmpar_exch_group_full_halo_exch(domain, 'velocityHaloExchangeGroup', iErr=ierr)
             if (ierr /= MPAS_DMPAR_NOERR) then
                call MPAS_log_write("failure to perform halo exchange for velocityHaloExchangeGroup", MPAS_LOG_CRIT)
             endif

          else

             ! with reuse
             call mpas_dmpar_exch_group_reuse_halo_exch(domain, 'velocityHaloExchangeGroup', iErr=ierr)
             if (ierr /= MPAS_DMPAR_NOERR) then
                call MPAS_log_write("failure to perform reuse halo exchange for velocityHaloExchangeGroup", MPAS_LOG_CRIT)
             endif

          endif ! config_reuse_halo_exch

       else

          ! no aggregated halo exchange
          call MPAS_dmpar_field_halo_exch(domain, 'uVelocity')
          call MPAS_dmpar_field_halo_exch(domain, 'vVelocity')

       endif ! config_aggregate_halo_exch

    endif ! config_use_halo_exch

    call mpas_timer_stop("Velocity solver halo")

    call seaice_load_balance_timers(domain, "vel after")

#if defined(MPAS_OPENMP_OFFLOAD) || defined(MPAS_OPENACC)
!$GPU UPDATE_D((uVelocity, vVelocity))
#endif

  end subroutine single_subcycle_velocity_solver!}}}

!|||||||||||||||||||||||||||||||||||||||||||||||||||||||||||||||||||||||
!
!  seaice_internal_stress
!
!> \brief
!> \author Adrian K. Turner, LANL
!> \date 28th January 2021
!> \details
!>
!
!-----------------------------------------------------------------------

  subroutine seaice_internal_stress(domain)

    use seaice_velocity_solver_weak, only: &
         seaice_strain_tensor_weak, &
         seaice_stress_tensor_weak, &
         seaice_stress_divergence_weak

    use seaice_velocity_solver_variational, only: &
         seaice_strain_tensor_variational, &
         seaice_stress_tensor_variational, &
         seaice_stress_divergence_variational, &
         seaice_average_strains_on_vertex

    type(domain_type), intent(inout) :: &
         domain

    ! strain
    if (strainSchemeType == WEAK_STRAIN_SCHEME) then

       call mpas_timer_start("Velocity solver strain tensor")
       call seaice_strain_tensor_weak(domain)
       call mpas_timer_stop("Velocity solver strain tensor")

    else if (strainSchemeType == VARIATIONAL_STRAIN_SCHEME) then

       call mpas_timer_start("Velocity solver strain tensor")
       call seaice_strain_tensor_variational(domain)
       call mpas_timer_stop("Velocity solver strain tensor")

    endif

    ! average variational strains around vertex
    if (strainSchemeType == VARIATIONAL_STRAIN_SCHEME .and. &
         averageVariationalStrains) then
       call seaice_average_strains_on_vertex(domain)
    endif

    ! weak strain / variational stress divergence
    if (strainSchemeType           == WEAK_STRAIN_SCHEME .and. &
         stressDivergenceSchemeType == VARIATIONAL_STRESS_DIVERGENCE_SCHEME) then

       call mpas_timer_start("Velocity solver interpolate strain")
       call interpolate_strains_weak_to_variational(domain)
       call mpas_timer_stop("Velocity solver interpolate strain")

    endif

    ! consitutive relation
    if (stressDivergenceSchemeType == WEAK_STRESS_DIVERGENCE_SCHEME) then

       call mpas_timer_start("Velocity solver stress tensor")
       call seaice_stress_tensor_weak(domain)
       call mpas_timer_stop("Velocity solver stress tensor")

    else if (stressDivergenceSchemeType == VARIATIONAL_STRESS_DIVERGENCE_SCHEME) then

       call mpas_timer_start("Velocity solver stress tensor")
       call seaice_stress_tensor_variational(domain)
       call mpas_timer_stop("Velocity solver stress tensor")

    endif

    ! stress divergence
    if (stressDivergenceSchemeType == WEAK_STRESS_DIVERGENCE_SCHEME) then

       call mpas_timer_start("Velocity solver stress divergence")
       call seaice_stress_divergence_weak(domain)
       call mpas_timer_stop("Velocity solver stress divergence")

    else if (stressDivergenceSchemeType == VARIATIONAL_STRESS_DIVERGENCE_SCHEME) then

       call mpas_timer_start("Velocity solver stress divergence")
       call seaice_stress_divergence_variational(domain)
       call mpas_timer_stop("Velocity solver stress divergence")

    endif

  end subroutine seaice_internal_stress

!|||||||||||||||||||||||||||||||||||||||||||||||||||||||||||||||||||||||
!
!  interpolate_strains_weak_to_variational
!
!> \brief
!> \author Adrian K. Turner, LANL
!> \date 29th January 2021
!> \details
!>
!
!-----------------------------------------------------------------------

  subroutine interpolate_strains_weak_to_variational(domain)

    use seaice_mesh_pool, only: &
         nCells, &
         nVerticesSolve, &
         vertexDegree, &
         cellsOnVertex, &
         nEdgesOnCell, &
         verticesOnCell

    type(domain_type), intent(inout) :: &
         domain

    type(block_type), pointer :: &
         blockPtr

    type (MPAS_pool_type), pointer :: &
         meshPool, &
         velocityWeakPool, &
         velocityVariationalPool, &
         velocityWeakVariationalPool

    real(kind=RKIND), dimension(:), pointer :: &
         strain11weak, &
         strain22weak, &
         strain12weak

    real(kind=RKIND), dimension(:,:), pointer :: &
         strain11var, &
         strain22var, &
         strain12var

    real(kind=RKIND), dimension(:), pointer :: &
         strain11Vertex, &
         strain22Vertex, &
         strain12Vertex

    real(kind=RKIND), dimension(:), pointer :: &
         areaCell

    real(kind=RKIND) :: &
         denom

    integer :: &
         iVertex, &
         iCellOnVertex, &
         iCell, &
         iVertexOnCell

    blockPtr => domain % blocklist
    do while (associated(blockPtr))

       call MPAS_pool_get_subpool(blockPtr % structs, "mesh", meshPool)
       call MPAS_pool_get_subpool(blockPtr % structs, "velocity_weak", velocityWeakPool)
       call MPAS_pool_get_subpool(blockPtr % structs, "velocity_variational", velocityVariationalPool)
       call MPAS_pool_get_subpool(blockPtr % structs, "velocity_weak_variational", velocityWeakVariationalPool)

       call MPAS_pool_get_array(meshPool, "areaCell", areaCell)

       call MPAS_pool_get_array(velocityVariationalPool, "strain11", strain11var)
       call MPAS_pool_get_array(velocityVariationalPool, "strain22", strain22var)
       call MPAS_pool_get_array(velocityVariationalPool, "strain12", strain12var)

       call MPAS_pool_get_array(velocityWeakPool, "strain11", strain11weak)
       call MPAS_pool_get_array(velocityWeakPool, "strain22", strain22weak)
       call MPAS_pool_get_array(velocityWeakPool, "strain12", strain12weak)

       call MPAS_pool_get_array(velocityWeakVariationalPool, "strain11Vertex", strain11Vertex)
       call MPAS_pool_get_array(velocityWeakVariationalPool, "strain22Vertex", strain22Vertex)
       call MPAS_pool_get_array(velocityWeakVariationalPool, "strain12Vertex", strain12Vertex)

       do iVertex = 1, nVerticesSolve

          strain11Vertex(iVertex) = 0.0_RKIND
          strain22Vertex(iVertex) = 0.0_RKIND
          strain12Vertex(iVertex) = 0.0_RKIND
          denom = 0.0_RKIND

          do iCellOnVertex = 1, vertexDegree

             iCell = cellsOnVertex(iCellOnVertex,iVertex)

             if (iCell >= 1 .and. iCell <= nCells) then
                strain11Vertex(iVertex) = strain11Vertex(iVertex) + areaCell(iCell) * strain11weak(iCell)
                strain22Vertex(iVertex) = strain22Vertex(iVertex) + areaCell(iCell) * strain22weak(iCell)
                strain12Vertex(iVertex) = strain12Vertex(iVertex) + areaCell(iCell) * strain12weak(iCell)
                denom = denom + areaCell(iCell)
             endif

          enddo ! iCellOnVertex

          strain11Vertex(iVertex) = strain11Vertex(iVertex) / denom
          strain22Vertex(iVertex) = strain22Vertex(iVertex) / denom
          strain12Vertex(iVertex) = strain12Vertex(iVertex) / denom

       enddo ! iVertex

       do iCell = 1, nCells

          do iVertexOnCell = 1, nEdgesOnCell(iCell)

             iVertex = verticesOnCell(iVertexOnCell,iCell)

             strain11var(iVertexOnCell,iCell) = strain11Vertex(iVertex)
             strain22var(iVertexOnCell,iCell) = strain22Vertex(iVertex)
             strain12var(iVertexOnCell,iCell) = strain12Vertex(iVertex)

          enddo ! iVertexOnCell

       enddo ! iCell

       blockPtr => blockPtr % next
    end do

  end subroutine interpolate_strains_weak_to_variational

!|||||||||||||||||||||||||||||||||||||||||||||||||||||||||||||||||||||||
!
!  ocean_stress_coefficient
!
!> \brief
!> \author Adrian K. Turner, LANL
!> \date 2013-2014
!> \details
!>
!
!-----------------------------------------------------------------------

  subroutine ocean_stress_coefficient(domain)

    use seaice_constants, only: &
         seaiceDensitySeaWater, &
         seaiceIceOceanDragCoefficient

    type(domain_type), intent(inout) :: &
         domain

    type(block_type), pointer :: &
         blockPtr

    type(MPAS_pool_type), pointer :: &
         velocitySolverPool, &
         icestatePool

    real(kind=RKIND), dimension(:), pointer :: &
         oceanStressCoeff, &
         uOceanVelocityVertex, &
         vOceanVelocityVertex, &
         uVelocity, &
         vVelocity, &
         iceAreaVertex

    integer, dimension(:), pointer :: &
         solveVelocity

    logical, pointer :: &
         configUseOceanStress

    integer, pointer :: &
         nVerticesSolve

    integer :: &
         iVertex

    blockPtr => domain % blocklist
    do while (associated(blockPtr))

       call MPAS_pool_get_config(blockPtr % configs, "config_use_ocean_stress", configUseOceanStress)

       call MPAS_pool_get_dimension(blockPtr % dimensions, "nVerticesSolve", nVerticesSolve)

       call MPAS_pool_get_subpool(blockPtr % structs, "icestate", icestatePool)
       call MPAS_pool_get_subpool(blockPtr % structs, "velocity_solver", velocitySolverPool)

       call MPAS_pool_get_array(velocitySolverPool, "oceanStressCoeff", oceanStressCoeff)

       if (configUseOceanStress) then

          call MPAS_pool_get_array(velocitySolverPool, "solveVelocity", solveVelocity)
          call MPAS_pool_get_array(velocitySolverPool, "uOceanVelocityVertex", uOceanVelocityVertex)
          call MPAS_pool_get_array(velocitySolverPool, "vOceanVelocityVertex", vOceanVelocityVertex)
          call MPAS_pool_get_array(velocitySolverPool, "uVelocity", uVelocity)
          call MPAS_pool_get_array(velocitySolverPool, "vVelocity", vVelocity)

          call MPAS_pool_get_array(icestatePool, "iceAreaVertex", iceAreaVertex)

          if (oceanStressType == QUADRATIC_OCEAN_STRESS) then

             do iVertex = 1, nVerticesSolve

                if (solveVelocity(iVertex) == 1) then

                   oceanStressCoeff(iVertex) = seaiceIceOceanDragCoefficient * seaiceDensitySeaWater * iceAreaVertex(iVertex) * &
                        sqrt((uOceanVelocityVertex(iVertex) - uVelocity(iVertex))**2 + &
                             (vOceanVelocityVertex(iVertex) - vVelocity(iVertex))**2)

                endif

             enddo ! iVertex

          else if (oceanStressType == LINEAR_OCEAN_STRESS) then

             do iVertex = 1, nVerticesSolve

                if (solveVelocity(iVertex) == 1) then

                   oceanStressCoeff(iVertex) = seaiceIceOceanDragCoefficient * seaiceDensitySeaWater * iceAreaVertex(iVertex)

                endif

             enddo ! iVertex

          end if ! oceanStressType

       else ! configUseOceanStress

          ! no ocean stress
          oceanStressCoeff = 0.0_RKIND

       endif ! configUseOceanStress

       blockPtr => blockPtr % next
    end do

  end subroutine ocean_stress_coefficient

!|||||||||||||||||||||||||||||||||||||||||||||||||||||||||||||||||||||||
!
!  solve_velocity
!
!> \brief
!> \author Adrian K. Turner, LANL
!> \date 2013-2014
!> \details
!>
!
!-----------------------------------------------------------------------

  subroutine solve_velocity(domain)

    type(domain_type), intent(inout) :: &
         domain

    type(block_type), pointer :: &
         blockPtr

    type(MPAS_pool_type), pointer :: &
         velocitySolverPool, &
         icestatePool

    integer, dimension(:), pointer :: &
         solveVelocity

    real(kind=RKIND), dimension(:), pointer :: &
         uVelocity, &
         vVelocity, &
         totalMassVertex, &
         totalMassVertexfVertex, &
         stressDivergenceU, &
         stressDivergenceV, &
         airStressVertexU, &
         airStressVertexV, &
         surfaceTiltForceU, &
         surfaceTiltForceV, &
         oceanStressU, &
         oceanStressV, &
         oceanStressCoeff

    real(kind=RKIND), pointer :: &
         elasticTimeStep

    real(kind=RKIND), dimension(2) :: &
         rightHandSide

    real(kind=RKIND), dimension(2,2) :: &
         leftMatrix

    real(kind=RKIND) :: &
         solutionDenominator

    integer, pointer :: &
         nVerticesSolve

    integer :: &
         iVertex

    blockPtr => domain % blocklist
    do while (associated(blockPtr))

       call MPAS_pool_get_dimension(blockPtr % dimensions, "nVerticesSolve", nVerticesSolve)

       call MPAS_pool_get_subpool(blockPtr % structs, "velocity_solver", velocitySolverPool)
       call MPAS_pool_get_subpool(blockPtr % structs, "icestate", icestatePool)

       call MPAS_pool_get_array(icestatePool, "totalMassVertex", totalMassVertex)

       call MPAS_pool_get_array(velocitySolverPool, "elasticTimeStep", elasticTimeStep)
       call MPAS_pool_get_array(velocitySolverPool, "solveVelocity", solveVelocity)
       call MPAS_pool_get_array(velocitySolverPool, "uVelocity", uVelocity)
       call MPAS_pool_get_array(velocitySolverPool, "vVelocity", vVelocity)
       call MPAS_pool_get_array(velocitySolverPool, "stressDivergenceU", stressDivergenceU)
       call MPAS_pool_get_array(velocitySolverPool, "stressDivergenceV", stressDivergenceV)
       call MPAS_pool_get_array(velocitySolverPool, "airStressVertexU", airStressVertexU)
       call MPAS_pool_get_array(velocitySolverPool, "airStressVertexV", airStressVertexV)
       call MPAS_pool_get_array(velocitySolverPool, "surfaceTiltForceU", surfaceTiltForceU)
       call MPAS_pool_get_array(velocitySolverPool, "surfaceTiltForceV", surfaceTiltForceV)
       call MPAS_pool_get_array(velocitySolverPool, "totalMassVertexfVertex", totalMassVertexfVertex)
       call MPAS_pool_get_array(velocitySolverPool, "oceanStressU", oceanStressU)
       call MPAS_pool_get_array(velocitySolverPool, "oceanStressV", oceanStressV)
       call MPAS_pool_get_array(velocitySolverPool, "oceanStressCoeff", oceanStressCoeff)

#ifdef MPAS_OPENMP
!$omp parallel do default(shared) private(iVertex, leftMatrix, rightHandSide, solutionDenominator)
#endif
       do iVertex = 1, nVerticesSolve

          if (solveVelocity(iVertex) == 1) then

             ! U equation
             leftMatrix(1,1) =  totalMassVertex(iVertex) / elasticTimeStep + oceanStressCoeff(iVertex) * cosOceanTurningAngle
             leftMatrix(1,2) = -totalMassVertexfVertex(iVertex) - &
                  oceanStressCoeff(iVertex) * sinOceanTurningAngle * sign(1.0_RKIND,totalMassVertexfVertex(iVertex))

             ! V equation
             leftMatrix(2,1) =  totalMassVertexfVertex(iVertex) + &
                  oceanStressCoeff(iVertex) * sinOceanTurningAngle * sign(1.0_RKIND,totalMassVertexfVertex(iVertex))
             leftMatrix(2,2) =  totalMassVertex(iVertex) / elasticTimeStep  + oceanStressCoeff(iVertex) * cosOceanTurningAngle

             ! right hand side of matrix solve
             rightHandSide(1) = stressDivergenceU(iVertex) + airStressVertexU(iVertex) + surfaceTiltForceU(iVertex) + &
                  oceanStressCoeff(iVertex) * oceanStressU(iVertex) + &
                  (totalMassVertex(iVertex) * uVelocity(iVertex)) / elasticTimeStep

             rightHandSide(2) = stressDivergenceV(iVertex) + airStressVertexV(iVertex) + surfaceTiltForceV(iVertex) + &
                  oceanStressCoeff(iVertex) * oceanStressV(iVertex) + &
                  (totalMassVertex(iVertex) * vVelocity(iVertex)) / elasticTimeStep

             ! solve the equation
             solutionDenominator = leftMatrix(1,1) * leftMatrix(2,2) - leftMatrix(1,2) * leftMatrix(2,1)

             uVelocity(iVertex) = (leftMatrix(2,2) * rightHandSide(1) - leftMatrix(1,2) * rightHandSide(2)) / solutionDenominator
             vVelocity(iVertex) = (leftMatrix(1,1) * rightHandSide(2) - leftMatrix(2,1) * rightHandSide(1)) / solutionDenominator

          endif ! solveVelocity

       enddo ! iVertex

       blockPtr => blockPtr % next
    end do

  end subroutine solve_velocity

!|||||||||||||||||||||||||||||||||||||||||||||||||||||||||||||||||||||||
!
!  solve_velocity_revised
!
!> \brief
!> \author Adrian K. Turner, LANL
!> \date 2013-2014
!> \details
!>
!
!-----------------------------------------------------------------------

  subroutine solve_velocity_revised(domain)

    use seaice_velocity_solver_constitutive_relation, only: &
         numericalInertiaCoefficient

    type(domain_type), intent(inout) :: &
         domain

    type(block_type), pointer :: &
         blockPtr

    type(MPAS_pool_type), pointer :: &
         velocitySolverPool, &
         icestatePool

    integer, dimension(:), pointer :: &
         solveVelocity

    real(kind=RKIND), dimension(:), pointer :: &
         uVelocity, &
         vVelocity, &
         uVelocityInitial, &
         vVelocityInitial, &
         totalMassVertex, &
         totalMassVertexfVertex, &
         stressDivergenceU, &
         stressDivergenceV, &
         airStressVertexU, &
         airStressVertexV, &
         surfaceTiltForceU, &
         surfaceTiltForceV, &
         oceanStressU, &
         oceanStressV, &
         oceanStressCoeff

    real(kind=RKIND), pointer :: &
         dynamicsTimeStep

    real(kind=RKIND), dimension(2) :: &
         rightHandSide

    real(kind=RKIND), dimension(2,2) :: &
         leftMatrix

    real(kind=RKIND) :: &
         solutionDenominator

    integer, pointer :: &
         nVerticesSolve

    integer :: &
         iVertex

    blockPtr => domain % blocklist
    do while (associated(blockPtr))

       call MPAS_pool_get_dimension(blockPtr % dimensions, "nVerticesSolve", nVerticesSolve)

       call MPAS_pool_get_subpool(blockPtr % structs, "velocity_solver", velocitySolverPool)
       call MPAS_pool_get_subpool(blockPtr % structs, "icestate", icestatePool)

       call MPAS_pool_get_array(icestatePool, "totalMassVertex", totalMassVertex)

       call MPAS_pool_get_array(velocitySolverPool, "solveVelocity", solveVelocity)
       call MPAS_pool_get_array(velocitySolverPool, "uVelocity", uVelocity)
       call MPAS_pool_get_array(velocitySolverPool, "vVelocity", vVelocity)
       call MPAS_pool_get_array(velocitySolverPool, "uVelocityInitial", uVelocityInitial)
       call MPAS_pool_get_array(velocitySolverPool, "vVelocityInitial", vVelocityInitial)
       call MPAS_pool_get_array(velocitySolverPool, "stressDivergenceU", stressDivergenceU)
       call MPAS_pool_get_array(velocitySolverPool, "stressDivergenceV", stressDivergenceV)
       call MPAS_pool_get_array(velocitySolverPool, "airStressVertexU", airStressVertexU)
       call MPAS_pool_get_array(velocitySolverPool, "airStressVertexV", airStressVertexV)
       call MPAS_pool_get_array(velocitySolverPool, "surfaceTiltForceU", surfaceTiltForceU)
       call MPAS_pool_get_array(velocitySolverPool, "surfaceTiltForceV", surfaceTiltForceV)
       call MPAS_pool_get_array(velocitySolverPool, "totalMassVertexfVertex", totalMassVertexfVertex)
       call MPAS_pool_get_array(velocitySolverPool, "oceanStressU", oceanStressU)
       call MPAS_pool_get_array(velocitySolverPool, "oceanStressV", oceanStressV)
       call MPAS_pool_get_array(velocitySolverPool, "oceanStressCoeff", oceanStressCoeff)
       call MPAS_pool_get_array(velocitySolverPool, "dynamicsTimeStep", dynamicsTimeStep)

       do iVertex = 1, nVerticesSolve

          if (solveVelocity(iVertex) == 1) then

             ! U equation
             leftMatrix(1,1) =  (numericalInertiaCoefficient + 1.0_RKIND) * (totalMassVertex(iVertex) / dynamicsTimeStep) &
                             +  oceanStressCoeff(iVertex) * cosOceanTurningAngle
             leftMatrix(1,2) = -totalMassVertexfVertex(iVertex) &
                             -  oceanStressCoeff(iVertex) * sinOceanTurningAngle * sign(1.0_RKIND,totalMassVertexfVertex(iVertex))

             ! V equation
             leftMatrix(2,1) =  totalMassVertexfVertex(iVertex) &
                             +  oceanStressCoeff(iVertex) * sinOceanTurningAngle * sign(1.0_RKIND,totalMassVertexfVertex(iVertex))
             leftMatrix(2,2) =  (numericalInertiaCoefficient + 1.0_RKIND) * (totalMassVertex(iVertex) / dynamicsTimeStep) &
                             +  oceanStressCoeff(iVertex) * cosOceanTurningAngle

             ! right hand side of matrix solve
             rightHandSide(1) = stressDivergenceU(iVertex) + airStressVertexU(iVertex) + surfaceTiltForceU(iVertex) + &
                  oceanStressCoeff(iVertex) * oceanStressU(iVertex) + &
                  (totalMassVertex(iVertex) * (numericalInertiaCoefficient * uVelocity(iVertex) + &
                  uVelocityInitial(iVertex))) / dynamicsTimeStep

             rightHandSide(2) = stressDivergenceV(iVertex) + airStressVertexV(iVertex) + surfaceTiltForceV(iVertex) + &
                  oceanStressCoeff(iVertex) * oceanStressV(iVertex) + &
                  (totalMassVertex(iVertex) * (numericalInertiaCoefficient * vVelocity(iVertex) + &
                  vVelocityInitial(iVertex))) / dynamicsTimeStep

             ! solve the equation
             solutionDenominator = leftMatrix(1,1) * leftMatrix(2,2) - leftMatrix(1,2) * leftMatrix(2,1)

             uVelocity(iVertex) = (leftMatrix(2,2) * rightHandSide(1) - leftMatrix(1,2) * rightHandSide(2)) / solutionDenominator
             vVelocity(iVertex) = (leftMatrix(1,1) * rightHandSide(2) - leftMatrix(2,1) * rightHandSide(1)) / solutionDenominator

          endif ! solveVelocity

       enddo ! iVertex

       blockPtr => blockPtr % next
    end do

  end subroutine solve_velocity_revised

!-----------------------------------------------------------------------
! Post sub-cycle
!-----------------------------------------------------------------------

!|||||||||||||||||||||||||||||||||||||||||||||||||||||||||||||||||||||||
!
!  velocity_solver_post_subcycle
!
!> \brief
!> \author Adrian K. Turner, LANL
!> \date January 13th 2015
!> \details
!>
!
!-----------------------------------------------------------------------

  subroutine velocity_solver_post_subcycle(domain)

    type(domain_type), intent(inout) :: &
         domain

    ! calculate the final divergence and shear for ridging
    call mpas_timer_start("final div shear")
    call final_divergence_shear(domain)
    call mpas_timer_stop("final div shear")

    ! calculate principal stresses
    call mpas_timer_start("principal stress")
    call principal_stresses_driver(domain)
    call mpas_timer_stop("principal stress")

    ! calculate final stress after subcycling
    call mpas_timer_start("ocn stress final")
    call ocean_stress_final(domain)
    call mpas_timer_stop("ocn stress final")

  end subroutine velocity_solver_post_subcycle

!|||||||||||||||||||||||||||||||||||||||||||||||||||||||||||||||||||||||
!
!  final_divergence_shear
!
!> \brief
!> \author Adrian K. Turner, LANL
!> \date July 9th 2015
!> \details
!>
!
!-----------------------------------------------------------------------

  subroutine final_divergence_shear(domain)

    use seaice_velocity_solver_variational, only: &
         seaice_final_divergence_shear_variational

    use seaice_velocity_solver_weak, only: &
         seaice_final_divergence_shear_weak

    type(domain_type), intent(inout) :: &
         domain

    character(len=strKIND), pointer :: &
         config_stress_divergence_scheme

    call MPAS_pool_get_config(domain % configs, "config_stress_divergence_scheme", config_stress_divergence_scheme)

    if (trim(config_stress_divergence_scheme) == "weak") then

       call seaice_final_divergence_shear_weak(domain)

    else if (trim(config_stress_divergence_scheme) == "variational") then

       call seaice_final_divergence_shear_variational(domain)

    endif

  end subroutine final_divergence_shear

!|||||||||||||||||||||||||||||||||||||||||||||||||||||||||||||||||||||||
!
!  principal_stresses_driver
!
!> \brief
!> \author Adrian K. Turner, LANL
!> \date 2013-2014
!> \details
!>
!
!-----------------------------------------------------------------------

  subroutine principal_stresses_driver(domain)!{{{

    type(domain_type), intent(inout) :: &
         domain

    type(block_type), pointer :: &
         blockPtr

    type(MPAS_pool_type), pointer :: &
         velocityWeakPool, &
         velocityVariationalPool, &
         meshPool

    real(kind=RKIND), dimension(:), pointer :: &
         replacementPressureWeak, &
         principalStress1Weak, &
         principalStress2Weak

    real(kind=RKIND), dimension(:,:), pointer :: &
         replacementPressureVar, &
         principalStress1Var, &
         principalStress2Var

    real(kind=RKIND), dimension(:), pointer :: &
         stress11Weak, &
         stress22Weak, &
         stress12Weak

    real(kind=RKIND), dimension(:,:), pointer :: &
         stress11Var, &
         stress22Var, &
         stress12Var

    integer, dimension(:), pointer :: &
         nEdgesOnCell

    integer, pointer :: &
         nCellsSolve

    integer :: &
         iCell, &
         iVertexOnCell

    character(len=strKIND), pointer :: &
         config_stress_divergence_scheme

    blockPtr => domain % blocklist
    do while (associated(blockPtr))

       call MPAS_pool_get_config(blockPtr % configs, "config_stress_divergence_scheme", config_stress_divergence_scheme)

       call MPAS_pool_get_dimension(blockPtr % dimensions, "nCellsSolve", nCellsSolve)

       ! calculate the principal stresses
       if (trim(config_stress_divergence_scheme) == "weak") then

          call MPAS_pool_get_subpool(blockPtr % structs, "velocity_weak", velocityWeakPool)

          call MPAS_pool_get_array(velocityWeakPool, "stress11", stress11Weak)
          call MPAS_pool_get_array(velocityWeakPool, "stress22", stress22Weak)
          call MPAS_pool_get_array(velocityWeakPool, "stress12", stress12Weak)
          call MPAS_pool_get_array(velocityWeakPool, "replacementPressure", replacementPressureWeak)
          call MPAS_pool_get_array(velocityWeakPool, "principalStress1", principalStress1Weak)
          call MPAS_pool_get_array(velocityWeakPool, "principalStress2", principalStress2Weak)

          do iCell = 1, nCellsSolve

             call principal_stresses(&
                  principalStress1Weak(iCell), &
                  principalStress2Weak(iCell), &
                  stress11Weak(iCell), &
                  stress22Weak(iCell), &
                  stress12Weak(iCell), &
                  replacementPressureWeak(iCell))

          enddo ! iCell

       else if (trim(config_stress_divergence_scheme) == "variational") then

          call MPAS_pool_get_subpool(blockPtr % structs, "velocity_variational", velocityVariationalPool)
          call MPAS_pool_get_subpool(blockPtr % structs, "mesh", meshPool)

          call MPAS_pool_get_array(meshPool, "nEdgesOnCell", nEdgesOnCell)

          call MPAS_pool_get_array(velocityVariationalPool, "stress11", stress11Var)
          call MPAS_pool_get_array(velocityVariationalPool, "stress22", stress22Var)
          call MPAS_pool_get_array(velocityVariationalPool, "stress12", stress12Var)
          call MPAS_pool_get_array(velocityVariationalPool, "replacementPressure", replacementPressureVar)
          call MPAS_pool_get_array(velocityVariationalPool, "principalStress1", principalStress1Var)
          call MPAS_pool_get_array(velocityVariationalPool, "principalStress2", principalStress2Var)

          do iCell = 1, nCellsSolve
             do iVertexOnCell = 1, nEdgesOnCell(iCell)

                call principal_stresses(&
                     principalStress1Var(iVertexOnCell,iCell), &
                     principalStress2Var(iVertexOnCell,iCell), &
                     stress11Var(iVertexOnCell,iCell), &
                     stress22Var(iVertexOnCell,iCell), &
                     stress12Var(iVertexOnCell,iCell), &
                     replacementPressureVar(iVertexOnCell,iCell))

             enddo ! iVertexOnCell
          enddo ! iCell

       endif

       blockPtr => blockPtr % next
    enddo

  end subroutine principal_stresses_driver!}}}

!|||||||||||||||||||||||||||||||||||||||||||||||||||||||||||||||||||||||
!
!  principal_stresses
!
!> \brief
!> \author Adrian K. Turner, LANL
!> \date 2013-2014
!> \details
!>
!
!-----------------------------------------------------------------------

  subroutine principal_stresses(&
       principalStress1, &
       principalStress2, &
       stress11, &
       stress22, &
       stress12, &
       replacementPressure)

    use seaice_constants, only: &
         seaicePuny

    real(kind=RKIND), intent(out) :: &
         principalStress1, & !< Output:
         principalStress2    !< Output:

    real(kind=RKIND), intent(in) :: &
         stress11, &         !< Input:
         stress22, &         !< Input:
         stress12, &         !< Input:
         replacementPressure !< Input:

    real(kind=RKIND) :: &
         sqrtContents

    if (replacementPressure > seaicePuny) then

       sqrtContents = (stress11 + stress22)**2 - &
                      4.0_RKIND * stress11 * stress22 + &
                      4.0_RKIND * stress12**2

       principalStress1 = 0.5_RKIND * (stress11 + stress22) + 0.5_RKIND * sqrt(sqrtContents)
       principalStress2 = 0.5_RKIND * (stress11 + stress22) - 0.5_RKIND * sqrt(sqrtContents)

       principalStress1 = principalStress1 / replacementPressure
       principalStress2 = principalStress2 / replacementPressure

    else

       principalStress1 = 1.0e30_RKIND
       principalStress2 = 1.0e30_RKIND

    endif

  end subroutine principal_stresses

!|||||||||||||||||||||||||||||||||||||||||||||||||||||||||||||||||||||||
!
!  ocean_stress_final
!
!> \brief
!> \author Adrian K. Turner, LANL
!> \date 2013-2014
!> \details
!>
!
!-----------------------------------------------------------------------

  subroutine ocean_stress_final(domain)

    use seaice_mesh, only: &
         seaice_interpolate_vertex_to_cell

    use seaice_diagnostics, only: &
         seaice_load_balance_timers

    type(domain_type), intent(inout) :: &
         domain

    type(block_type), pointer :: &
         blockPtr

    type(MPAS_pool_type), pointer :: &
         meshPool, &
         boundaryPool, &
         icestatePool, &
         velocitySolverPool

    real(kind=RKIND), dimension(:), pointer :: &
         iceAreaVertex, &
         fVertex, &
         uVelocity, &
         vVelocity, &
         uOceanVelocityVertex, &
         vOceanVelocityVertex, &
         oceanStressU, &
         oceanStressV, &
         oceanStressCellU, &
         oceanStressCellV, &
         oceanStressCoeff

    integer, dimension(:), pointer :: &
         solveVelocity

    logical, pointer :: &
         configUseOceanStress, &
         config_use_halo_exch, &
         config_aggregate_halo_exch, &
         config_reuse_halo_exch

    integer, pointer :: &
         nVerticesSolve

    integer :: &
         iVertex, &
         ierr

    ! get ocean stress coefficient
    call ocean_stress_coefficient(domain)

    ! use stress config
    call MPAS_pool_get_config(domain % blocklist % configs, "config_use_ocean_stress", configUseOceanStress)

    ! get ocean stress on vertices
    blockPtr => domain % blocklist
    do while (associated(blockPtr))

       call MPAS_pool_get_dimension(blockPtr % dimensions, "nVerticesSolve", nVerticesSolve)

       call MPAS_pool_get_subpool(blockPtr % structs, "mesh", meshPool)
       call MPAS_pool_get_subpool(blockPtr % structs, "icestate", icestatePool)
       call MPAS_pool_get_subpool(blockPtr % structs, "velocity_solver", velocitySolverPool)

       call MPAS_pool_get_array(velocitySolverPool, "oceanStressU", oceanStressU)
       call MPAS_pool_get_array(velocitySolverPool, "oceanStressV", oceanStressV)
       call MPAS_pool_get_array(velocitySolverPool, "oceanStressCellU", oceanStressCellU)
       call MPAS_pool_get_array(velocitySolverPool, "oceanStressCellV", oceanStressCellV)

       if (configUseOceanStress) then

          call MPAS_pool_get_dimension(meshPool, "nVerticesSolve", nVerticesSolve)

          call MPAS_pool_get_array(meshPool, "fVertex", fVertex)

          call MPAS_pool_get_array(icestatePool, "iceAreaVertex", iceAreaVertex)

          call MPAS_pool_get_array(velocitySolverPool, "uVelocity", uVelocity)
          call MPAS_pool_get_array(velocitySolverPool, "vVelocity", vVelocity)
          call MPAS_pool_get_array(velocitySolverPool, "uOceanVelocityVertex", uOceanVelocityVertex)
          call MPAS_pool_get_array(velocitySolverPool, "vOceanVelocityVertex", vOceanVelocityVertex)
          call MPAS_pool_get_array(velocitySolverPool, "oceanStressCoeff", oceanStressCoeff)
          call MPAS_pool_get_array(velocitySolverPool, "solveVelocity", solveVelocity)

          do iVertex = 1, nVerticesSolve

             if (solveVelocity(iVertex) == 1) then

                oceanStressU(iVertex) = oceanStressCoeff(iVertex) * &
                     ((uOceanVelocityVertex(iVertex) - uVelocity(iVertex)) * cosOceanTurningAngle &
                    - (vOceanVelocityVertex(iVertex) - vVelocity(iVertex)) * sinOceanTurningAngle * &
                     sign(1.0_RKIND,fVertex(iVertex)))
                oceanStressV(iVertex) = oceanStressCoeff(iVertex) * &
                     ((vOceanVelocityVertex(iVertex) - vVelocity(iVertex)) * cosOceanTurningAngle &
                    + (uOceanVelocityVertex(iVertex) - uVelocity(iVertex)) * sinOceanTurningAngle * &
                     sign(1.0_RKIND,fVertex(iVertex)))

                oceanStressU(iVertex) = oceanStressU(iVertex) / iceAreaVertex(iVertex)
                oceanStressV(iVertex) = oceanStressV(iVertex) / iceAreaVertex(iVertex)

             else

                oceanStressU(iVertex) = 0.0_RKIND
                oceanStressV(iVertex) = 0.0_RKIND

             endif ! solveVelocity

          enddo ! iVertex

       else

          ! no ocean stress
          oceanStressU = 0.0_RKIND
          oceanStressV = 0.0_RKIND

       endif

       blockPtr => blockPtr % next
    end do

    ! get ocean stress on cells
    if (configUseOceanStress) then

       ! halo exchange ocean stress
       call seaice_load_balance_timers(domain, "vel prep before")

       call mpas_timer_start("ocean stress halo")

       call MPAS_pool_get_config(domain % configs, "config_use_halo_exch", config_use_halo_exch)
       if (config_use_halo_exch) then

          call MPAS_pool_get_config(domain % configs, "config_aggregate_halo_exch", config_aggregate_halo_exch)
          if (config_aggregate_halo_exch) then

             ! aggregated halo exchange
             call MPAS_pool_get_config(domain % configs, "config_reuse_halo_exch", config_reuse_halo_exch)
             if (.not. config_reuse_halo_exch) then

                ! without reuse
                call mpas_dmpar_exch_group_full_halo_exch(domain, 'oceanStressHaloExchangeGroup', iErr=ierr)
                if (ierr /= MPAS_DMPAR_NOERR) then
                   call MPAS_log_write("failure to perform halo exchange for oceanStressHaloExchangeGroup", MPAS_LOG_CRIT)
                endif

             else

                ! with reuse
                call mpas_dmpar_exch_group_reuse_halo_exch(domain, 'oceanStressHaloExchangeGroup', iErr=ierr)
                if (ierr /= MPAS_DMPAR_NOERR) then
                   call MPAS_log_write("failure to perform reuse halo exchange for oceanStressHaloExchangeGroup", MPAS_LOG_CRIT)
                endif

             endif ! config_reuse_halo_exch

          else

             ! no aggregated halo exchange
             call MPAS_dmpar_field_halo_exch(domain, 'oceanStressU')
             call MPAS_dmpar_field_halo_exch(domain, 'oceanStressV')

          endif ! config_aggregate_halo_exch

       endif ! config_use_halo_exch

       call mpas_timer_stop("ocean stress halo")

       call seaice_load_balance_timers(domain, "vel prep after")

       blockPtr => domain % blocklist
       do while (associated(blockPtr))

          call MPAS_pool_get_dimension(blockPtr % dimensions, "nVerticesSolve", nVerticesSolve)

          call MPAS_pool_get_subpool(blockPtr % structs, "mesh", meshPool)
          call MPAS_pool_get_subpool(blockPtr % structs, "boundary", boundaryPool)
          call MPAS_pool_get_subpool(blockPtr % structs, "velocity_solver", velocitySolverPool)
          call MPAS_pool_get_subpool(blockPtr % structs, "icestate", icestatePool)

          call MPAS_pool_get_array(icestatePool, "iceAreaVertex", iceAreaVertex)

          call MPAS_pool_get_array(velocitySolverPool, "oceanStressU", oceanStressU)
          call MPAS_pool_get_array(velocitySolverPool, "oceanStressV", oceanStressV)
          call MPAS_pool_get_array(velocitySolverPool, "oceanStressCellU", oceanStressCellU)
          call MPAS_pool_get_array(velocitySolverPool, "oceanStressCellV", oceanStressCellV)
          call MPAS_pool_get_array(velocitySolverPool, "solveVelocity", solveVelocity)

          ! interpolate ocean stress to cells
          call seaice_interpolate_vertex_to_cell(meshPool, boundaryPool, oceanStressCellU, oceanStressU)
          call seaice_interpolate_vertex_to_cell(meshPool, boundaryPool, oceanStressCellV, oceanStressV)

          ! multiply ocean stress back by ice area
          do iVertex = 1, nVerticesSolve

             if (solveVelocity(iVertex) == 1) then

                oceanStressU(iVertex) = oceanStressU(iVertex) * iceAreaVertex(iVertex)
                oceanStressV(iVertex) = oceanStressV(iVertex) * iceAreaVertex(iVertex)

             endif ! solveVelocity

          enddo ! iVertex

          blockPtr => blockPtr % next
       end do

    else

       blockPtr => domain % blocklist
       do while (associated(blockPtr))

          call MPAS_pool_get_subpool(blockPtr % structs, "velocity_solver", velocitySolverPool)

          call MPAS_pool_get_array(velocitySolverPool, "oceanStressCellU", oceanStressCellU)
          call MPAS_pool_get_array(velocitySolverPool, "oceanStressCellV", oceanStressCellV)

          oceanStressCellU = 0.0_RKIND
          oceanStressCellV = 0.0_RKIND

          blockPtr => blockPtr % next
       end do

    endif ! configUseOceanStress

  end subroutine ocean_stress_final

  !-----------------------------------------------------------------------

end module seaice_velocity_solver<|MERGE_RESOLUTION|>--- conflicted
+++ resolved
@@ -1359,25 +1359,16 @@
          iCell, &
          ierr
 
-<<<<<<< HEAD
     character(len=strKIND), pointer :: &
          config_column_physics_type
 
-    block => domain % blocklist
-    do while (associated(block))
-
-       call MPAS_pool_get_config(block % configs, "config_column_physics_type", config_column_physics_type)
-
-       call MPAS_pool_get_config(block % configs, "config_use_column_package", config_use_column_package)
-       call MPAS_pool_get_config(block % configs, "config_use_column_vertical_thermodynamics", &
-=======
     blockPtr => domain % blocklist
     do while (associated(blockPtr))
 
+       call MPAS_pool_get_config(blockPtr % configs, "config_column_physics_type", config_column_physics_type)
        call MPAS_pool_get_config(blockPtr % configs, "config_use_column_package", config_use_column_package)
        call MPAS_pool_get_config(blockPtr % configs, "config_use_column_vertical_thermodynamics", &
->>>>>>> f595d92e
-                                                   config_use_column_vertical_thermodynamics)
+                                                      config_use_column_vertical_thermodynamics)
 
        call MPAS_pool_get_dimension(blockPtr % dimensions, "nCellsSolve", nCellsSolve)
        call MPAS_pool_get_dimension(blockPtr % dimensions, "nCategories", nCategories)
