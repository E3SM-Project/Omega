--- conflicted
+++ resolved
@@ -97,10 +97,7 @@
   integer , private :: mblsize, totalmbls,totalmblr
   real (kind=RKIND) , allocatable, private :: i2x_im(:,:)
   real (kind=RKIND) , allocatable, private :: x2i_im(:,:)
-<<<<<<< HEAD
-=======
   integer :: mpicom_moab  ! save it for runtime debug
->>>>>>> 27921a73
 #endif
 ! !PRIVATE MODULE VARIABLES
 
@@ -812,9 +809,6 @@
 !   get intial state from driver
 !
 !-----------------------------------------------------------------------
-<<<<<<< HEAD
-    call ice_import_moab()
-=======
 #ifdef HAVE_MOAB
 
 #ifdef MOABDEBUG
@@ -837,7 +831,6 @@
 
     call ice_import_moab()
 #endif 
->>>>>>> 27921a73
     call ice_import_mct(x2i_i, errorCode)  
     if (errorCode /= 0) then
        call mpas_log_write('Error in ice_import_mct', MPAS_LOG_CRIT)
@@ -1173,10 +1166,8 @@
     call mct_list_clean(temp_list)
 #endif
       call ice_import_moab()
-
 #endif
       ! Import state from coupler
-      call ice_import_moab()
       call ice_import_mct(x2i_i, ierr)
 
       ! Post coupling calls
@@ -3413,10 +3404,6 @@
 ! !REVISION HISTORY:
 !  same as module
      use iMOAB,  only       : iMOAB_GetDoubleTagStorage, iMOAB_WriteMesh
-<<<<<<< HEAD
-     use seq_comm_mct,      only: num_moab_exports
-=======
->>>>>>> 27921a73
 
 !EOP
 !BOC
