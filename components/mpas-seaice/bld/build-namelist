#!/usr/bin/env perl
#-----------------------------------------------------------------------------------------------
#
# build-namelist
#
# This script builds the namelists for the MPASSI configuration of E3SM.
#
# build-namelist uses a config_cache.xml file that current contains the seaice grid information.
# build-namelist reads this file to obtain information it needs to provide
# default values that are consistent with the MPASSI XML file.  For example, the grid resolution
# is obtained from the cache file and used to determine appropriate defaults for namelist input
# that is resolution dependent.
#
# The simplest use of build-namelist is to execute it from the build directory where configure
# was run.  By default it will use the config_cache.xml file that was written by configure to
# determine the build time properties of the executable, and will write the files that contain
# the output namelists in that same directory.
#
#
# Date        Contributor      Modification
# -------------------------------------------------------------------------------------------
# 2015-08-21  Jon Wolfe        Original version
#--------------------------------------------------------------------------------------------
use strict;
use Cwd qw(getcwd abs_path);
use English;
use Getopt::Long;
use IO::File;

#-----------------------------------------------------------------------------------------------

sub usage {
    die <<EOF;
SYNOPSIS
     build-namelist [options]
OPTIONS
     -infile "filepath"    Specify a file containing namelists to read values from.
     -namelist "namelist"  Specify namelist settings directly on the commandline by supplying
                           a string containing FORTRAN namelist syntax, e.g.,
                              -namelist "&mpas-seaice_nml dt=1800 /"
     -help [or -h]         Print usage to STDOUT.
     -test                 Enable checking that input datasets exist on local filesystem.
     -verbose              Turn on verbose echoing of informational messages.
     -caseroot             CASEROOT directory variable
     -casebuild            CASEBUILD directory variable
     -cimeroot             CIMEROOT directory variable
     -ice_grid             ICE_GRID variable
     -decomp_prefix        decomp_prefix variable
     -date_stamp           date_stamp variable
     -cfg_grid             Directory containing MPASSI configuration scripts.
                           If not defined, location is set as \$ProgDir or \$cwd
                           (Needed to run build-namelist from SourceMods dir)
     -inst_string          inst_string variable
     -ice_ic_mode          variable for initial condition file mode
                           Options are: spunup, cold_start
     -ice_bgc              variable for enabling sea ice BGC
     -surface_mode         variable for surface mode
                           Options are: free, non-free
     -iceberg_mode         variable for iceberg mode
                           Options are: none, data, prognostic
     -prognostic_mode      variable for prognostic mode
                           Options are: full, prescribed
     -column_mode          variable for column-only mode
                           Options are: true, false
     -ntasks_ice           NTASKS_ICE for this case
     -ninst_ice            NINST_ICE for this case

NOTE: The precedence for setting the values of namelist variables is (highest to lowest):
      1. namelist values set by specific command-line options, i.e. (none right now)
      2. values set on the command-line using the -namelist option,
      3. values read from the file specified by -infile,
      4. values from the namelist defaults file - or values specifically set in build-namelist
EOF
}

#-----------------------------------------------------------------------------------------------
# Set the directory that contains the MPASSI configuration scripts.  If the command was
# issued using a relative or absolute path, that path is in $ProgDir.  Otherwise assume the
# command was issued from the current working directory.

(my $ProgName = $0) =~ s!(.*)/!!;      # name of this script
my $ProgDir = $1;                      # name of directory containing this script -- may be a
                                       # relative or absolute path, or null if the script is in
                                       # the user's PATH
my $cwd = getcwd();                    # current working directory
my $cfgdir;                            # absolute pathname of directory that contains this script
if ($ProgDir) {
    $cfgdir = absolute_path($ProgDir);
} else {
    $cfgdir = $cwd;
}

#-----------------------------------------------------------------------------------------------

# Process command-line options.

my %opts = ( help            => 0,
             test            => 0,
             verbose         => 0,
             preview         => 0,
             caseroot        => undef,
             casebuild       => undef,
             cimeroot        => undef,
             inst_string     => undef,
             ice_grid        => undef,
             decomp_prefix   => undef,
             date_stamp      => undef,
             ice_ic_mode     => undef,
             ice_bgc         => undef,
             surface_mode    => undef,
             iceberg_mode    => undef,
             prognostic_mode => undef,
             column_mode => undef,
             cfg_dir         => $cfgdir,
             ntasks_ice      => 0,
             ninst_ice       => 0,
           );

GetOptions(
    "h|help"            => \$opts{'help'},
    "infile=s"          => \$opts{'infile'},
    "namelist=s"        => \$opts{'namelist'},
    "v|verbose"         => \$opts{'verbose'},
    "caseroot=s"        => \$opts{'caseroot'},
    "casebuild=s"       => \$opts{'casebuild'},
    "cimeroot=s"        => \$opts{'cimeroot'},
    "inst_string=s"     => \$opts{'inst_string'},
    "ice_grid=s"        => \$opts{'ice_grid'},
    "decomp_prefix=s"   => \$opts{'decomp_prefix'},
    "date_stamp=s"      => \$opts{'date_stamp'},
    "ice_ic_mode=s"     => \$opts{'ice_ic_mode'},
    "ice_bgc=s"         => \$opts{'ice_bgc'},
    "surface_mode=s"    => \$opts{'surface_mode'},
    "iceberg_mode=s"    => \$opts{'iceberg_mode'},
    "prognostic_mode=s" => \$opts{'prognostic_mode'},
    "column_mode=s"     => \$opts{'column_mode'},
    "cfg_dir=s"         => \$opts{'cfg_dir'},
    "preview"           => \$opts{'preview'},
    "ntasks_ice=i"      => \$opts{'ntasks_ice'},
    "ninst_ice=i"       => \$opts{'ninst_ice'},
)  or usage();

# Give usage message.
usage() if $opts{'help'};

# Check for unparsed arguments
if (@ARGV) {
    print "ERROR: unrecognized arguments: @ARGV\n";
    usage();
}

# Define print levels:
# 0 - only issue fatal error messages
# 1 - only informs what files are created (currently not used)
# 2 - verbose
my $print = 0;
my $preview = 0;
if ($opts{'verbose'}) { $print = 2; }
if ($opts{'preview'}) { $preview = 1; }
my $eol = "\n";

if ($print>=2) { print "Setting MPASSI configuration script directory to $cfgdir$eol"; }

my $CASEROOT        = $opts{'caseroot'};
my $CASEBUILD       = $opts{'casebuild'};
my $CIMEROOT        = $opts{'cimeroot'};
my $inst_string     = $opts{'inst_string'};
my $ICE_GRID        = $opts{'ice_grid'};
my $decomp_prefix   = $opts{'decomp_prefix'};
my $date_stamp      = $opts{'date_stamp'};
my $ice_ic_mode     = $opts{'ice_ic_mode'};
my $ice_bgc         = $opts{'ice_bgc'};
my $surface_mode    = $opts{'surface_mode'};
my $iceberg_mode    = $opts{'iceberg_mode'};
my $prognostic_mode = $opts{'prognostic_mode'};
my $column_mode     = $opts{'column_mode'};
my $NINST_ICE       = $opts{'ninst_ice'};
my $NTASKS_ICE      = $opts{'ntasks_ice'};
$cfgdir             = $opts{'cfg_dir'};

my $CIMEROOT;
if ( defined $opts{'cimeroot'} ) {
    $CIMEROOT = $opts{'cimeroot'};
}


# Validate some of the commandline option values.
validate_options("commandline", \%opts);

# build config_cache.xml file (needed below)
my $config_cache = "${CASEBUILD}/mpassiconf/config_cache.xml";
my  $fh = new IO::File;
$fh->open(">$config_cache") or die "** can't open file: $config_cache\n";
print $fh  <<"EOF";
<?xml version="1.0"?>
<config_definition>
<entry id="ice_grid" value="$ICE_GRID">
<entry id="prognostic_mode" value="$prognostic_mode">
<entry id="column_mode" value="$column_mode">
<entry id="decomp_prefix" value="$decomp_prefix">
<entry id="date_stamp" value="$date_stamp">
</config_definition>
EOF
$fh->close;
if ($print>=2) { print "Wrote file $config_cache $eol"; }
(-f "config_cache.xml")  or  die <<"EOF";
** $ProgName - Cannot find configuration cache file: config_cache.xml\" **
EOF

#-----------------------------------------------------------------------------------------------
# Make sure we can find required perl modules, definition, and defaults files.
# Look for them under the directory that contains the configure script.

# The root directory for the input data files must be specified.

my $srcroot = abs_path("$CIMEROOT/../");
if (! -d "$srcroot") {
    die "** Invalid SRCROOT directory: $srcroot ** ";
}

print "SRCROOT IS: $srcroot\n";

my $perl5lib = "$CIMEROOT/utils/perl5lib";
if (! -d "$perl5lib") {
    die "** Invalid perl5lib root directory: $perl5lib ** ";
}

# The Build::Config module provides utilities to access the configuration information
# in the config_cache.xml file (see below)
(-f "$perl5lib/Build/Config.pm")  or  die <<"EOF";
** $ProgName - Cannot find perl module \"Build/Config.pm\" in directory \"$perl5lib\" **
EOF

# The Build::NamelistDefinition module provides utilities to validate that the output
# namelists are consistent with the namelist definition file
(-f "$perl5lib/Build/NamelistDefinition.pm")  or  die <<"EOF";
** $ProgName - Cannot find perl module \"Build/NamelistDefinition.pm\" in directory \"$perl5lib\" **
EOF

# The Build::NamelistDefaults module provides a utility to obtain default values of namelist
# variables based on finding a best fit with the attributes specified in the defaults file.
(-f "$perl5lib/Build/NamelistDefaults.pm")  or  die <<"EOF";
** $ProgName - Cannot find perl module \"Build/NamelistDefaults.pm\" in directory \"$perl5lib\" **
EOF

# The Build::Namelist module provides utilities to parse input namelists, to query and modify
# namelists, and to write output namelists.
(-f "$perl5lib/Build/Namelist.pm")  or  die <<"EOF";
** $ProgName - Cannot find perl module \"Build/Namelist.pm\" in directory \"$perl5lib\" **
EOF

# The namelist definition file contains entries for all namelist variables that
# can be output by build-namelist.  The version of the file that is associate with a
# fixed MPASSI tag is $cfgdir/namelist_files/namelist_definition.xml.  To aid developers
# who make use of the SourceMods/src.mpassi directory - we allow the definition file
# to come from that directory
my $nl_definition_file;
if (-f "${CASEROOT}/SourceMods/src.mpassi/namelist_definition_mpassi.xml") {
    $nl_definition_file = "${CASEROOT}/SourceMods/src.mpassi/namelist_definition_mpassi.xml";
}
if (! defined $nl_definition_file) {
    # default location of namelist definition file
    $nl_definition_file = "$cfgdir/namelist_files/namelist_definition_mpassi.xml";
    (-f "$nl_definition_file")  or  die <<"EOF";
    ** $ProgName - ERROR: Cannot find namelist definition file \"$nl_definition_file\" **
EOF
}
if ($print>=2) { print "Using namelist definition file $nl_definition_file$eol"; }

# The namelist defaults file contains default values for all required namelist variables.
my $nl_defaults_file;
if (-f "${CASEROOT}/SourceMods/src.mpassi/namelist_defaults_mpassi.xml") {
    $nl_defaults_file = "${CASEROOT}/SourceMods/src.mpassi/namelist_defaults_mpassi.xml";
}
if (! defined $nl_defaults_file) {
    $nl_defaults_file = "$cfgdir/namelist_files/namelist_defaults_mpassi.xml";
    (-f "$nl_defaults_file")  or  die <<"EOF";
    ** $ProgName - Cannot find namelist defaults file \"$nl_defaults_file\" **
EOF
}
if ($print>=2) { print "Using namelist defaults file $nl_defaults_file$eol"; }

#-----------------------------------------------------------------------------------------------
# Add $perl5lib_dir to the list of paths that Perl searches for modules
unshift @INC, "$perl5lib";
#require XML::Lite;
require Build::Config;
require Build::NamelistDefinition;
require Build::NamelistDefaults;
require Build::Namelist;
require Config::SetupTools;

#-----------------------------------------------------------------------------------------------
# Create a configuration object from the MPASSI config_cache.xml file-  created by
# mpassi.cpl7.template in $CASEBUILD/mpassiconf
my $cfg = Build::Config->new('config_cache.xml');

# Create a namelist definition object.  This object provides a method for verifying that the
# output namelist variables are in the definition file, and are output in the correct
# namelist groups.
my $definition = Build::NamelistDefinition->new($nl_definition_file);

# Create a namelist defaults object.  This object provides default values for variables
# contained in the input defaults file.  The configuration object provides attribute
# values that are relevent for the MPASSI library for which the namelist is being produced.
my $defaults = Build::NamelistDefaults->new($nl_defaults_file, $cfg);

# Create an empty namelist object.  Add values to it in order of precedence.
my $nl = Build::Namelist->new();

#-----------------------------------------------------------------------------------------------
# Process the user input in order of precedence.  At each point we'll only add new
# values to the namelist and not overwrite previously specified specified values which
# have higher precedence.

# Process the commandline args that provide specific namelist values.

# Process the -namelist arg.
if (defined $opts{'namelist'}) {
    # Parse commandline namelist
    my $nl_arg = Build::Namelist->new($opts{'namelist'});

    # Validate input namelist -- trap exceptions
    my $nl_arg_valid;
    eval { $nl_arg_valid = $definition->validate($nl_arg); };
    if ($@) {
      die "$ProgName - ERROR: Invalid namelist variable in commandline arg '-namelist'.\n $@";
    }

    # Merge input values into namelist.  Previously specified values have higher precedence
    # and are not overwritten.
    $nl->merge_nl($nl_arg_valid);
}

# Process the -infile arg.
if (defined $opts{'infile'}) {
    # Parse namelist input from a file
    my $nl_infile = Build::Namelist->new($opts{'infile'});
    my $nl_infile_valid = Build::Namelist->new();

    # Validate namelist variables (going to do this one variable at a time)
    for my $group ($nl_infile->get_group_names()) {
      for my $var ($nl_infile->get_variable_names($group)) {
        my $var_local; # Name of variable to write to infile
        my $nl_check_var = Build::Namelist->new();
        my $nl_check_valid;
        my $val = $nl_infile->get_variable_value($group, $var);
        my @broken = split(/&/,$var);
        my $check_grp = 0; # If 1, make sure group found in definitions file
                           # matches that specified in user_nl_mpassi

        # if variable has ampersand, truncate it unless it is type derived
        if ($broken[1]) {
          my $nl_check_amp = Build::Namelist->new();
          $nl_check_amp->set_variable_value($group, $var, $val);
          eval { $definition->validate($nl_check_amp) };
          if (not $@) {
            # & is required in variable name
            $var_local = $var;
          } else {
            # & should not be in variable name
            $var_local = $broken[0];
            $check_grp = 1;
          }
        } else {
          $var_local = $var;
        }

        # Make sure variable is defined in namelist_definition_mpassi.xml
        $nl_check_var->set_variable_value($group, $var_local,$val);
        eval { $nl_check_valid = $definition->validate($nl_check_var); };
        (not $@) or die <<"EOF";
** ERROR: either $var_local is not a valid MPASSI namelist variable or $var_local = $val is not a valid value; please fix user_nl_mpassi. Note that $var_local may appear in multiple namelists, in which case you need to specify the correct namelist in user_nl_mpassi using the format $var_local\&namelist_nml = $val, where \&namelist_nml is the mpassi_in namelist containing $var_local.**
EOF

        # If group was specified in user_nl_mpassi, make sure it matches
        # the group in the definitions file.
        my @group_valid = $nl_check_valid->get_group_names();
        ((not $check_grp) or ($broken[1] eq $group_valid[0])) or die <<"EOF";
** ERROR: $broken[0] is in $group_valid[0], not $broken[1]! Please fix this in user_nl_mpassi. **
EOF

        # Add variable to validated namelist
        $nl_infile_valid->set_variable_value($group_valid[0], $var_local, $val);
      }
    }

    # If preview is desired and something has been changed in $nl_infile_valid,
    # output everything in $nl_infile_valid
    if (($preview == 1) && ($nl_infile_valid->get_group_names)) {
      print " - The following values have been set in user_nl_mpassi:\n";
      print_nl_to_screen($nl_infile_valid);
    }
    # Merge input values into namelist.  Previously specified values have higher
    # precedence and are not overwritten.
    $nl->merge_nl($nl_infile_valid);
}

#-----------------------------------------------------------------------------------------------
# Determine xml variables
#unshift @INC, "$CASEROOT/Tools";
#require XML::Lite;
#require SetupTools;

my %xmlvars = ();
SetupTools::getxmlvars($CASEROOT, \%xmlvars);
foreach my $attr (keys %xmlvars) {
  $xmlvars{$attr} = SetupTools::expand_xml_var($xmlvars{$attr}, \%xmlvars);
}

my $RUNDIR                 = "$xmlvars{'RUNDIR'}";
my $CODEROOT               = "$xmlvars{'CODEROOT'}";
my $DIN_LOC_ROOT           = "$xmlvars{'DIN_LOC_ROOT'}";
my $CASE                   = "$xmlvars{'CASE'}";
my $CALENDAR               = "$xmlvars{'CALENDAR'}";
my $NCPL_BASE_PERIOD       = "$xmlvars{'NCPL_BASE_PERIOD'}";
my $ICE_NCPL               = "$xmlvars{'ICE_NCPL'}";
my $ICE_COUPLING           = "$xmlvars{'ICE_COUPLING'}";
my $INFO_DBUG              = "$xmlvars{'INFO_DBUG'}";
my $RUN_TYPE               = "$xmlvars{'RUN_TYPE'}";
my $RUN_STARTDATE          = "$xmlvars{'RUN_STARTDATE'}";
my $START_TOD              = "$xmlvars{'START_TOD'}";
my $RUN_REFDATE            = "$xmlvars{'RUN_REFDATE'}";
my $CONTINUE_RUN           = "$xmlvars{'CONTINUE_RUN'}";

my $SSTICE_GRID_FILENAME;
my $SSTICE_DATA_FILENAME;
my $SSTICE_YEAR_ALIGN;
my $SSTICE_YEAR_START;
my $SSTICE_YEAR_END;
my $SSTICE_STREAM;
if ($prognostic_mode eq 'prescribed') {
    $SSTICE_GRID_FILENAME = $xmlvars{'SSTICE_GRID_FILENAME'};
    $SSTICE_DATA_FILENAME = $xmlvars{'SSTICE_DATA_FILENAME'};
    $SSTICE_YEAR_ALIGN    = $xmlvars{'SSTICE_YEAR_ALIGN'};
    $SSTICE_YEAR_START    = $xmlvars{'SSTICE_YEAR_START'};
    $SSTICE_YEAR_END      = $xmlvars{'SSTICE_YEAR_END'};
    $SSTICE_STREAM        = $xmlvars{'SSTICE_STREAM'};
}

my $output_r = "./${CASE}.mpassi.r";
my $output_h = "./${CASE}.mpassi.h";
my $output_d = "./${CASE}.mpassi.d";
if ($inst_string) {
    $output_r = "./${CASE}.mpassi${inst_string}.r";
    $output_h = "./${CASE}.mpassi${inst_string}.h";
    $output_d = "./${CASE}.mpassi${inst_string}.d";
}

# Environment variables set in mpassi.buildnml.csh that are not xml variables
my $RESTART_INPUT_TS_FMT = "$ENV{'RESTART_INPUT_TS_FMT'}";
my $LID = $ENV{'LID'};

my $ntasks = $NTASKS_ICE / $NINST_ICE;

print "MPASSI build-namelist: ice_grid is $ICE_GRID \n";

(-d $DIN_LOC_ROOT)  or mkdir $DIN_LOC_ROOT;
if ($print>=2) { print "CIME inputdata root directory: $DIN_LOC_ROOT$eol"; }

#-----------------------------------------------------------------------------------------------
# Determine namelist
# Copied from file "build-namelist-section"
#-----------------------------------------------------------------------------------------------

################################
# Namelist group: seaice_model #
################################

add_default($nl, 'config_dt');
add_default($nl, 'config_calendar_type', 'calendar'=>"$CALENDAR");
if ($CONTINUE_RUN eq 'TRUE') {
        add_default($nl, 'config_start_time', 'val'=>"'file'");
} else {
        add_default($nl, 'config_start_time', 'val'=>"'${RUN_STARTDATE}_${START_TOD}'");
}
add_default($nl, 'config_stop_time');
add_default($nl, 'config_run_duration');
add_default($nl, 'config_num_halos');

######################
# Namelist group: io #
######################

add_default($nl, 'config_pio_num_iotasks');
add_default($nl, 'config_pio_stride');
add_default($nl, 'config_write_output_on_startup');
add_default($nl, 'config_test_case_diag');
add_default($nl, 'config_test_case_diag_type');
add_default($nl, 'config_full_abort_write');

#################################
# Namelist group: decomposition #
#################################

add_default($nl, 'config_block_decomp_file_prefix', 'val'=>"'${DIN_LOC_ROOT}/ice/mpas-seaice/${ICE_GRID}/${decomp_prefix}${date_stamp}.part.'");
add_default($nl, 'config_number_of_blocks');
add_default($nl, 'config_explicit_proc_decomp');
add_default($nl, 'config_proc_decomp_file_prefix');
add_default($nl, 'config_use_halo_exch');
add_default($nl, 'config_aggregate_halo_exch');
add_default($nl, 'config_reuse_halo_exch');
add_default($nl, 'config_load_balance_timers');

###########################
# Namelist group: restart #
###########################

if ($CONTINUE_RUN eq 'TRUE') {
        add_default($nl, 'config_do_restart', 'val'=>".true.");
        add_default($nl, 'config_do_restart_hbrine', 'val'=>".true.");
        add_default($nl, 'config_do_restart_bgc', 'val'=>".true.");
        add_default($nl, 'config_do_restart_snow_density', 'val'=>".true.");
        add_default($nl, 'config_do_restart_snow_grain_radius', 'val'=>".true.");
} else {
        add_default($nl, 'config_do_restart', 'val'=>".false.");
        add_default($nl, 'config_do_restart_hbrine', 'val'=>".false.");
        add_default($nl, 'config_do_restart_bgc', 'val'=>".false.");
        add_default($nl, 'config_do_restart_snow_density', 'val'=>".false.");
        add_default($nl, 'config_do_restart_snow_grain_radius', 'val'=>".false.");
}
add_default($nl, 'config_restart_timestamp_name');

##############################
# Namelist group: dimensions #
##############################

add_default($nl, 'config_nCategories');
add_default($nl, 'config_nFloeCategories');
add_default($nl, 'config_nIceLayers');
add_default($nl, 'config_nSnowLayers');

##############################
# Namelist group: initialize #
##############################

add_default($nl, 'config_earth_radius');
if ($ice_ic_mode eq 'spunup') {
        add_default($nl, 'config_initial_condition_type', 'val'=>"restart");
} else {
        add_default($nl, 'config_initial_condition_type');
}
add_default($nl, 'config_initial_ice_area');
add_default($nl, 'config_initial_ice_volume');
add_default($nl, 'config_initial_snow_volume');
add_default($nl, 'config_initial_latitude_north');
add_default($nl, 'config_initial_latitude_south');
add_default($nl, 'config_initial_velocity_type');
add_default($nl, 'config_initial_uvelocity');
add_default($nl, 'config_initial_vvelocity');
add_default($nl, 'config_calculate_coriolis');

################################
# Namelist group: use_sections #
################################

add_default($nl, 'config_use_dynamics');
add_default($nl, 'config_use_velocity_solver');
add_default($nl, 'config_use_advection');
add_default($nl, 'config_use_forcing');
add_default($nl, 'config_use_column_physics');
add_default($nl, 'config_use_prescribed_ice');
add_default($nl, 'config_use_prescribed_ice_forcing');

###########################
# Namelist group: forcing #
###########################

add_default($nl, 'config_atmospheric_forcing_type');
add_default($nl, 'config_forcing_start_time');
add_default($nl, 'config_forcing_cycle_start');
add_default($nl, 'config_forcing_cycle_duration');
add_default($nl, 'config_forcing_precipitation_units');
add_default($nl, 'config_forcing_sst_type');
add_default($nl, 'config_forcing_bgc_type');
add_default($nl, 'config_update_ocean_fluxes');
add_default($nl, 'config_frazil_coupling_type');
add_default($nl, 'config_include_pond_freshwater_feedback');

###########################
# Namelist group: testing #
###########################

add_default($nl, 'config_use_test_ice_shelf');
add_default($nl, 'config_testing_system_test');
add_default($nl, 'config_limit_air_temperatures');

###################################
# Namelist group: velocity_solver #
###################################

add_default($nl, 'config_dynamics_subcycle_number');
add_default($nl, 'config_rotate_cartesian_grid');
add_default($nl, 'config_include_metric_terms');
add_default($nl, 'config_elastic_subcycle_number');
add_default($nl, 'config_strain_scheme');
add_default($nl, 'config_constitutive_relation_type');
add_default($nl, 'config_stress_divergence_scheme');
add_default($nl, 'config_variational_basis');
add_default($nl, 'config_variational_denominator_type');
add_default($nl, 'config_wachspress_integration_type');
add_default($nl, 'config_wachspress_integration_order');
add_default($nl, 'config_calc_velocity_masks');
add_default($nl, 'config_average_variational_strain');
add_default($nl, 'config_use_air_stress');
add_default($nl, 'config_use_ocean_stress');
add_default($nl, 'config_use_surface_tilt');
add_default($nl, 'config_geostrophic_surface_tilt');
add_default($nl, 'config_ocean_stress_type');
add_default($nl, 'config_use_special_boundaries_velocity');
add_default($nl, 'config_use_special_boundaries_velocity_masks');

#############################
# Namelist group: advection #
#############################

add_default($nl, 'config_advection_type');
add_default($nl, 'config_monotonic');
add_default($nl, 'config_conservation_check');
add_default($nl, 'config_monotonicity_check');
add_default($nl, 'config_recover_tracer_means_check');

##################################
# Namelist group: column_package #
##################################

<<<<<<< HEAD
if ($ice_bgc eq 'ice_bgc') {
        add_default($nl, 'config_column_physics_type', 'val'=>"icepack");
} else {
        add_default($nl, 'config_column_physics_type');
}
=======
add_default($nl, 'config_column_physics_type');
>>>>>>> b872d3e4
add_default($nl, 'config_use_column_shortwave');
add_default($nl, 'config_use_column_vertical_thermodynamics');
if ($ice_bgc eq 'ice_bgc') {
        add_default($nl, 'config_use_column_biogeochemistry', 'val'=>".true.");
} else {
        add_default($nl, 'config_use_column_biogeochemistry', 'val'=>".false.");
}
add_default($nl, 'config_use_column_itd_thermodynamics');
add_default($nl, 'config_use_column_ridging');
add_default($nl, 'config_use_column_snow_tracers');

##################################
# Namelist group: column_tracers #
##################################

add_default($nl, 'config_use_ice_age');
add_default($nl, 'config_use_first_year_ice');
add_default($nl, 'config_use_level_ice');
add_default($nl, 'config_use_level_meltponds');
add_default($nl, 'config_use_topo_meltponds');
add_default($nl, 'config_use_aerosols');
add_default($nl, 'config_use_effective_snow_density');
add_default($nl, 'config_use_snow_grain_radius');
add_default($nl, 'config_use_special_boundaries_tracers');
add_default($nl, 'config_use_floe_size_distribution');

###################################
# Namelist group: biogeochemistry #
###################################

<<<<<<< HEAD
add_default($nl, 'config_use_shortwave_bioabsorption');
=======
add_default($nl, 'config_use_vertical_zsalinity');
>>>>>>> b872d3e4
add_default($nl, 'config_use_skeletal_biochemistry');
if ($ice_bgc eq 'ice_bgc') {
        add_default($nl, 'config_use_vertical_biochemistry', 'val'=>".true.");
        add_default($nl, 'config_use_vertical_tracers', 'val'=>".true.");
        add_default($nl, 'config_use_brine', 'val'=>".true.");
        add_default($nl, 'config_use_nitrate', 'val'=>".true.");
        add_default($nl, 'config_use_carbon', 'val'=>".true.");
        add_default($nl, 'config_use_ammonium', 'val'=>".true.");
        add_default($nl, 'config_use_silicate', 'val'=>".true.");
        add_default($nl, 'config_use_DMS', 'val'=>".true.");
        add_default($nl, 'config_use_nonreactive', 'val'=>".true.");
        add_default($nl, 'config_use_humics', 'val'=>".true.");
        add_default($nl, 'config_use_DON', 'val'=>".true.");
        add_default($nl, 'config_use_iron', 'val'=>".true.");
	add_default($nl, 'config_use_shortwave_bioabsorption', 'val'=>".true.");
	add_default($nl, 'config_use_zaerosols', 'val'=>".true.");
        add_default($nl, 'config_couple_biogeochemistry_fields');
} else {
        add_default($nl, 'config_use_vertical_biochemistry', 'val'=>".false.");
        add_default($nl, 'config_use_vertical_tracers', 'val'=>".false.");
        add_default($nl, 'config_use_brine', 'val'=>".false.");
        add_default($nl, 'config_use_nitrate', 'val'=>".false.");
        add_default($nl, 'config_use_carbon', 'val'=>".false.");
        add_default($nl, 'config_use_ammonium', 'val'=>".false.");
        add_default($nl, 'config_use_silicate', 'val'=>".false.");
        add_default($nl, 'config_use_DMS', 'val'=>".false.");
        add_default($nl, 'config_use_nonreactive', 'val'=>".false.");
        add_default($nl, 'config_use_humics', 'val'=>".false.");
        add_default($nl, 'config_use_DON', 'val'=>".false.");
        add_default($nl, 'config_use_iron', 'val'=>".false.");
	add_default($nl, 'config_use_shortwave_bioabsorption');
	add_default($nl, 'config_use_zaerosols');
        add_default($nl, 'config_couple_biogeochemistry_fields', 'val'=>".false.");
}
add_default($nl, 'config_use_atm_dust_file');
add_default($nl, 'config_use_chlorophyll');
add_default($nl, 'config_use_iron_solubility_file');
add_default($nl, 'config_use_macromolecules');
add_default($nl, 'config_use_modal_aerosols');
add_default($nl, 'config_skeletal_bgc_flux_type');
add_default($nl, 'config_scale_initial_vertical_bgc');
add_default($nl, 'config_biogrid_bottom_molecular_sublayer');
add_default($nl, 'config_biogrid_top_molecular_sublayer');
add_default($nl, 'config_bio_gravity_drainage_length_scale');
add_default($nl, 'config_snow_porosity_at_ice_surface');
add_default($nl, 'config_new_ice_fraction_biotracer');
add_default($nl, 'config_fraction_biotracer_in_frazil');
add_default($nl, 'config_ratio_Si_to_N_diatoms');
add_default($nl, 'config_ratio_Si_to_N_small_plankton');
add_default($nl, 'config_ratio_Si_to_N_phaeocystis');
add_default($nl, 'config_ratio_S_to_N_diatoms');
add_default($nl, 'config_ratio_S_to_N_small_plankton');
add_default($nl, 'config_ratio_S_to_N_phaeocystis');
add_default($nl, 'config_ratio_Fe_to_C_diatoms');
add_default($nl, 'config_ratio_Fe_to_C_small_plankton');
add_default($nl, 'config_ratio_Fe_to_C_phaeocystis');
add_default($nl, 'config_ratio_Fe_to_N_diatoms');
add_default($nl, 'config_ratio_Fe_to_N_small_plankton');
add_default($nl, 'config_ratio_Fe_to_N_phaeocystis');
add_default($nl, 'config_ratio_Fe_to_DON');
add_default($nl, 'config_ratio_Fe_to_DOC_saccharids');
add_default($nl, 'config_ratio_Fe_to_DOC_lipids');
add_default($nl, 'config_respiration_fraction_of_growth');
add_default($nl, 'config_rapid_mobile_to_stationary_time');
add_default($nl, 'config_long_mobile_to_stationary_time');
add_default($nl, 'config_algal_maximum_velocity');
add_default($nl, 'config_ratio_Fe_to_dust');
add_default($nl, 'config_solubility_of_Fe_in_dust');
add_default($nl, 'config_chla_absorptivity_of_diatoms');
add_default($nl, 'config_chla_absorptivity_of_small_plankton');
add_default($nl, 'config_chla_absorptivity_of_phaeocystis');
add_default($nl, 'config_light_attenuation_diatoms');
add_default($nl, 'config_light_attenuation_small_plankton');
add_default($nl, 'config_light_attenuation_phaeocystis');
add_default($nl, 'config_light_inhibition_diatoms');
add_default($nl, 'config_light_inhibition_small_plankton');
add_default($nl, 'config_light_inhibition_phaeocystis');
add_default($nl, 'config_maximum_growth_rate_diatoms');
add_default($nl, 'config_maximum_growth_rate_small_plankton');
add_default($nl, 'config_maximum_growth_rate_phaeocystis');
add_default($nl, 'config_temperature_growth_diatoms');
add_default($nl, 'config_temperature_growth_small_plankton');
add_default($nl, 'config_temperature_growth_phaeocystis');
add_default($nl, 'config_grazed_fraction_diatoms');
add_default($nl, 'config_grazed_fraction_small_plankton');
add_default($nl, 'config_grazed_fraction_phaeocystis');
add_default($nl, 'config_mortality_diatoms');
add_default($nl, 'config_mortality_small_plankton');
add_default($nl, 'config_mortality_phaeocystis');
add_default($nl, 'config_temperature_mortality_diatoms');
add_default($nl, 'config_temperature_mortality_small_plankton');
add_default($nl, 'config_temperature_mortality_phaeocystis');
add_default($nl, 'config_exudation_diatoms');
add_default($nl, 'config_exudation_small_plankton');
add_default($nl, 'config_exudation_phaeocystis');
add_default($nl, 'config_nitrate_saturation_diatoms');
add_default($nl, 'config_nitrate_saturation_small_plankton');
add_default($nl, 'config_nitrate_saturation_phaeocystis');
add_default($nl, 'config_ammonium_saturation_diatoms');
add_default($nl, 'config_ammonium_saturation_small_plankton');
add_default($nl, 'config_ammonium_saturation_phaeocystis');
add_default($nl, 'config_silicate_saturation_diatoms');
add_default($nl, 'config_silicate_saturation_small_plankton');
add_default($nl, 'config_silicate_saturation_phaeocystis');
add_default($nl, 'config_iron_saturation_diatoms');
add_default($nl, 'config_iron_saturation_small_plankton');
add_default($nl, 'config_iron_saturation_phaeocystis');
add_default($nl, 'config_fraction_spilled_to_DON');
add_default($nl, 'config_degredation_of_DON');
add_default($nl, 'config_fraction_DON_ammonium');
add_default($nl, 'config_fraction_loss_to_saccharids');
add_default($nl, 'config_fraction_loss_to_lipids');
add_default($nl, 'config_fraction_exudation_to_saccharids');
add_default($nl, 'config_fraction_exudation_to_lipids');
add_default($nl, 'config_remineralization_saccharids');
add_default($nl, 'config_remineralization_lipids');
add_default($nl, 'config_maximum_brine_temperature');
add_default($nl, 'config_salinity_dependence_of_growth');
add_default($nl, 'config_minimum_optical_depth');
add_default($nl, 'config_slopped_grazing_fraction');
add_default($nl, 'config_excreted_fraction');
add_default($nl, 'config_fraction_mortality_to_ammonium');
add_default($nl, 'config_fraction_iron_remineralized');
add_default($nl, 'config_nitrification_rate');
add_default($nl, 'config_desorption_loss_particulate_iron');
add_default($nl, 'config_maximum_loss_fraction');
add_default($nl, 'config_maximum_ratio_iron_to_saccharids');
add_default($nl, 'config_respiration_loss_to_DMSPd');
add_default($nl, 'config_DMSP_to_DMS_conversion_fraction');
add_default($nl, 'config_DMSP_to_DMS_conversion_time');
add_default($nl, 'config_DMS_oxidation_time');
add_default($nl, 'config_mobility_type_diatoms');
add_default($nl, 'config_mobility_type_small_plankton');
add_default($nl, 'config_mobility_type_phaeocystis');
add_default($nl, 'config_mobility_type_nitrate');
add_default($nl, 'config_mobility_type_ammonium');
add_default($nl, 'config_mobility_type_silicate');
add_default($nl, 'config_mobility_type_DMSPp');
add_default($nl, 'config_mobility_type_DMSPd');
add_default($nl, 'config_mobility_type_humics');
add_default($nl, 'config_mobility_type_saccharids');
add_default($nl, 'config_mobility_type_lipids');
add_default($nl, 'config_mobility_type_inorganic_carbon');
add_default($nl, 'config_mobility_type_proteins');
add_default($nl, 'config_mobility_type_dissolved_iron');
add_default($nl, 'config_mobility_type_particulate_iron');
add_default($nl, 'config_mobility_type_black_carbon1');
add_default($nl, 'config_mobility_type_black_carbon2');
add_default($nl, 'config_mobility_type_dust1');
add_default($nl, 'config_mobility_type_dust2');
add_default($nl, 'config_mobility_type_dust3');
add_default($nl, 'config_mobility_type_dust4');
add_default($nl, 'config_ratio_C_to_N_diatoms');
add_default($nl, 'config_ratio_C_to_N_small_plankton');
add_default($nl, 'config_ratio_C_to_N_phaeocystis');
add_default($nl, 'config_ratio_chla_to_N_diatoms');
add_default($nl, 'config_ratio_chla_to_N_small_plankton');
add_default($nl, 'config_ratio_chla_to_N_phaeocystis');
add_default($nl, 'config_scales_absorption_diatoms');
add_default($nl, 'config_scales_absorption_small_plankton');
add_default($nl, 'config_scales_absorption_phaeocystis');
add_default($nl, 'config_ratio_C_to_N_proteins');

#############################
# Namelist group: shortwave #
#############################

add_default($nl, 'config_shortwave_type');
add_default($nl, 'config_albedo_type');
add_default($nl, 'config_use_snicar_ad');
add_default($nl, 'config_visible_ice_albedo');
add_default($nl, 'config_infrared_ice_albedo');
add_default($nl, 'config_visible_snow_albedo');
add_default($nl, 'config_infrared_snow_albedo');
add_default($nl, 'config_variable_albedo_thickness_limit');
add_default($nl, 'config_ice_shortwave_tuning_parameter');
add_default($nl, 'config_pond_shortwave_tuning_parameter');
add_default($nl, 'config_snow_shortwave_tuning_parameter');
add_default($nl, 'config_temp_change_snow_grain_radius_change');
add_default($nl, 'config_max_melting_snow_grain_radius');
add_default($nl, 'config_algae_absorption_coefficient');
add_default($nl, 'config_use_shortwave_redistribution');
add_default($nl, 'config_shortwave_redistribution_fraction');
add_default($nl, 'config_shortwave_redistribution_threshold');

########################
# Namelist group: snow #
########################

add_default($nl, 'config_snow_redistribution_scheme');
add_default($nl, 'config_fallen_snow_radius');
add_default($nl, 'config_use_snow_liquid_ponds');
add_default($nl, 'config_new_snow_density');
add_default($nl, 'config_max_snow_density');
add_default($nl, 'config_minimum_wind_compaction');
add_default($nl, 'config_wind_compaction_factor');
add_default($nl, 'config_snow_redistribution_factor');
add_default($nl, 'config_max_dry_snow_radius');
add_default($nl, 'config_snow_thermal_conductivity');

#############################
# Namelist group: meltponds #
#############################

add_default($nl, 'config_snow_to_ice_transition_depth');
add_default($nl, 'config_pond_refreezing_type');
add_default($nl, 'config_pond_flushing_factor');
add_default($nl, 'config_min_meltwater_retained_fraction');
add_default($nl, 'config_max_meltwater_retained_fraction');
add_default($nl, 'config_pond_depth_to_fraction_ratio');
add_default($nl, 'config_snow_on_pond_ice_tapering_parameter');
add_default($nl, 'config_critical_pond_ice_thickness');

##################################
# Namelist group: thermodynamics #
##################################

add_default($nl, 'config_thermodynamics_type');
add_default($nl, 'config_heat_conductivity_type');
add_default($nl, 'config_rapid_mode_channel_radius');
add_default($nl, 'config_rapid_model_critical_Ra');
add_default($nl, 'config_rapid_mode_aspect_ratio');
add_default($nl, 'config_slow_mode_drainage_strength');
add_default($nl, 'config_slow_mode_critical_porosity');
add_default($nl, 'config_macro_drainage_timescale');
add_default($nl, 'config_congelation_freezing_method');
add_default($nl, 'config_congelation_ice_porosity');

#######################
# Namelist group: itd #
#######################

add_default($nl, 'config_itd_conversion_type');
add_default($nl, 'config_category_bounds_type');

############################
# Namelist group: floesize #
############################
add_default($nl, 'config_floeshape');
add_default($nl, 'config_floediam');

###########################
# Namelist group: ridging #
###########################

add_default($nl, 'config_ice_strength_formulation');
add_default($nl, 'config_ridging_participation_function');
add_default($nl, 'config_ridging_redistribution_function');
add_default($nl, 'config_ridging_efolding_scale');
add_default($nl, 'config_ratio_ridging_work_to_PE');

##############################
# Namelist group: atmosphere #
##############################

add_default($nl, 'config_atmos_boundary_method');
add_default($nl, 'config_calc_surface_stresses');
add_default($nl, 'config_calc_surface_temperature');
add_default($nl, 'config_use_form_drag');
add_default($nl, 'config_use_high_frequency_coupling');
add_default($nl, 'config_boundary_layer_iteration_number');

#########################
# Namelist group: ocean #
#########################

add_default($nl, 'config_use_ocean_mixed_layer');
add_default($nl, 'config_ocean_mixed_layer_type');
add_default($nl, 'config_min_friction_velocity');
add_default($nl, 'config_ocean_heat_transfer_type');
add_default($nl, 'config_sea_freezing_temperature_type');
if ($surface_mode eq 'non-free') {
        add_default($nl, 'config_ocean_surface_type', 'val'=>"non-free");
} else {
        add_default($nl, 'config_ocean_surface_type', 'val'=>"free");
}
if ($iceberg_mode eq 'data') {
    add_default($nl, 'config_use_data_icebergs', 'val'=>"true");
} else {
    add_default($nl, 'config_use_data_icebergs', 'val'=>"false");
}
add_default($nl, 'config_scale_dib_by_removed_ice_runoff');
add_default($nl, 'config_salt_flux_coupling_type');
add_default($nl, 'config_ice_ocean_drag_coefficient');

###############################
# Namelist group: diagnostics #
###############################

add_default($nl, 'config_check_state');

##################################
# Namelist group: prescribed_ice #
##################################

if ($prognostic_mode eq 'prescribed') {
        if ($SSTICE_GRID_FILENAME eq 'UNSET') {
                die "SSTICE_GRID_FILENAME must be set for MPAS-Seaice prescribed mode \n";
        }
        if ($SSTICE_DATA_FILENAME eq 'UNSET') {
                die "SSTICE_DATA_FILENAME must be set for MPAS-Seaice prescribed mode \n";
        }
        if ($SSTICE_YEAR_ALIGN eq '-999') {
                die "SSTICE_YEAR_ALIGN must be set for MPAS-Seaice prescribed mode \n";
        }
        if ($SSTICE_YEAR_START eq '-999') {
                die "SSTICE_YEAR_START must be set for MPAS-Seaice prescribed mode \n";
        }
        if ($SSTICE_YEAR_END eq '-999') {
                die "SSTICE_YEAR_END must be set for MPAS-Seaice prescribed mode \n";
        }
        my $stream_domxvarname;
        my $stream_domyvarname;
        if ($SSTICE_STREAM eq 'CAMDATA') {
                $stream_domxvarname = "xc";
                $stream_domyvarname = "yc";
        } elsif ($SSTICE_STREAM eq 'WRFDATA') {
                $stream_domxvarname = "xc";
                $stream_domyvarname = "yc";
        } else {
                $stream_domxvarname = "lon";
                $stream_domyvarname = "lat";
        }
        add_default($nl, 'config_prescribed_ice_stream_year_first' , 'val'=>"$SSTICE_YEAR_START");
        add_default($nl, 'config_prescribed_ice_stream_year_last'  , 'val'=>"$SSTICE_YEAR_END");
        add_default($nl, 'config_prescribed_ice_model_year_align'  , 'val'=>"$SSTICE_YEAR_ALIGN");
        add_default($nl, 'config_prescribed_ice_stream_fldvarname' , 'val'=>"ice_cov");
        add_default($nl, 'config_prescribed_ice_stream_fldfilename', 'val'=>"$SSTICE_DATA_FILENAME");
        add_default($nl, 'config_prescribed_ice_stream_domtvarname', 'val'=>"time");
        add_default($nl, 'config_prescribed_ice_stream_domxvarname', 'val'=>"$stream_domxvarname");
        add_default($nl, 'config_prescribed_ice_stream_domyvarname', 'val'=>"$stream_domyvarname");
        add_default($nl, 'config_prescribed_ice_stream_domareaname', 'val'=>"area");
        add_default($nl, 'config_prescribed_ice_stream_dommaskname', 'val'=>"mask");
        add_default($nl, 'config_prescribed_ice_stream_domfilename', 'val'=>"$SSTICE_GRID_FILENAME");
        add_default($nl, 'config_prescribed_ice_stream_mapread'    , 'val'=>'NOT_SET');
        add_default($nl, 'config_prescribed_ice_stream_fill'       , 'val'=>'.false.');
}

##########################################
# Namelist group: AM_highFrequencyOutput #
##########################################

add_default($nl, 'config_AM_highFrequencyOutput_enable');
add_default($nl, 'config_AM_highFrequencyOutput_compute_interval');
add_default($nl, 'config_AM_highFrequencyOutput_output_stream');
add_default($nl, 'config_AM_highFrequencyOutput_compute_on_startup');
add_default($nl, 'config_AM_highFrequencyOutput_write_on_startup');

###################################
# Namelist group: AM_temperatures #
###################################

add_default($nl, 'config_AM_temperatures_enable');
add_default($nl, 'config_AM_temperatures_compute_interval');
add_default($nl, 'config_AM_temperatures_output_stream');
add_default($nl, 'config_AM_temperatures_compute_on_startup');
add_default($nl, 'config_AM_temperatures_write_on_startup');

##################################
# Namelist group: AM_thicknesses #
##################################

add_default($nl, 'config_AM_thicknesses_enable');
add_default($nl, 'config_AM_thicknesses_compute_interval');
add_default($nl, 'config_AM_thicknesses_output_stream');
add_default($nl, 'config_AM_thicknesses_compute_on_startup');
add_default($nl, 'config_AM_thicknesses_write_on_startup');

#########################################
# Namelist group: AM_regionalStatistics #
#########################################

add_default($nl, 'config_AM_regionalStatistics_enable');
add_default($nl, 'config_AM_regionalStatistics_compute_interval');
add_default($nl, 'config_AM_regionalStatistics_output_stream');
add_default($nl, 'config_AM_regionalStatistics_compute_on_startup');
add_default($nl, 'config_AM_regionalStatistics_write_on_startup');
add_default($nl, 'config_AM_regionalStatistics_ice_extent_limit');

#########################################
# Namelist group: AM_ridgingDiagnostics #
#########################################

add_default($nl, 'config_AM_ridgingDiagnostics_enable');
add_default($nl, 'config_AM_ridgingDiagnostics_compute_interval');
add_default($nl, 'config_AM_ridgingDiagnostics_output_stream');
add_default($nl, 'config_AM_ridgingDiagnostics_compute_on_startup');
add_default($nl, 'config_AM_ridgingDiagnostics_write_on_startup');

########################################
# Namelist group: AM_conservationCheck #
########################################

add_default($nl, 'config_AM_conservationCheck_enable');
add_default($nl, 'config_AM_conservationCheck_compute_interval');
add_default($nl, 'config_AM_conservationCheck_output_stream');
add_default($nl, 'config_AM_conservationCheck_compute_on_startup');
add_default($nl, 'config_AM_conservationCheck_write_on_startup');
add_default($nl, 'config_AM_conservationCheck_write_to_logfile');
add_default($nl, 'config_AM_conservationCheck_restart_stream');
add_default($nl, 'config_AM_conservationCheck_carbon_failure_abort');
add_default($nl, 'config_AM_conservationCheck_include_ocean');

##########################################
# Namelist group: AM_geographicalVectors #
##########################################

add_default($nl, 'config_AM_geographicalVectors_enable');
add_default($nl, 'config_AM_geographicalVectors_compute_interval');
add_default($nl, 'config_AM_geographicalVectors_output_stream');
add_default($nl, 'config_AM_geographicalVectors_compute_on_startup');
add_default($nl, 'config_AM_geographicalVectors_write_on_startup');

##################################
# Namelist group: AM_loadBalance #
##################################

add_default($nl, 'config_AM_loadBalance_enable');
add_default($nl, 'config_AM_loadBalance_compute_interval');
add_default($nl, 'config_AM_loadBalance_output_stream');
add_default($nl, 'config_AM_loadBalance_compute_on_startup');
add_default($nl, 'config_AM_loadBalance_write_on_startup');
add_default($nl, 'config_AM_loadBalance_nProcs');

#########################################
# Namelist group: AM_maximumIcePresence #
#########################################

add_default($nl, 'config_AM_maximumIcePresence_enable');
add_default($nl, 'config_AM_maximumIcePresence_compute_interval');
add_default($nl, 'config_AM_maximumIcePresence_output_stream');
add_default($nl, 'config_AM_maximumIcePresence_compute_on_startup');
add_default($nl, 'config_AM_maximumIcePresence_write_on_startup');
add_default($nl, 'config_AM_maximumIcePresence_start_time');

####################################
# Namelist group: AM_miscellaneous #
####################################

add_default($nl, 'config_AM_miscellaneous_enable');
add_default($nl, 'config_AM_miscellaneous_compute_interval');
add_default($nl, 'config_AM_miscellaneous_output_stream');
add_default($nl, 'config_AM_miscellaneous_compute_on_startup');
add_default($nl, 'config_AM_miscellaneous_write_on_startup');

####################################
# Namelist group: AM_areaVariables #
####################################

add_default($nl, 'config_AM_areaVariables_enable');
add_default($nl, 'config_AM_areaVariables_compute_interval');
add_default($nl, 'config_AM_areaVariables_output_stream');
add_default($nl, 'config_AM_areaVariables_compute_on_startup');
add_default($nl, 'config_AM_areaVariables_write_on_startup');

######################################
# Namelist group: AM_pondDiagnostics #
######################################

add_default($nl, 'config_AM_pondDiagnostics_enable');
add_default($nl, 'config_AM_pondDiagnostics_compute_interval');
add_default($nl, 'config_AM_pondDiagnostics_output_stream');
add_default($nl, 'config_AM_pondDiagnostics_compute_on_startup');
add_default($nl, 'config_AM_pondDiagnostics_write_on_startup');

#####################################
# Namelist group: AM_unitConversion #
#####################################

add_default($nl, 'config_AM_unitConversion_enable');
add_default($nl, 'config_AM_unitConversion_compute_interval');
add_default($nl, 'config_AM_unitConversion_output_stream');
add_default($nl, 'config_AM_unitConversion_compute_on_startup');
add_default($nl, 'config_AM_unitConversion_write_on_startup');

#####################################
# Namelist group: AM_pointwiseStats #
#####################################

if ($ice_bgc eq 'ice_bgc') {
        add_default($nl, 'config_AM_pointwiseStats_enable', 'val'=>".true.");
} else {
        add_default($nl, 'config_AM_pointwiseStats_enable');
}
add_default($nl, 'config_AM_pointwiseStats_compute_interval');
add_default($nl, 'config_AM_pointwiseStats_output_stream');
add_default($nl, 'config_AM_pointwiseStats_compute_on_startup');
add_default($nl, 'config_AM_pointwiseStats_write_on_startup');

#################################
# Namelist group: AM_iceShelves #
#################################

add_default($nl, 'config_AM_iceShelves_enable');
add_default($nl, 'config_AM_iceShelves_compute_interval');
add_default($nl, 'config_AM_iceShelves_output_stream');
add_default($nl, 'config_AM_iceShelves_compute_on_startup');
add_default($nl, 'config_AM_iceShelves_write_on_startup');

#################################
# Namelist group: AM_icePresent #
#################################

add_default($nl, 'config_AM_icePresent_enable');
add_default($nl, 'config_AM_icePresent_compute_interval');
add_default($nl, 'config_AM_icePresent_output_stream');
add_default($nl, 'config_AM_icePresent_compute_on_startup');
add_default($nl, 'config_AM_icePresent_write_on_startup');

###########################################
# Namelist group: AM_timeSeriesStatsDaily #
###########################################

add_default($nl, 'config_AM_timeSeriesStatsDaily_enable');
add_default($nl, 'config_AM_timeSeriesStatsDaily_compute_on_startup');
add_default($nl, 'config_AM_timeSeriesStatsDaily_write_on_startup');
add_default($nl, 'config_AM_timeSeriesStatsDaily_compute_interval');
add_default($nl, 'config_AM_timeSeriesStatsDaily_output_stream');
add_default($nl, 'config_AM_timeSeriesStatsDaily_restart_stream');
add_default($nl, 'config_AM_timeSeriesStatsDaily_operation');
add_default($nl, 'config_AM_timeSeriesStatsDaily_reference_times');
add_default($nl, 'config_AM_timeSeriesStatsDaily_duration_intervals');
add_default($nl, 'config_AM_timeSeriesStatsDaily_repeat_intervals');
add_default($nl, 'config_AM_timeSeriesStatsDaily_reset_intervals');
add_default($nl, 'config_AM_timeSeriesStatsDaily_backward_output_offset');

#############################################
# Namelist group: AM_timeSeriesStatsMonthly #
#############################################

add_default($nl, 'config_AM_timeSeriesStatsMonthly_enable');
add_default($nl, 'config_AM_timeSeriesStatsMonthly_compute_on_startup');
add_default($nl, 'config_AM_timeSeriesStatsMonthly_write_on_startup');
add_default($nl, 'config_AM_timeSeriesStatsMonthly_compute_interval');
add_default($nl, 'config_AM_timeSeriesStatsMonthly_output_stream');
add_default($nl, 'config_AM_timeSeriesStatsMonthly_restart_stream');
add_default($nl, 'config_AM_timeSeriesStatsMonthly_operation');
add_default($nl, 'config_AM_timeSeriesStatsMonthly_reference_times');
add_default($nl, 'config_AM_timeSeriesStatsMonthly_duration_intervals');
add_default($nl, 'config_AM_timeSeriesStatsMonthly_repeat_intervals');
add_default($nl, 'config_AM_timeSeriesStatsMonthly_reset_intervals');
add_default($nl, 'config_AM_timeSeriesStatsMonthly_backward_output_offset');

#################################################
# Namelist group: AM_timeSeriesStatsClimatology #
#################################################

add_default($nl, 'config_AM_timeSeriesStatsClimatology_enable');
add_default($nl, 'config_AM_timeSeriesStatsClimatology_compute_on_startup');
add_default($nl, 'config_AM_timeSeriesStatsClimatology_write_on_startup');
add_default($nl, 'config_AM_timeSeriesStatsClimatology_compute_interval');
add_default($nl, 'config_AM_timeSeriesStatsClimatology_output_stream');
add_default($nl, 'config_AM_timeSeriesStatsClimatology_restart_stream');
add_default($nl, 'config_AM_timeSeriesStatsClimatology_operation');
add_default($nl, 'config_AM_timeSeriesStatsClimatology_reference_times');
add_default($nl, 'config_AM_timeSeriesStatsClimatology_duration_intervals');
add_default($nl, 'config_AM_timeSeriesStatsClimatology_repeat_intervals');
add_default($nl, 'config_AM_timeSeriesStatsClimatology_reset_intervals');
add_default($nl, 'config_AM_timeSeriesStatsClimatology_backward_output_offset');

############################################
# Namelist group: AM_timeSeriesStatsCustom #
############################################

add_default($nl, 'config_AM_timeSeriesStatsCustom_enable');
add_default($nl, 'config_AM_timeSeriesStatsCustom_compute_on_startup');
add_default($nl, 'config_AM_timeSeriesStatsCustom_write_on_startup');
add_default($nl, 'config_AM_timeSeriesStatsCustom_compute_interval');
add_default($nl, 'config_AM_timeSeriesStatsCustom_output_stream');
add_default($nl, 'config_AM_timeSeriesStatsCustom_restart_stream');
add_default($nl, 'config_AM_timeSeriesStatsCustom_operation');
add_default($nl, 'config_AM_timeSeriesStatsCustom_reference_times');
add_default($nl, 'config_AM_timeSeriesStatsCustom_duration_intervals');
add_default($nl, 'config_AM_timeSeriesStatsCustom_repeat_intervals');
add_default($nl, 'config_AM_timeSeriesStatsCustom_reset_intervals');
add_default($nl, 'config_AM_timeSeriesStatsCustom_backward_output_offset');

#-----------------------------------------------------------------------------------------------
# *** Write output namelist file (mpassi_in) and input dataset list (mpassi.input_data_list) ***
#-----------------------------------------------------------------------------------------------
# Set namelist groups to be written out

my @groups = qw(seaice_model
                io
                decomposition
                restart
                dimensions
                initialize
                use_sections
                forcing
                testing
                velocity_solver
                advection
                column_package
                column_tracers
                biogeochemistry
                shortwave
                snow
                meltponds
                thermodynamics
                itd
                floesize
                ridging
                atmosphere
                ocean
                diagnostics
                prescribed_ice
                am_highfrequencyoutput
                am_temperatures
                am_thicknesses
                am_regionalstatistics
                am_ridgingdiagnostics
                am_conservationcheck
                am_geographicalvectors
                am_loadbalance
                am_maximumicepresence
                am_miscellaneous
                am_areavariables
                am_ponddiagnostics
                am_unitconversion
                am_pointwisestats
                am_iceshelves
                am_icepresent
                am_timeseriesstatsdaily
                am_timeseriesstatsmonthly
                am_timeseriesstatsclimatology
                am_timeseriesstatscustom
                );

# Check for variables in the "derived" group, add them to appropriate group
for my $var ($nl->get_variable_names('derived')) {
  my @broken = split(/&/,$var);
  my $val = $nl->get_variable_value('derived', $var);
  $nl->set_variable_value($broken[1], $broken[0], $val);
}

# Write out all groups  to mpassi_in
my $outfile = "./mpassi_in";
$nl->write($outfile, 'groups'=>\@groups);
if ($print>=2) { print "Writing mpassi seaice component namelist to $outfile $eol"; }

#--------------------------------------------------------------------
# Append namelist specified files to input data file
#     currently just the graph file -- which is complicated because the prefix
#     is set in the namelist and the suffix comes from the number of tasks
#--------------------------------------------------------------------

open(my $input_list, ">>", "$CASEBUILD/mpassi.input_data_list") or
     die "** can't open filepath file: mpassi.input_data_list\n";
my $block_decomp_file_prefix = $nl->get_value( 'config_block_decomp_file_prefix' );
# remove quotes for concatenation
$block_decomp_file_prefix =~ s/['"]//g;
my $block_decomp_file = $block_decomp_file_prefix . $NTASKS_ICE;
print $input_list "graph$NTASKS_ICE = $block_decomp_file\n";
$input_list->close;

# Write input dataset list.
check_input_files($DIN_LOC_ROOT, "$CASEBUILD/mpassi.input_data_list");

#-----------------------------------------------------------------------------------------------
# END OF MAIN SCRIPT
#===============================================================================================

#===============================================================================================
sub add_default {

# Add a value for the specified variable to the specified namelist object.  The variables
# already in the object have the higher precedence, so if the specified variable is already
# defined in the object then don't overwrite it, just return.
#
# This method checks the definition file and adds the variable to the correct
# namelist group.
#
# The value can be provided by using the optional argument key 'val' in the
# calling list.  Otherwise a default value is obtained from the namelist
# defaults object.  If no default value is found this method throws an exception
# unless the 'nofail' option is set true.
#
# Additional optional keyword=>value pairs may be specified.  If the keyword 'val' is
# not present, then any other keyword=>value pairs that are specified will be used to
# match attributes in the defaults file.
#
# Example 1: Specify the default value $val for the namelist variable $var in namelist
#            object $nl:
#
#  add_default($nl, $var, 'val'=>$val)
#
# Example 2: Add a default for variable $var if an appropriate value is found.  Otherwise
#            don't add the variable
#
#  add_default($nl, $var, 'nofail'=>1)
#
#
# ***** N.B. ***** This routine assumes the following variables are in package main::
#  $definition        -- the namelist definition object
#  $DIN_LOC_ROOT -- CCSM inputdata root directory

    my $nl = shift;     # namelist object
    my $var = shift;    # name of namelist variable
    my %opts = @_;      # options

    my $val = undef;

    # Query the definition to find which group the variable belongs to.  Exit if not found.
    my $group = $definition->get_group_name($var);
    unless ($group) {
      my $fname = $definition->get_file_name();
      die "$ProgName - ERROR: variable \"$var\" not found in namelist definition file $fname.\n";
    }

    # check whether the variable has a value in the namelist object -- if so then return
    $val = $nl->get_variable_value($group, $var);
    if (defined $val) { return; }

    # Look for a specified value in the options hash
    if (defined $opts{'val'}) {
      $val = $opts{'val'};
    }
    # or else get a value from namelist defaults object.
    # Note that if the 'val' key isn't in the hash, then just pass anything else
    # in %opts to the get_value method to be used as attributes that are matched
    # when looking for default values.
    else {
      $val = get_default_value($var, \%opts);
    }

    # if no value is found then exit w/ error (unless 'nofail' option set)
    unless (defined $val) {
      unless ($opts{'nofail'}) {
        print "$ProgName - ERROR: No default value found for $var\n".
              "user defined attributes:\n";
        foreach my $key (keys(%opts)) {
          if ($key ne 'nofail' and $key ne 'val') {
            print "key=$key  val=$opts{$key}\n";
          }
        }
        die;
      } else {
        return;
      }
    }

    # query the definition to find out if the variable is an input pathname
    my $is_input_pathname = $definition->is_input_pathname($var);

    # The default values for input pathnames are relative.  If the namelist
    # variable is defined to be an absolute pathname, then prepend
    # the CCSM inputdata root directory.
    # TODO: unless ignore_abs is passed as argument
    if ($is_input_pathname eq 'abs') {
      unless ($opts{'noprepend'}){
        $val = set_abs_filepath($val, $DIN_LOC_ROOT);
      }
    }

    # query the definition to find out if the variable takes a string value.
    # The returned string length will be >0 if $var is a string, and 0 if not.
    my $str_len = $definition->get_str_len($var);

    # If the variable is a string, then add quotes if they're missing
    if ($str_len > 0) {
      $val = quote_string($val);
    }

    # set the value in the namelist
    $nl->set_variable_value($group, $var, $val);
}

#-----------------------------------------------------------------------------------------------

sub get_default_value {

# Return a default value for the requested variable.
# Return undef if no default found.
#
# ***** N.B. ***** This routine assumes the following variables are in package main::
#  $defaults          -- the namelist defaults object
#  $uc_defaults       -- the use CASE defaults object

    my $var_name    = lc(shift);   # name of namelist variable (CASE insensitive interface)
    my $usr_att_ref = shift;       # reference to hash containing user supplied attributes

    # Check in the namelist defaults
    return $defaults->get_value($var_name, $usr_att_ref);

}

#-----------------------------------------------------------------------------------------------

sub check_input_files {

# For each variable in the namelist which is an input dataset, check to see if it
# exists locally.
#
# ***** N.B. ***** This routine assumes the following variables are in package main::
#  $definition        -- the namelist definition object

    my $inputdata_rootdir = shift;    # if false prints test, else creates inputdata file
    my $data_file_list = shift;
    open(my $fh, "<:encoding(UTF-8)", $data_file_list) or die "Couldn't open data file list $data_file_list";

	while (my $row = <$fh>) {
		chomp $row;
		my @split = split(' = ', $row);
		#my $input_path = $split[2]

		if (-e $split[1] ) {
			print "OK -- found $split[1]\n"
		} else {
			print "NOT FOUND: $split[1]\n"
		}
	}
    close $fh;
    return 0 if defined $inputdata_rootdir;
}

#-----------------------------------------------------------------------------------------------

sub set_abs_filepath {

# check whether the input filepath is an absolute path, and if it isn't then
# prepend a root directory

    my ($filepath, $rootdir) = @_;

    # strip any leading/trailing whitespace
    $filepath =~ s/^\s+//;
    $filepath =~ s/\s+$//;
    $rootdir  =~ s/^\s+//;
    $rootdir  =~ s/\s+$//;

    # strip any leading/trailing quotes
    $filepath =~ s/^['"]+//;
    $filepath =~ s/["']+$//;
    $rootdir =~ s/^['"]+//;
    $rootdir =~ s/["']+$//;

    my $out = $filepath;
    unless ( $filepath =~ /^\// ) {  # unless $filepath starts with a /
      $out = "$rootdir/$filepath"; # prepend the root directory
    }
    return $out;
}

#-----------------------------------------------------------------------------------------------


sub absolute_path {
#
# Convert a pathname into an absolute pathname, expanding any . or .. characters.
# Assumes pathnames refer to a local filesystem.
# Assumes the directory separator is "/".
#
  my $path = shift;
  my $cwd = getcwd();  # current working directory
  my $abspath;         # resulting absolute pathname

# Strip off any leading or trailing whitespace.  (This pattern won't match if
# there's embedded whitespace.
  $path =~ s!^\s*(\S*)\s*$!$1!;

# Convert relative to absolute path.

  if ($path =~ m!^\.$!) {          # path is "."
      return $cwd;
  } elsif ($path =~ m!^\./!) {     # path starts with "./"
      $path =~ s!^\.!$cwd!;
  } elsif ($path =~ m!^\.\.$!) {   # path is ".."
      $path = "$cwd/..";
  } elsif ($path =~ m!^\.\./!) {   # path starts with "../"
      $path = "$cwd/$path";
  } elsif ($path =~ m!^[^/]!) {    # path starts with non-slash character
      $path = "$cwd/$path";
  }

  my ($dir, @dirs2);
  my @dirs = split "/", $path, -1;   # The -1 prevents split from stripping trailing nulls
                                     # This enables correct processing of the input "/".

  # Remove any "" that are not leading.
  for (my $i=0; $i<=$#dirs; ++$i) {
      if ($i == 0 or $dirs[$i] ne "") {
        push @dirs2, $dirs[$i];
      }
  }
  @dirs = ();

  # Remove any "."
  foreach $dir (@dirs2) {
      unless ($dir eq ".") {
        push @dirs, $dir;
      }
  }
  @dirs2 = ();

  # Remove the "subdir/.." parts.
  foreach $dir (@dirs) {
    if ( $dir !~ /\.\./ ) {
        push @dirs2, $dir;
    } else {
        pop @dirs2;   # remove previous dir when current dir is ..
    }
  }
  if ($#dirs2 == 0 and $dirs2[0] eq "") { return "/"; }
  $abspath = join '/', @dirs2;
  return( $abspath );
}

#-------------------------------------------------------------------------------

sub valid_option {

    my ($val, @expect) = @_;
    my ($expect);

    $val =~ s/^\s+//;
    $val =~ s/\s+$//;
    foreach $expect (@expect) {
      if ($val =~ /^$expect$/i) { return $expect; }
    }
    return undef;
}

#-------------------------------------------------------------------------------

sub validate_options {

    my $source = shift;   # text string declaring the source of the options being validated
    my $opts   = shift;   # reference to hash that contains the options

    my ($opt, $old, @expect);

}

#-------------------------------------------------------------------------------

sub quote_string {
    my $str = shift;
    $str =~ s/^\s+//;
    $str =~ s/\s+$//;
    unless ($str =~ /^['"]/) {        #"'
        $str = "\'$str\'";
    }
    return $str;
}

#-------------------------------------------------------------------------------

sub expand_env_xml {

    my $value = shift;

    if ($value =~ /\$([\w_]+)(.*)$/) {
	my $subst = $xmlvars{$1};
	$value =~ s/\$${1}/$subst/g;
    }
    return $value;
}

#-------------------------------------------------------------------------------

sub print_nl_to_screen {

  my $namelist = $_[0];
  # Loop through every group in the namelist
  for my $group ($namelist->get_group_names()) {
    # Loop through every variable in group
    for my $var ($namelist->get_variable_names($group)) {
      my $val = $namelist->get_variable_value($group, $var);
      # For derived type, $var contains variable name and group name
      if ($group eq "derived") {
        my @broken = split(/&/,$var);
        print "   * ", $broken[0], " = ", $val, " in \&", $broken[1], "\n";
      }
      else {
        print "   * ", $var, " = ", $val, " in \&", $group, "\n";
      }
    }
  }
}

#-------------------------------------------------------------------------------

sub valid_date {
# return 1 if given date ($$month/$$day/$$year) exists in calendar $cal
# otherwise subtract number of days in $$month from $$day, and increment
# $$month by 1 (also incrementing $$year if going from Dec to Jan) and
# then return 0.

  my $day = shift;
  my $month = shift;
  my $year = shift;
  my $cal = shift;

  my $maxday = -1;
  if ($$month == 1) { $maxday = 31; }
  if ($$month == 2) {
       if (($cal eq 'NO_LEAP') || (not leap($$year))) {
         $maxday = 28;
       } else {
         $maxday = 29;
       }
     }
  if ($$month == 3) { $maxday = 31; }
  if ($$month == 4) { $maxday = 30; }
  if ($$month == 5) { $maxday = 31; }
  if ($$month == 6) { $maxday = 30; }
  if ($$month == 7) { $maxday = 31; }
  if ($$month == 8) { $maxday = 31; }
  if ($$month == 9) { $maxday = 30; }
  if ($$month == 10) { $maxday = 31; }
  if ($$month == 11) { $maxday = 30; }
  if ($$month == 12) { $maxday = 31; }

  if ($maxday == -1) {
    die "ERROR: can not figure out what month $$month is";
  }
  if ($$day > $maxday) {
    $$month++;
    if ($$month == 13) {
      $$year++;
      $$month = 1;
    }
    $$day = $$day - $maxday;
    return 0;
  }
  return 1;
}

#-------------------------------------------------------------------------------

sub leap() {
# return 1 if given year is a leap year, 0 otherwise

  my $year = shift;

  if (($year%4 == 0) && (($year%400 == 0) || ($year%100 != 0))) {
    return 1;
  }
  return 0;
}


#-------------------------------------------------------------------------------

sub any() {
# return 1 if array (arg 0) contains val (arg 1). Note that this uses "eq"
# instead of "==" because it's meant for strings

  my $array_ref = shift;
  my @array = @$array_ref;
  my $val = shift;

  foreach (@array) {
    if ($_ eq $val) {
      return 1;
    }
  }
  return 0;
}
<|MERGE_RESOLUTION|>--- conflicted
+++ resolved
@@ -624,15 +624,7 @@
 # Namelist group: column_package #
 ##################################
 
-<<<<<<< HEAD
-if ($ice_bgc eq 'ice_bgc') {
-        add_default($nl, 'config_column_physics_type', 'val'=>"icepack");
-} else {
-        add_default($nl, 'config_column_physics_type');
-}
-=======
 add_default($nl, 'config_column_physics_type');
->>>>>>> b872d3e4
 add_default($nl, 'config_use_column_shortwave');
 add_default($nl, 'config_use_column_vertical_thermodynamics');
 if ($ice_bgc eq 'ice_bgc') {
@@ -663,11 +655,6 @@
 # Namelist group: biogeochemistry #
 ###################################
 
-<<<<<<< HEAD
-add_default($nl, 'config_use_shortwave_bioabsorption');
-=======
-add_default($nl, 'config_use_vertical_zsalinity');
->>>>>>> b872d3e4
 add_default($nl, 'config_use_skeletal_biochemistry');
 if ($ice_bgc eq 'ice_bgc') {
         add_default($nl, 'config_use_vertical_biochemistry', 'val'=>".true.");
