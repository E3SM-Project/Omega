--- conflicted
+++ resolved
@@ -228,10 +228,7 @@
 
   subroutine dyn_init2(dyn_in)
     use dimensions_mod,   only: nlev, nelemd, np
-<<<<<<< HEAD
-=======
     use dyn_grid,         only: fv_nphys
->>>>>>> dabe086f
     use prim_driver_mod,  only: prim_init2
     use prim_si_mod,      only: prim_set_mass
     use hybrid_mod,       only: hybrid_create
