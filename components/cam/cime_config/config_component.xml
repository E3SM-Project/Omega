--- conflicted
+++ resolved
@@ -60,11 +60,8 @@
       <value compset="_CAM5%CMIP6-HR"    >-clubb_sgs -microphys mg2 -chem linoz_mam4_resus_mom_soag -rain_evap_to_coarse_aero -nlev 72</value>
       <value compset="_CAM5%CMIP6-LR"    >-clubb_sgs -microphys mg2 -chem linoz_mam4_resus_mom_soag -rain_evap_to_coarse_aero -nlev 72</value>
       <value compset="_CAM5%CMIP6-LRtunedHR"    >-clubb_sgs -microphys mg2 -chem linoz_mam4_resus_mom_soag -rain_evap_to_coarse_aero -nlev 72</value>
-<<<<<<< HEAD
-=======
       <value compset="1950_CAM5%CMIP6-[LH]R"    >-clubb_sgs -microphys mg2 -chem linoz_mam4_resus_mom_soag -rain_evap_to_coarse_aero -cppdefs -DAPPLY_POST_DECK_BUGFIXES -nlev 72</value>
       <value compset="2010_CAM5%CMIP6-[LH]R"    >-clubb_sgs -microphys mg2 -chem linoz_mam4_resus_mom_soag -rain_evap_to_coarse_aero -cppdefs -DAPPLY_POST_DECK_BUGFIXES -nlev 72</value>
->>>>>>> e8dde071
       <value compset="_CAM5%AV1F"     >-clubb_sgs -microphys mg2 -chem trop_mam4_resus      -rain_evap_to_coarse_aero -nlev 72</value>
       <value compset="_CAM5%AV1F-00"  >-clubb_sgs -microphys mg2 -chem trop_mam4_resus      -rain_evap_to_coarse_aero -nlev 72</value>
       <value compset="_CAM5%AV1F-01"  >-clubb_sgs -microphys mg2 -chem trop_mam4_resus_soag -rain_evap_to_coarse_aero -nlev 72</value>
@@ -205,16 +202,11 @@
       <value compset="20TR_CAM5.*AV1C-H01B">20TR_cam5_av1c-h01b</value>
       <value compset="20TR_CAM5.*AV1C-H01C">20TR_cam5_av1c-h01c</value>
       <value compset="20TR_CAM5.*CMIP6"  >20TR_cam5_CMIP6</value>
-<<<<<<< HEAD
       <value compset="20TR_CAM5.*CMIP6.*_BGC%B"  >20TR_cam5_CMIP6_bgc</value>
       <value compset="SSP585_CAM5.*CMIP6">SSP585_cam5_CMIP6</value>
       <value compset="SSP585_CAM5.*CMIP6.*_BGC%B">SSP585_cam5_CMIP6_bgc</value>
-=======
       <value compset="2010_CAM5.*CMIP6-LR"  >2010_cam5_CMIP6-LR</value>
       <value compset="2010_CAM5.*CMIP6-HR"  >2010_cam5_CMIP6-HR</value>
-      <value compset="20TR_CAM5.*CMIP6*_BGC%B"  >20TR_cam5_CMIP6_bgc</value>
-      <value compset="SSP585_CAM5.*CMIP6"  >SSP585_cam5_CMIP6</value>          <!-- PJC -->
->>>>>>> e8dde071
       <value compset="2000_CAM5%COSP"   >2000_cam5_cosp</value>
       <value compset="2000_CAM4%WCMX"   >waccmx_2000_cam4</value>
       <value compset="1996_CAM4%WCMX"   >waccmx_1996_cam4</value>
