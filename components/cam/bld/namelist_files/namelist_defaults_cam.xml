<?xml version="1.0"?>

<namelist_defaults>

<!-- Timestep size (this is the dynamics/physics coupling interval) -->
<dtime dyn="eul"                   >1200</dtime>
<dtime dyn="eul"   hgrid="256x512" >300 </dtime>
<dtime dyn="eul"   hgrid="128x256" >600 </dtime>
<dtime dyn="eul"   hgrid="64x128"  >1200</dtime>
<dtime dyn="eul"   hgrid="48x96"   >1800</dtime>
<dtime dyn="eul"   hgrid="32x64"   >1800</dtime>
<dtime dyn="eul"   hgrid="8x16"    >1800</dtime>

<dtime dyn="fv"                    >1800</dtime>
<dtime dyn="fv"    waccmx="1"      >300 </dtime>

<dtime dyn="se"                    >1800</dtime>
<dtime dyn="se"    hgrid="ne4np4"  >7200</dtime>
<dtime dyn="se"    hgrid="ne11np4" >7200</dtime>
<dtime dyn="se"    hgrid="ne16np4" >1800</dtime>
<dtime dyn="se"    hgrid="ne30np4" >1800</dtime>
<dtime dyn="se"    hgrid="ne60np4" >1800</dtime>
<dtime dyn="se"    hgrid="ne120np4">900 </dtime>
<dtime dyn="se"    hgrid="ne240np4">600 </dtime>
<dtime dyn="se"    hgrid="ne0np4_arm_x8v3_lowcon"  >600</dtime>
<dtime dyn="se"    hgrid="ne0np4_conus_x4v1_lowcon"  >900</dtime>
<dtime dyn="se"    hgrid="ne0np4_northamericax4v1"  >900</dtime>
<dtime dyn="se"    hgrid="ne0np4_svalbard_x8v1_lowcon"  >600</dtime>
<dtime dyn="se"    hgrid="ne0np4_sooberingoa_x4x8v1_lowcon"  >600</dtime>
<dtime dyn="se"    hgrid="ne0np4_enax4v1">900</dtime>
<dtime dyn="se"    hgrid="ne0np4_twpx4v1">900</dtime>

<dtime dyn="sld"                   >3600</dtime>

<!-- Initial conditions -->
<ncdata dyn="fv"  hgrid="0.23x0.31" nlev="26" ic_ymd="101"      >atm/cam/inic/fv/cami_0000-01-01_0.23x0.31_L26_c100513.nc</ncdata>
<ncdata dyn="fv"  hgrid="0.23x0.31" nlev="26" ic_ymd="901"      >atm/cam/inic/fv/cami_0000-09-01_0.23x0.31_L26_c061106.nc</ncdata>
<ncdata dyn="fv"  hgrid="0.47x0.63" nlev="26" ic_ymd="101"      >atm/cam/inic/fv/cami_1980-01-01_0.47x0.63_L26_c071226.nc</ncdata>
<ncdata dyn="fv"  hgrid="0.47x0.63" nlev="26" ic_ymd="901"      >atm/cam/inic/fv/cami_0000-09-01_0.47x0.63_L26_c061106.nc</ncdata>
<ncdata dyn="fv"  hgrid="0.5x0.625" nlev="26" ic_ymd="1001"     >atm/cam/inic/fv/cami_0000-10-01_0.5x0.625_L26_c031204.nc</ncdata>
<ncdata dyn="fv"  hgrid="0.9x1.25"  nlev="26" ic_ymd="101"      >atm/cam/inic/fv/cami_1987-01-01_0.9x1.25_L26_c060703.nc</ncdata>
<ncdata dyn="fv"  hgrid="0.9x1.25"  nlev="26" ic_ymd="901"      >atm/cam/inic/fv/cami_0000-09-01_0.9x1.25_L26_c051205.nc</ncdata>
<ncdata dyn="fv"  hgrid="1.9x2.5"   nlev="26" ic_ymd="101"      >atm/cam/inic/fv/cami_0000-01-01_1.9x2.5_L26_c070408.nc</ncdata>
<ncdata dyn="fv"  hgrid="1.9x2.5"   nlev="26" ic_ymd="901"      >atm/cam/inic/fv/cami_0000-09-01_1.9x2.5_L26_c040809.nc</ncdata>
<ncdata dyn="fv"  hgrid="2.5x3.33"  nlev="26" ic_ymd="101"      >atm/cam/inic/fv/cami_0000-01-01_2.5x3.33_L26_c110309.nc</ncdata>
<ncdata dyn="fv"  hgrid="2.5x3.33"  nlev="26" ic_ymd="901"      >atm/cam/inic/fv/cami_0000-09-01_2.5x3.33_L26_c091007.nc</ncdata>
<ncdata dyn="fv"  hgrid="4x5"       nlev="26" ic_ymd="101"      >atm/cam/inic/fv/cami_0001-01-01_4x5_L26_c060608.nc</ncdata>
<ncdata dyn="fv"  hgrid="10x15"     nlev="26" ic_ymd="101"      >atm/cam/inic/fv/cami_0000-01-01_10x15_L26_c030918.nc</ncdata>

<ncdata dyn="fv"  hgrid="0.23x0.31" nlev="30"  ic_ymd="101"     >atm/cam/inic/fv/cami-mam3_0000-01-01_0.23x0.31_L30_c110527.nc</ncdata>
<ncdata dyn="fv"  hgrid="0.47x0.63" nlev="30"  ic_ymd="101"     >atm/cam/inic/fv/cami-mam3_0000-01-01_0.47x0.63_L30_c100929.nc</ncdata>
<ncdata dyn="fv"  hgrid="0.9x1.25"  nlev="30"  ic_ymd="101"     >atm/cam/inic/fv/cami-mam3_0000-01-01_0.9x1.25_L30_c100618.nc</ncdata>
<ncdata dyn="fv"  hgrid="1.9x2.5"   nlev="30"  ic_ymd="101"     >atm/cam/inic/fv/cami_0000-01-01_1.9x2.5_L30_c070703.nc</ncdata>
<ncdata dyn="fv"  hgrid="1.9x2.5"   nlev="30"  ic_ymd="901"     >atm/cam/inic/fv/cami_0000-09-01_1.9x2.5_L30_c070109.nc</ncdata>
<ncdata dyn="fv"  hgrid="2.5x3.33"  nlev="30"  ic_ymd="101"     >atm/cam/inic/fv/cami_0000-01-01_2.5x3.33_L30_c110309.nc </ncdata>
<ncdata dyn="fv"  hgrid="2.5x3.33"  nlev="30"  ic_ymd="901"     >atm/cam/inic/fv/cami_0000-09-01_2.5x3.33_L30_c100831.nc</ncdata>
<ncdata dyn="fv"  hgrid="4x5"       nlev="30"  ic_ymd="101"     >atm/cam/inic/fv/cami_0000-01-01_4x5_L30_c090108.nc</ncdata>
<ncdata dyn="fv"  hgrid="10x15"     nlev="30"  ic_ymd="101"     >atm/cam/inic/fv/cami_0000-01-01_10x15_L30_c081013.nc</ncdata>

<ncdata dyn="fv"  hgrid="1.9x2.5"   nlev="64"  ic_ymd="101"     >atm/cam/inic/fv/cami_0000-01-01_1.9x2.5_L64_c070703.nc</ncdata>
<ncdata dyn="fv"  hgrid="4x5"       nlev="64"  ic_ymd="101"     >atm/cam/inic/fv/cami_0000-01-01_4x5_L64_c090108.nc</ncdata>
<ncdata dyn="fv"  hgrid="10x15"     nlev="64"  ic_ymd="101"     >atm/cam/inic/fv/cami_0000-01-01_10x15_L64_c081013.nc</ncdata>

<ncdata dyn="fv"  hgrid="1.9x2.5"   nlev="30"  chem="trop_mam3" ic_ymd="101">atm/cam/inic/fv/cami-mam3_0000-01-01_1.9x2.5_L30_c090306.nc</ncdata>
<ncdata dyn="fv"  hgrid="1.9x2.5"   nlev="30"  chem="linoz_mam3" ic_ymd="101">atm/cam/inic/fv/cami-mam3_0000-01-01_1.9x2.5_L30_c090306.nc</ncdata>

<ncdata dyn="fv"  hgrid="0.47x0.63" nlev="26"  ocn="aquaplanet"  ic_ymd="101" >atm/cam/inic/fv/cami_0000-01-01_0.47x0.63_L26_APE_c080227.nc</ncdata>
<ncdata dyn="fv"  hgrid="1.9x2.5"   nlev="26"  ocn="aquaplanet"  ic_ymd="101" >atm/cam/inic/fv/cami_0000-01-01_1.9x2.5_L26_APE_c080203.nc</ncdata>

<ncdata dyn="fv"  hgrid="0.9x1.25"  nlev="30"  chem="trop_mozart" ic_ymd="19900101" >atm/cam/inic/fv/cami-chem_1990-01-01_0.9x1.25_L30_c080724.nc</ncdata>
<ncdata dyn="fv"  hgrid="1.9x2.5"   nlev="26"  chem="trop_mozart" ic_ymd="19900101" >atm/cam/inic/fv/cami-chem_1990-01-01_1.9x2.5_L26_c080114.nc</ncdata>
<ncdata dyn="fv"  hgrid="1.9x2.5"   nlev="30"  chem="trop_mozart" ic_ymd="19900101" >atm/cam/inic/fv/cami-chem_1990-01-01_1.9x2.5_L30_c080215.nc</ncdata>

<ncdata dyn="fv" hgrid="10x15"   nlev="26" chem="trop_mozart" ic_ymd="101" >atm/cam/inic/fv/camchemi_0012-01-01_10x15_L26_c081104.nc</ncdata>
<ncdata dyn="fv" hgrid="10x15"   nlev="30" chem="trop_mozart" ic_ymd="101" >atm/cam/inic/fv/camchemi_0012-01-01_10x15_L30_c081104.nc</ncdata>
<ncdata dyn="fv" hgrid="4x5"     nlev="26" chem="trop_mozart" ic_ymd="101" >atm/cam/inic/fv/camchemi_0012-01-01_4x5_L26_c081104.nc</ncdata>
<ncdata dyn="fv" hgrid="4x5"     nlev="30" chem="trop_mozart" ic_ymd="101" >atm/cam/inic/fv/camchemi_0012-01-01_4x5_L30_c081104.nc</ncdata>
<ncdata dyn="fv" hgrid="1.9x2.5" nlev="26" chem="trop_mozart" ic_ymd="101" >atm/cam/inic/fv/camchemi_0012-01-01_1.9x2.5_L26_c081104.nc</ncdata>
<ncdata dyn="fv" hgrid="1.9x2.5" nlev="30" chem="trop_mozart" ic_ymd="101" >atm/cam/inic/fv/camchemi_0012-01-01_1.9x2.5_L30_c081104.nc</ncdata>

<ncdata dyn="fv" hgrid="10x15"   nlev="26" chem="trop_mozart_soa" ic_ymd="101" >atm/cam/inic/fv/camchemi_0012-01-01_10x15_L26_c081104.nc</ncdata>
<ncdata dyn="fv" hgrid="10x15"   nlev="30" chem="trop_mozart_soa" ic_ymd="101" >atm/cam/inic/fv/camchemi_0012-01-01_10x15_L30_c081104.nc</ncdata>
<ncdata dyn="fv" hgrid="4x5"     nlev="26" chem="trop_mozart_soa" ic_ymd="101" >atm/cam/inic/fv/camchemi_0012-01-01_4x5_L26_c081104.nc</ncdata>
<ncdata dyn="fv" hgrid="4x5"     nlev="30" chem="trop_mozart_soa" ic_ymd="101" >atm/cam/inic/fv/camchemi_0012-01-01_4x5_L30_c081104.nc</ncdata>
<ncdata dyn="fv" hgrid="1.9x2.5" nlev="26" chem="trop_mozart_soa" ic_ymd="101" >atm/cam/inic/fv/camchemi_0012-01-01_1.9x2.5_L26_c081104.nc</ncdata>
<ncdata dyn="fv" hgrid="1.9x2.5" nlev="30" chem="trop_mozart_soa" ic_ymd="101" >atm/cam/inic/fv/camchemi_0012-01-01_1.9x2.5_L30_c081104.nc</ncdata>

<ncdata dyn="fv" hgrid="10x15"   nlev="30" chem="trop_mozart_mam3" ic_ymd="101" >atm/cam/inic/fv/trop_strat_mam3_chem_2000-01-01_10x15_L30_c120222.nc</ncdata>
<ncdata dyn="fv" hgrid="4x5"     nlev="30" chem="trop_mozart_mam3" ic_ymd="101" >atm/cam/inic/fv/trop_strat_mam3_chem_2000-01-01_4x5_L30_c120222.nc</ncdata>
<ncdata dyn="fv" hgrid="1.9x2.5" nlev="30" chem="trop_mozart_mam3" ic_ymd="101" >atm/cam/inic/fv/trop_strat_mam3_chem_2000-01-01_1.9x2.5_L30_c120222.nc</ncdata>

<ncdata dyn="fv" hgrid="10x15"   nlev="30" chem="trop_strat_mam3" ic_ymd="101" >atm/cam/inic/fv/trop_strat_mam3_chem_2000-01-01_10x15_L30_c121015.nc</ncdata>
<ncdata dyn="fv" hgrid="4x5"     nlev="30" chem="trop_strat_mam3" ic_ymd="101" >atm/cam/inic/fv/trop_strat_mam3_chem_2000-01-01_4x5_L30_c121015.nc</ncdata>
<ncdata dyn="fv" hgrid="1.9x2.5" nlev="30" chem="trop_strat_mam3" ic_ymd="101" >atm/cam/inic/fv/trop_strat_mam3_chem_2000-01-01_1.9x2.5_L30_c121015.nc</ncdata>

<ncdata dyn="fv" hgrid="10x15"   nlev="30" chem="trop_strat_mam7" ic_ymd="101" >atm/cam/inic/fv/trop_strat_mam7_chem_2000-01-01_10x15_L30_c121011.nc</ncdata>
<ncdata dyn="fv" hgrid="4x5"     nlev="30" chem="trop_strat_mam7" ic_ymd="101" >atm/cam/inic/fv/trop_strat_mam7_chem_2000-01-01_4x5_L30_c121011.nc</ncdata>
<ncdata dyn="fv" hgrid="1.9x2.5" nlev="30" chem="trop_strat_mam7" ic_ymd="101" >atm/cam/inic/fv/trop_strat_mam7_chem_2000-01-01_1.9x2.5_L30_c121011.nc</ncdata>

<ncdata dyn="fv" hgrid="10x15"   nlev="26" chem="super_fast_llnl" ic_ymd="101" >atm/cam/inic/fv/camchemi_0012-01-01_10x15_L26_c081104.nc</ncdata>
<ncdata dyn="fv" hgrid="10x15"   nlev="30" chem="super_fast_llnl" ic_ymd="101" >atm/cam/inic/fv/camchemi_0012-01-01_10x15_L30_c081104.nc</ncdata>
<ncdata dyn="fv" hgrid="4x5"     nlev="26" chem="super_fast_llnl" ic_ymd="101" >atm/cam/inic/fv/camchemi_0012-01-01_4x5_L26_c081104.nc</ncdata>
<ncdata dyn="fv" hgrid="4x5"     nlev="30" chem="super_fast_llnl" ic_ymd="101" >atm/cam/inic/fv/camchemi_0012-01-01_4x5_L30_c081104.nc</ncdata>
<ncdata dyn="fv" hgrid="1.9x2.5" nlev="26" chem="super_fast_llnl" ic_ymd="101" >atm/cam/inic/fv/camchemi_0012-01-01_1.9x2.5_L26_c081104.nc</ncdata>
<ncdata dyn="fv" hgrid="1.9x2.5" nlev="30" chem="super_fast_llnl" ic_ymd="101" >atm/cam/inic/fv/camchemi_0012-01-01_1.9x2.5_L30_c081104.nc</ncdata>

<ncdata dyn="fv"  hgrid="4x5"       nlev="26"  chem="trop_mozart" ic_ymd="901" >atm/cam/chem/trop_mozart/ic/cami_0000-09-01_4x5_L26_c060217.nc</ncdata>
<ncdata dyn="fv"  hgrid="10x15"     nlev="26"  chem="trop_mozart" ic_ymd="901" >atm/cam/chem/trop_mozart/ic/cami_0000-09-01_10x15_L26_c060216.nc</ncdata>

<ncdata dyn="fv"  hgrid="0.9x1.25"  nlev="66"   ic_ymd="20000201" >atm/waccm/ic/cami_2000-02-01_0.9x1.25_L66_c040928.nc</ncdata>
<ncdata dyn="fv"  hgrid="0.9x1.25"  nlev="103"  ic_ymd="20000201" >atm/waccm/ic/cami_2000-02-01_0.9x1.25_L103_c041005.nc</ncdata>
<ncdata dyn="fv"  hgrid="1.9x2.5"   nlev="66"   ic_ymd="20000701" >atm/waccm/ic/cami_2000-07-01_1.9x2.5_L66_c040928.nc</ncdata>
<ncdata dyn="fv"  hgrid="1.9x2.5"   nlev="70"   ic_ymd="20000101" >atm/waccm/ic/f2000.waccm-mam3_1.9x2.5_L70.cam2.i.0017-01-01.c120410.nc</ncdata>
<ncdata dyn="fv"  hgrid="4x5"       nlev="70"   ic_ymd="20000101" >atm/waccm/ic/f2000.waccm-mam3_4x5_L70.cam2.i.0017-01-01.c121113.nc</ncdata>
<ncdata dyn="fv"  hgrid="1.9x2.5"   nlev="70"   ic_ymd="18500101" >atm/waccm/ic/b1850.waccm-mam3_1.9x2.5_L70.cam2.i.0156-01-01.c120523.nc</ncdata>
<ncdata dyn="fv"  hgrid="1.9x2.5"   nlev="103"  ic_ymd="20000501" >atm/waccm/ic/cami_2000-05-01_1.9x2.5_L103_c040928.nc</ncdata>
<ncdata dyn="fv"  hgrid="1.9x2.5"   nlev="125"  ic_ymd="20000701" >atm/waccm/ic/cami_2000-07-01_1.9x2.5_L125_c040928.nc</ncdata>
<ncdata dyn="fv"  hgrid="4x5"       nlev="66"   ic_ymd="19600101" >atm/waccm/ic/wa3_4x5_1950_spinup.cam2.i.1960-01-01-00000.nc</ncdata>
<ncdata dyn="fv"  hgrid="10x15"     nlev="66"   ic_ymd="20000101" >atm/waccm/ic/cami_2000-01-01_10x15_L66_c041121.nc</ncdata>
<ncdata dyn="fv"  hgrid="4x5"       nlev="66"  chem="waccm_mozart_sulfur"   ic_ymd="20000101" >atm/waccm/ic/f40.2000.4deg.wcm.carma.sulf.004.cam2.i.0008-01-01-00000.nc</ncdata>

<ncdata dyn="fv"  hgrid="1.9x2.5"   nlev="81"  waccmx="1"  ic_ymd="20000101" >atm/waccm/ic/WAX3548T08CO_2003top_f2000.waccm_0017bottom_L81_c110906.nc</ncdata>

<ncdata dyn="eul" hgrid="512x1024"  nlev="26"              ic_ymd="101" >atm/cam/inic/gaus/T341clim01.cam2.i.0024-01-01-00000.nc</ncdata>
<ncdata dyn="eul" hgrid="256x512"   nlev="26"              ic_ymd="101" >atm/cam/inic/gaus/cami_0000-01-01_256x512_L26_c030918.nc</ncdata>

<ncdata dyn="eul" hgrid="128x256"   nlev="26"              ic_ymd="101" >atm/cam/inic/gaus/cami_0000-01-01_128x256_L26_c030918.nc</ncdata>
<ncdata dyn="eul" hgrid="128x256"   nlev="26"              ic_ymd="901" >atm/cam/inic/gaus/cami_0000-09-01_128x256_L26_c040422.nc</ncdata>

<ncdata           hgrid="64x128"    nlev="26"              ic_ymd="101" >atm/cam/inic/gaus/cami_0000-01-01_64x128_T42_L26_c031110.nc</ncdata>
<ncdata           hgrid="64x128"    nlev="26"              ic_ymd="901" >atm/cam/inic/gaus/cami_0000-09-01_64x128_L26_c030918.nc</ncdata>
<ncdata           hgrid="64x128"    nlev="30"              ic_ymd="101" >atm/cam/inic/gaus/cami_0000-01-01_64x128_L30_c090102.nc</ncdata>
<ncdata           hgrid="64x128"    nlev="30"              ic_ymd="901" >atm/cam/inic/gaus/cami_0000-09-01_64x128_L30_c031210.nc</ncdata>
<ncdata           hgrid="64x128"    nlev="72"              ic_ymd="101" >atm/cam/inic/gaus/cami_0000-01-01_64x128_L72_c031210.nc</ncdata>
<ncdata           hgrid="48x96"     nlev="26"              ic_ymd="101" >atm/cam/inic/gaus/cami_0000-01-01_48x96_L26_c091218.nc</ncdata>
<ncdata dyn="eul" hgrid="48x96"     nlev="26"              ic_ymd="901" >atm/cam/inic/gaus/cami_0000-09-01_48x96_L26_c040420.nc</ncdata>
<ncdata           hgrid="48x96"     nlev="30"              ic_ymd="101" >atm/cam/inic/gaus/cami_0000-01-01_48x96_L30_c100426.nc</ncdata>
<ncdata           hgrid="32x64"     nlev="26"              ic_ymd="901" >atm/cam/inic/gaus/cami_0000-09-01_32x64_L26_c030918.nc</ncdata>
<ncdata           hgrid="32x64"     nlev="30"              ic_ymd="101" >atm/cam/inic/gaus/cami_0000-01-01_32x64_L30_c090107.nc</ncdata>
<ncdata           hgrid="8x16"      nlev="26"              ic_ymd="101" >atm/cam/inic/gaus/cami_0000-01-01_8x16_L26_c030228.nc</ncdata>
<ncdata           hgrid="8x16"      nlev="26"              ic_ymd="901" >atm/cam/inic/gaus/cami_0000-09-01_8x16_L26_c030918.nc</ncdata>
<ncdata           hgrid="8x16"      nlev="30"              ic_ymd="101" >atm/cam/inic/gaus/cami_0000-01-01_8x16_L30_c090102.nc</ncdata>


<ncdata dyn="se" hgrid="ne4np4"   nlev="72"             ic_ymd="101" >atm/cam/inic/homme/cami_mam3_Linoz_ne4np4_L72_c160909.nc</ncdata>
<ncdata dyn="se" hgrid="ne4np4"   nlev="30"             ic_ymd="101" >atm/cam/inic/homme/cami_mam3_0000-01-01_ne4np4_L30_c161102.nc</ncdata>
<ncdata dyn="se" hgrid="ne11np4"  nlev="72"             ic_ymd="101" >atm/cam/inic/homme/cami_mam3_Linoz_ne11np4_L72_c160622.nc</ncdata>
<ncdata dyn="se" hgrid="ne11np4"  nlev="30"             ic_ymd="101" >atm/cam/inic/homme/cami-mam3_0000-01-01_ne11np4_L30_c160824.nc</ncdata>
<ncdata dyn="se" hgrid="ne16np4"  nlev="26"             ic_ymd="101" >atm/cam/inic/homme/cami_0000-01-01_ne16np4_L26_c120525.nc</ncdata>
<ncdata dyn="se" hgrid="ne16np4"  nlev="30"             ic_ymd="101" >atm/cam/inic/homme/cami-mam3_0000-01-ne16np4_L30_c090306.nc</ncdata>
<ncdata dyn="se" hgrid="ne16np4"  nlev="72"             ic_ymd="101" >atm/cam/inic/homme/cami_mam3_Linoz_ne16np4_L72_c160614.nc</ncdata>
<ncdata dyn="se" hgrid="ne30np4"  nlev="26"             ic_ymd="101" >atm/cam/inic/homme/cami_0000-01-01_ne30np4_L26_c100108.nc</ncdata>
<ncdata dyn="se" hgrid="ne30np4"  nlev="26"             ic_ymd="901" >atm/cam/inic/homme/cami_0000-09-01_ne30np4_L26_c040422.nc</ncdata>
<ncdata dyn="se" hgrid="ne30np4"  nlev="30"             ic_ymd="101" >atm/cam/inic/homme/cami-mam3_0000-01-01_ne30np4_L30_c130424.nc</ncdata>
<ncdata dyn="se" hgrid="ne30np4"  nlev="72"             ic_ymd="101" >atm/cam/inic/homme/cami_mam3_Linoz_ne30np4_L72_c160214.nc</ncdata>
<ncdata dyn="se" hgrid="ne60np4"  nlev="30"             ic_ymd="101" >atm/cam/inic/homme/cami-mam3_0000-01-ne60np4_L30_c090306.nc</ncdata>
<ncdata dyn="se" hgrid="ne120np4" nlev="26"             ic_ymd="901" >atm/cam/inic/homme/cami_0000-09-01_ne120np4_L26_c061106.nc</ncdata>
<ncdata dyn="se" hgrid="ne120np4" nlev="26"             ic_ymd="101" >atm/cam/inic/homme/cami_0000-01-01_ne120np4_L26_c110304.nc</ncdata>
<ncdata dyn="se" hgrid="ne120np4" nlev="30"             ic_ymd="101" >atm/cam/inic/homme/cami-mam3_0000-01-ne120np4_L30_c110928.nc</ncdata>
<ncdata dyn="se" hgrid="ne120np4" nlev="72"             ic_ymd="101" >atm/cam/inic/homme/cami_mam3_Linoz_0000-01-ne120np4_L72_c160318.nc</ncdata>
<ncdata dyn="se" hgrid="ne240np4" nlev="26"             ic_ymd="101" >atm/cam/inic/homme/cami_1850-01-01_ne240np4_L26_c110314.nc</ncdata>
<ncdata dyn="se" hgrid="ne240np4" nlev="26"             ic_ymd="901" >atm/cam/inic/homme/cami_0000-09-01_ne240np4_L26_c061106.nc</ncdata>
<ncdata dyn="se" hgrid="ne512np4" nlev="72"        ic_ymd="20160801">atm/cam/inic/homme/ifs_oper_T1279_2016080100_mod_subset_to_e3sm_ne512np4_topoadj_L72.nc</ncdata>
<ncdata dyn="se" hgrid="ne1024np4" nlev="72"       ic_ymd="20160801">atm/cam/inic/homme/ifs_oper_T1279_2016080100_mod_subset_to_e3sm_ne1024np4_topoadj_L72.nc</ncdata>
<<<<<<< HEAD
<ncdata dyn="se" hgrid="ne1024np4" nlev="128"      ic_ymd="20160801">atm/cam/inic/homme/ifs_oper_T1279_2016080100_mod_subset_to_e3sm_ne1024np4_topoadj_L128_v20191116.nc</ncdata>
=======
<ncdata dyn="se" hgrid="ne1024np4" nlev="120"      ic_ymd="20160801">atm/cam/inic/homme/ifs_oper_T1279_2016080100_mod_subset_to_e3sm_ne1024np4_topoadj_L120.nc</ncdata>
<ncdata dyn="se" hgrid="ne256np4"           >DUMMY-IC</ncdata>
<ncdata dyn="se" hgrid="ne512np4"           >DUMMY-IC</ncdata>
<ncdata dyn="se" hgrid="ne1024np4"          >DUMMY-IC</ncdata>

>>>>>>> 2f91b63c

<!-- E3SM Aquaplanet -->
<ncdata dyn="se" hgrid="ne4np4"   nlev="72"  aquaplanet="1" ic_ymd="101" >atm/cam/inic/homme/cami_aquaplanet_ne4np4_L72_c190218.nc</ncdata>
<ncdata dyn="se" hgrid="ne16np4"  nlev="72"  aquaplanet="1" ic_ymd="101" >atm/cam/inic/homme/cami_aquaplanet_ne16np4_L72_c190311.nc</ncdata>
<ncdata dyn="se" hgrid="ne30np4"  nlev="72"  aquaplanet="1" ic_ymd="101" >atm/cam/inic/homme/cami_aquaplanet_ne30np4_L72_c190215.nc</ncdata>

<!-- E3SM RCE -->
<ncdata dyn="se" hgrid="ne4np4"   nlev="72"  aquaplanet="1" rce="1" ic_ymd="101" >atm/cam/inic/homme/cami_rcemip_ne4np4_L72_c190919.nc</ncdata>
<ncdata dyn="se" hgrid="ne30np4"  nlev="72"  aquaplanet="1" rce="1" ic_ymd="101" >atm/cam/inic/homme/cami_rcemip_ne30np4_L72_c190919.nc</ncdata>

<ncdata dyn="se" hgrid="ne240np4" nlev="30"              >atm/cam/inic/homme/cami-mam3_0000-01-ne240np4_L30_c111004.nc</ncdata>
<ncdata dyn="se" hgrid="ne240np4" nlev="72"              >atm/cam/inic/homme/cami_mam4_Linoz_0001-01-ne240np4_L72_c170910.nc</ncdata>

<ncdata dyn="se" hgrid="ne30np4x8arm"  nlev="30"                     >atm/cam/inic/homme/cami-mam3_0000-01-01_arm30x8_L30_c130424.nc</ncdata>
<ncdata dyn="se" hgrid="ne30np4x8arm"  nlev="26" ocn="aquaplanet"    >atm/cam/inic/homme/cami_0003-01-01_arm30x8_L26_ape_c000000.nc</ncdata>

<ncdata dyn="se" hgrid="ne0np4_arm_x8v3_lowcon"  nlev="30"                     >atm/cam/inic/homme/cami-mam3_0000-01-01_arm_x8v3_lowcon_np4_L30_c000000.nc</ncdata>
<ncdata dyn="se" hgrid="ne0np4_arm_x8v3_lowcon"  nlev="26" ocn="aquaplanet"    >atm/cam/inic/homme/cami_0003-01-01_arm_x8v3_lowcon_np4_L26_ape_c000000.nc</ncdata>

<!--Initial file from interpic utility:  ncdata dyn="se" hgrid="ne0np4_conus_x4v1_lowcon"  nlev="30"                     >atm/cam/inic/homme/cami-mam3_0000-01-01_conusx4v1np4_L30_c100618.nc</ncdata-->
<!-- New file from 1 month spin-up, the renamed $CASE.cam.i* file. -->
<ncdata dyn="se" hgrid="ne0np4_conus_x4v1_lowcon"  nlev="72"                     >atm/cam/inic/homme/cami_0002-01-01-00000_conusx4v1np4_L72_c160719.nc</ncdata>
<ncdata dyn="se" hgrid="ne0np4_conus_x4v1_lowcon"  nlev="30"                     >atm/cam/inic/homme/cami-mam3_0000-01-01_conusx4v1np4_L30_c141106.nc</ncdata>
<ncdata dyn="se" hgrid="ne0np4_conus_x4v1_lowcon"  nlev="30" ocn="aquaplanet"    >atm/cam/inic/homme/cami_0003-01-01_conusx4v1np4_L30_ape_c000000.nc</ncdata>

<!-- Worked, and used to generate the inic below for northamerica:  ncdata dyn="se" hgrid="ne0np4_northamericax4v1" nlev="72"    >/global/cscratch1/sd/wlin/northamericax4v1/ifs_oper_T1279_2016080100_mod_subset_to_e3sm_northamericax4v1_topoadj_L72.nc</ncdata-->
<ncdata dyn="se" hgrid="ne0np4_northamericax4v1" nlev="72"    >atm/cam/inic/homme/cami_0001-01-01_northamericax4v1_c190709.nc</ncdata>

<!--Initial file from interpic utility:  ncdata dyn="se" hgrid="ne0np4_svalbard_x8v1_lowcon"  nlev="30"                     >atm/cam/inic/homme/cami-mam3_0000-01-01_svalbardx8v1np4_L30_c100618.nc</ncdata-->
<!-- New file from 1 month spin-up, the renamed $CASE.cam.i* file. -->
<ncdata dyn="se" hgrid="ne0np4_svalbard_x8v1_lowcon"  nlev="30"                     >atm/cam/inic/homme/cami-mam3_0000-01-01_svalbardx8v1np4_L30_c141107.nc</ncdata>
<ncdata dyn="se" hgrid="ne0np4_svalbard_x8v1_lowcon"  nlev="30" ocn="aquaplanet"    >atm/cam/inic/homme/cami_0003-01-01_svalbardx8v1np4_L30_ape_c000000.nc</ncdata>

<!--Initial file from interpic utility:  ncdata dyn="se" hgrid="ne0np4_sooberingoa_x4x8v1_lowcon"  nlev="30"                     >atm/cam/inic/homme/cami-mam3_0000-01-01_sooberingoax4x8v1np4_L30_c100618.nc</ncdata-->
<!-- New file from 1 month spin-up, the renamed $CASE.cam.i* file. -->
<ncdata dyn="se" hgrid="ne0np4_sooberingoa_x4x8v1_lowcon"  nlev="30"                     >atm/cam/inic/homme/cami-mam3_0000-01-01_sooberingoax4x8v1np4_L30_c141110.nc</ncdata>
<ncdata dyn="se" hgrid="ne0np4_sooberingoa_x4x8v1_lowcon"  nlev="30" ocn="aquaplanet"    >atm/cam/inic/homme/cami_0003-01-01_sooberingoax4x8v1np4_L30_ape_c000000.nc</ncdata>

<ncdata dyn="se" hgrid="ne0np4_twpx4v1" nlev="72" >atm/cam/inic/homme/cami-mam3_0002-01-01-twpx4v1_L72_c170723.nc</ncdata>
<!-- Initial condition file for ENA RRM grid from 1 year spin-up -->
<!-- (starting from initial file interpolated using interpic) -->
<ncdata dyn="se" hgrid="ne0np4_enax4v1" nlev="72">atm/cam/inic/homme/cami_0002-01-01_enax4v1_L72_c170706.nc</ncdata>


<!-- Topography -->
<bnd_topo hgrid="256x512" >atm/cam/topo/topo-from-cami_0000-01-01_256x512_L26_c030918.nc</bnd_topo>
<bnd_topo hgrid="128x256" >atm/cam/topo/USGS-gtopo30_128x256_c050520.nc</bnd_topo>
<bnd_topo hgrid="64x128"  >atm/cam/topo/USGS-gtopo30_64x128_c050520.nc</bnd_topo>
<bnd_topo hgrid="48x96"   >atm/cam/topo/USGS-gtopo30_48x96_c050520.nc</bnd_topo>
<bnd_topo hgrid="32x64"   >atm/cam/topo/USGS-gtopo30_32x64_c050520.nc</bnd_topo>
<bnd_topo hgrid="8x16"    >atm/cam/topo/USGS-gtopo30_8x16_c050520.nc</bnd_topo>

<bnd_topo hgrid="0.23x0.31" >atm/cam/topo/USGS_gtopo30_0.23x0.31_remap_c061107.nc</bnd_topo>
<bnd_topo hgrid="0.47x0.63" >atm/cam/topo/USGS_gtopo30_0.47x0.63_remap_c061106.nc</bnd_topo>
<bnd_topo hgrid="0.5x0.625" >atm/cam/topo/topo-from-cami_0000-10-01_0.5x0.625_L26_c031204.nc</bnd_topo>
<bnd_topo hgrid="0.9x1.25"  >atm/cam/topo/USGS-gtopo30_0.9x1.25_remap_c051027.nc</bnd_topo>
<bnd_topo hgrid="1.9x2.5"   >atm/cam/topo/USGS-gtopo30_1.9x2.5_remap_c050602.nc</bnd_topo>
<bnd_topo hgrid="2.5x3.33"  >atm/cam/topo/USGS-gtopo30_2.5x3.33_remap_c100204.nc</bnd_topo>
<bnd_topo hgrid="4x5"       >atm/cam/topo/USGS-gtopo30_4x5_remap_c050520.nc</bnd_topo>
<bnd_topo hgrid="10x15"     >atm/cam/topo/USGS-gtopo30_10x15_remap_c050520.nc</bnd_topo>

<bnd_topo hgrid="ne4np4"   npg="0">atm/cam/topo/USGS-gtopo30_ne4np4_16x.c20160612.nc</bnd_topo>
<bnd_topo hgrid="ne4np4"   npg="2">atm/cam/topo/USGS-gtopo30_ne4pg2_16xdel2-PFC-consistentSGH.c20190618.nc</bnd_topo>
<bnd_topo hgrid="ne11np4"  npg="0">atm/cam/topo/USGS-gtopo30_ne11np4_16xconsistentSGH.c20160612.nc</bnd_topo>
<bnd_topo hgrid="ne16np4"  npg="0">atm/cam/topo/USGS-gtopo30_ne16np4_16xconsistentSGH.c20160612.nc</bnd_topo>
<bnd_topo hgrid="ne30np4"  npg="0">atm/cam/topo/USGS-gtopo30_ne30np4_16xdel2-PFC-consistentSGH.nc</bnd_topo>
<bnd_topo hgrid="ne30np4"  npg="2">atm/cam/topo/USGS-gtopo30_ne30np4pg2_16xdel2.c20200108.nc</bnd_topo>
<bnd_topo hgrid="ne60np4"  npg="0">atm/cam/topo/USGS-gtopo30_ne60np4_16xconsistentSGH.c20140517.nc</bnd_topo>
<bnd_topo hgrid="ne120np4" npg="0">atm/cam/topo/USGS-gtopo30_ne120np4_16xdel2-PFC-consistentSGH.nc</bnd_topo>
<bnd_topo hgrid="ne240np4" npg="0">atm/cam/topo/USGS-gtopo30_ne240np4_16xconsistentSGH.c20130724.nc</bnd_topo>
<bnd_topo hgrid="ne512np4"  npg="0">atm/cam/topo/USGS-gtopo30_ne512np4_16xconsistentSGH_20190212.nc</bnd_topo>
<bnd_topo hgrid="ne1024np4" npg="0">atm/cam/topo/USGS-gtopo30_ne1024np4_16xconsistentSGH_20190528.nc</bnd_topo>
<bnd_topo hgrid="ne256np4"  npg="2">atm/cam/topo/USGS-gtopo30_ne256np4pg2_16xdel2_20200213.nc</bnd_topo>
<bnd_topo hgrid="ne512np4"  npg="2">atm/cam/topo/USGS-gtopo30_ne512np4pg2_16xconsistentSGH_20190212_converted.nc</bnd_topo>
<bnd_topo hgrid="ne1024np4" npg="2">atm/cam/topo/USGS-gtopo30_ne1024np4pg2_16xconsistentSGH_20190528_converted.nc</bnd_topo>

<bnd_topo hgrid="ne0np4_arm_x8v3_lowcon"  >atm/cam/inic/homme/USGS-gtopo30_arm_x8v3_lowcon_tensor12xconsistentSGH.nc</bnd_topo>
<bnd_topo hgrid="ne0np4_conus_x4v1_lowcon"  >atm/cam/topo/USGS_conusx4v1-tensor12x_consistentSGH_c150924.nc</bnd_topo>
<bnd_topo hgrid="ne0np4_northamericax4v1"  >atm/cam/topo/USGS_northamericax4v1_12xdel2_consistentSGH_191023.nc</bnd_topo>
<bnd_topo hgrid="ne0np4_svalbard_x8v1_lowcon"  >atm/cam/topo/USGS_svalbardx8v1-tensor12x_c150612.nc</bnd_topo>
<bnd_topo hgrid="ne0np4_sooberingoa_x4x8v1_lowcon"  >atm/cam/topo/USGS_sooberingoax4x8v1-tensor12x_c150612.nc</bnd_topo>
<bnd_topo hgrid="ne0np4_enax4v1">atm/cam/topo/USGS_enax4v1_tensorx12_consistentSGH_170522.nc</bnd_topo>
<bnd_topo hgrid="ne0np4_twpx4v1" >atm/cam/topo/USGS_twpx4v1_tensor12x_consistentSGH_170629.nc</bnd_topo>

<!-- Bulk aerosol physical properties (includes optics) -->

<!-- CAM3 Bulk aerosols.  Optics for CAM-RT -->
<bam_cam3_sul   rad="camrt">atm/cam/physprops/sul_cam3_c080918.nc</bam_cam3_sul>
<bam_cam3_dust1 rad="camrt">atm/cam/physprops/dustv1b1_cam3_c080918.nc</bam_cam3_dust1>
<bam_cam3_dust2 rad="camrt">atm/cam/physprops/dustv1b2_cam3_c080918.nc</bam_cam3_dust2>
<bam_cam3_dust3 rad="camrt">atm/cam/physprops/dustv1b3_cam3_c080918.nc</bam_cam3_dust3>
<bam_cam3_dust4 rad="camrt">atm/cam/physprops/dustv1b4_cam3_c080918.nc</bam_cam3_dust4>
<bam_cam3_bcpho rad="camrt">atm/cam/physprops/bcpho_cam3_c080918.nc</bam_cam3_bcpho>
<bam_cam3_bcphi rad="camrt">atm/cam/physprops/bcphi_cam3_c080918.nc</bam_cam3_bcphi>
<bam_cam3_ocpho rad="camrt">atm/cam/physprops/ocpho_cam3_c080918.nc</bam_cam3_ocpho>
<bam_cam3_ocphi rad="camrt">atm/cam/physprops/ocphi_cam3_c080918.nc</bam_cam3_ocphi>
<bam_cam3_ssam  rad="camrt">atm/cam/physprops/ssam_cam3_c080918.nc</bam_cam3_ssam>
<bam_cam3_sscm  rad="camrt">atm/cam/physprops/sscm_cam3_c080918.nc</bam_cam3_sscm>

<!-- CAM-Chem bulk aerosols (different aerosol names used in prescribed and prognostic modes) -->
<!-- Optics for CAM-RT -->
<bam_sulf  rad="camrt">atm/cam/physprops/sulfate_camrt_c080918.nc</bam_sulf>
<bam_SO4   rad="camrt">atm/cam/physprops/sulfate_camrt_c080918.nc</bam_SO4>
<bam_dust1 rad="camrt">atm/cam/physprops/dust1_camrt_c080918.nc</bam_dust1>
<bam_DST01 rad="camrt">atm/cam/physprops/dust1_camrt_c080918.nc</bam_DST01>
<bam_dust2 rad="camrt">atm/cam/physprops/dust2_camrt_c080918.nc</bam_dust2>
<bam_DST02 rad="camrt">atm/cam/physprops/dust2_camrt_c080918.nc</bam_DST02>
<bam_dust3 rad="camrt">atm/cam/physprops/dust3_camrt_c080918.nc</bam_dust3>
<bam_DST03 rad="camrt">atm/cam/physprops/dust3_camrt_c080918.nc</bam_DST03>
<bam_dust4 rad="camrt">atm/cam/physprops/dust4_camrt_c080918.nc</bam_dust4>
<bam_DST04 rad="camrt">atm/cam/physprops/dust4_camrt_c080918.nc</bam_DST04>
<bam_bcar1 rad="camrt">atm/cam/physprops/bcpho_camrt_c080918.nc</bam_bcar1>
<bam_CB1   rad="camrt">atm/cam/physprops/bcpho_camrt_c080918.nc</bam_CB1>
<bam_bcar2 rad="camrt">atm/cam/physprops/bcphi_camrt_c080918.nc</bam_bcar2>
<bam_CB2   rad="camrt">atm/cam/physprops/bcphi_camrt_c080918.nc</bam_CB2>
<bam_ocar1 rad="camrt">atm/cam/physprops/ocpho_camrt_c080918.nc</bam_ocar1>
<bam_OC1   rad="camrt">atm/cam/physprops/ocpho_camrt_c080918.nc</bam_OC1>
<bam_ocar2 rad="camrt">atm/cam/physprops/ocphi_camrt_c080918.nc</bam_ocar2>
<bam_OC2   rad="camrt">atm/cam/physprops/ocphi_camrt_c080918.nc</bam_OC2>
<bam_SSLTA rad="camrt">atm/cam/physprops/ssam_camrt_c080918.nc</bam_SSLTA>
<bam_SSLTC rad="camrt">atm/cam/physprops/sscm_camrt_c080918.nc</bam_SSLTC>

<!-- CAM-Chem bulk aerosols (different names used in prescribed and prognostic modes) -->
<!-- Optics for RRTMG -->
<bam_sulf   rad="rrtmg">atm/cam/physprops/sulfate_rrtmg_c080918.nc</bam_sulf>
<bam_SO4    rad="rrtmg">atm/cam/physprops/sulfate_rrtmg_c080918.nc</bam_SO4>
<bam_dust1  rad="rrtmg">atm/cam/physprops/dust1_rrtmg_c080918.nc</bam_dust1>
<bam_DST01  rad="rrtmg">atm/cam/physprops/dust1_rrtmg_c080918.nc</bam_DST01>
<bam_dust2  rad="rrtmg">atm/cam/physprops/dust2_rrtmg_c080918.nc</bam_dust2>
<bam_DST02  rad="rrtmg">atm/cam/physprops/dust2_rrtmg_c080918.nc</bam_DST02>
<bam_dust3  rad="rrtmg">atm/cam/physprops/dust3_rrtmg_c080918.nc</bam_dust3>
<bam_DST03  rad="rrtmg">atm/cam/physprops/dust3_rrtmg_c080918.nc</bam_DST03>
<bam_dust4  rad="rrtmg">atm/cam/physprops/dust4_rrtmg_c080918.nc</bam_dust4>
<bam_DST04  rad="rrtmg">atm/cam/physprops/dust4_rrtmg_c080918.nc</bam_DST04>
<bam_bcar1  rad="rrtmg">atm/cam/physprops/bcpho_rrtmg_c080918.nc</bam_bcar1>
<bam_CB1    rad="rrtmg">atm/cam/physprops/bcpho_rrtmg_c080918.nc</bam_CB1>
<bam_bcar2  rad="rrtmg">atm/cam/physprops/bcphi_rrtmg_c080918.nc</bam_bcar2>
<bam_CB2    rad="rrtmg">atm/cam/physprops/bcphi_rrtmg_c080918.nc</bam_CB2>
<bam_ocar1  rad="rrtmg">atm/cam/physprops/ocpho_rrtmg_c080918.nc</bam_ocar1>
<bam_OC1    rad="rrtmg">atm/cam/physprops/ocpho_rrtmg_c080918.nc</bam_OC1>
<bam_ocar2  rad="rrtmg">atm/cam/physprops/ocphi_rrtmg_c080918.nc</bam_ocar2>
<bam_OC2    rad="rrtmg">atm/cam/physprops/ocphi_rrtmg_c080918.nc</bam_OC2>
<bam_sslt1  rad="rrtmg">atm/cam/physprops/seasalt1_rrtmg_c080918.nc</bam_sslt1>
<bam_SSLT01 rad="rrtmg">atm/cam/physprops/seasalt1_rrtmg_c080918.nc</bam_SSLT01>
<bam_sslt2  rad="rrtmg">atm/cam/physprops/seasalt2_rrtmg_c080918.nc</bam_sslt2>
<bam_SSLT02 rad="rrtmg">atm/cam/physprops/seasalt2_rrtmg_c080918.nc</bam_SSLT02>
<bam_sslt3  rad="rrtmg">atm/cam/physprops/seasalt3_rrtmg_c080918.nc</bam_sslt3>
<bam_SSLT03 rad="rrtmg">atm/cam/physprops/seasalt3_rrtmg_c080918.nc</bam_SSLT03>
<bam_sslt4  rad="rrtmg">atm/cam/physprops/seasalt4_rrtmg_c080918.nc</bam_sslt4>
<bam_SSLT04 rad="rrtmg">atm/cam/physprops/seasalt4_rrtmg_c080918.nc</bam_SSLT04>
<bam_SSLTA  rad="rrtmg">atm/cam/physprops/ssam_rrtmg_c080918.nc</bam_SSLTA>
<bam_SSLTC  rad="rrtmg">atm/cam/physprops/sscm_rrtmg_c080918.nc</bam_SSLTC>
<!-- Optics for RRTMGP; TODO: replace these!!! -->
<bam_sulf   rad="rrtmgp">atm/cam/physprops/sulfate_rrtmg_c080918.nc</bam_sulf>
<bam_SO4    rad="rrtmgp">atm/cam/physprops/sulfate_rrtmg_c080918.nc</bam_SO4>
<bam_dust1  rad="rrtmgp">atm/cam/physprops/dust1_rrtmg_c080918.nc</bam_dust1>
<bam_DST01  rad="rrtmgp">atm/cam/physprops/dust1_rrtmg_c080918.nc</bam_DST01>
<bam_dust2  rad="rrtmgp">atm/cam/physprops/dust2_rrtmg_c080918.nc</bam_dust2>
<bam_DST02  rad="rrtmgp">atm/cam/physprops/dust2_rrtmg_c080918.nc</bam_DST02>
<bam_dust3  rad="rrtmgp">atm/cam/physprops/dust3_rrtmg_c080918.nc</bam_dust3>
<bam_DST03  rad="rrtmgp">atm/cam/physprops/dust3_rrtmg_c080918.nc</bam_DST03>
<bam_dust4  rad="rrtmgp">atm/cam/physprops/dust4_rrtmg_c080918.nc</bam_dust4>
<bam_DST04  rad="rrtmgp">atm/cam/physprops/dust4_rrtmg_c080918.nc</bam_DST04>
<bam_bcar1  rad="rrtmgp">atm/cam/physprops/bcpho_rrtmg_c080918.nc</bam_bcar1>
<bam_CB1    rad="rrtmgp">atm/cam/physprops/bcpho_rrtmg_c080918.nc</bam_CB1>
<bam_bcar2  rad="rrtmgp">atm/cam/physprops/bcphi_rrtmg_c080918.nc</bam_bcar2>
<bam_CB2    rad="rrtmgp">atm/cam/physprops/bcphi_rrtmg_c080918.nc</bam_CB2>
<bam_ocar1  rad="rrtmgp">atm/cam/physprops/ocpho_rrtmg_c080918.nc</bam_ocar1>
<bam_OC1    rad="rrtmgp">atm/cam/physprops/ocpho_rrtmg_c080918.nc</bam_OC1>
<bam_ocar2  rad="rrtmgp">atm/cam/physprops/ocphi_rrtmg_c080918.nc</bam_ocar2>
<bam_OC2    rad="rrtmgp">atm/cam/physprops/ocphi_rrtmg_c080918.nc</bam_OC2>
<bam_sslt1  rad="rrtmgp">atm/cam/physprops/seasalt1_rrtmg_c080918.nc</bam_sslt1>
<bam_SSLT01 rad="rrtmgp">atm/cam/physprops/seasalt1_rrtmg_c080918.nc</bam_SSLT01>
<bam_sslt2  rad="rrtmgp">atm/cam/physprops/seasalt2_rrtmg_c080918.nc</bam_sslt2>
<bam_SSLT02 rad="rrtmgp">atm/cam/physprops/seasalt2_rrtmg_c080918.nc</bam_SSLT02>
<bam_sslt3  rad="rrtmgp">atm/cam/physprops/seasalt3_rrtmg_c080918.nc</bam_sslt3>
<bam_SSLT03 rad="rrtmgp">atm/cam/physprops/seasalt3_rrtmg_c080918.nc</bam_SSLT03>
<bam_sslt4  rad="rrtmgp">atm/cam/physprops/seasalt4_rrtmg_c080918.nc</bam_sslt4>
<bam_SSLT04 rad="rrtmgp">atm/cam/physprops/seasalt4_rrtmg_c080918.nc</bam_SSLT04>
<bam_SSLTA  rad="rrtmgp">atm/cam/physprops/ssam_rrtmg_c080918.nc</bam_SSLTA>
<bam_SSLTC  rad="rrtmgp">atm/cam/physprops/sscm_rrtmg_c080918.nc</bam_SSLTC>


<!-- CAM-Chem modal aerosols (different names used in prescribed and prognostic modes) -->
<!-- Optics for RRTMG -->
<!-- 3 mode -->
<mam_so4  rad="rrtmg">atm/cam/physprops/sulfate_rrtmg_c080918.nc</mam_so4>
<mam_pom  rad="rrtmg" mam="3mode">atm/cam/physprops/ocpho_rrtmg_c101112.nc</mam_pom>
<mam_pom  rad="rrtmg">atm/cam/physprops/ocpho_rrtmg_c130709.nc</mam_pom>
<mam_soa  rad="rrtmg">atm/cam/physprops/ocphi_rrtmg_c100508.nc</mam_soa>
<mam_bc   rad="rrtmg">atm/cam/physprops/bcpho_rrtmg_c100508.nc</mam_bc>
<mam_dst  rad="rrtmg">atm/cam/physprops/dust_aeronet_rrtmg_c141106.nc</mam_dst>
<mam_ncl  rad="rrtmg">atm/cam/physprops/ssam_rrtmg_c100508.nc</mam_ncl>
<mam_nh4  rad="rrtmg">atm/cam/physprops/sulfate_rrtmg_c080918.nc</mam_nh4>

<!-- Optics for RRTMGP -->
<mam_so4  rad="rrtmgp">atm/cam/physprops/sulfate_rrtmg_c080918.nc</mam_so4>
<mam_pom  rad="rrtmgp" mam="3mode">atm/cam/physprops/ocpho_rrtmg_c101112.nc</mam_pom>
<mam_pom  rad="rrtmgp">atm/cam/physprops/ocpho_rrtmg_c130709.nc</mam_pom>
<mam_soa  rad="rrtmgp">atm/cam/physprops/ocphi_rrtmg_c100508.nc</mam_soa>
<mam_bc   rad="rrtmgp">atm/cam/physprops/bcpho_rrtmg_c100508.nc</mam_bc>
<mam_dst  rad="rrtmgp">atm/cam/physprops/dust4_rrtmg_c090521.nc</mam_dst>
<mam_ncl  rad="rrtmgp">atm/cam/physprops/ssam_rrtmg_c100508.nc</mam_ncl>
<mam_nh4  rad="rrtmgp">atm/cam/physprops/sulfate_rrtmg_c080918.nc</mam_nh4>


<!-- Marine organic matter optical properties -->
<mam_mpoly  rad="rrtmg">atm/cam/physprops/poly_rrtmg_c130816.nc</mam_mpoly>
<mam_mprot  rad="rrtmg">atm/cam/physprops/prot_rrtmg_c130816.nc</mam_mprot>
<mam_mlip   rad="rrtmg">atm/cam/physprops/lipid_rrtmg_c130816.nc</mam_mlip>
<!-- For generic MOM, use poly optical properties -->
<mam_mom    rad="rrtmg">atm/cam/physprops/poly_rrtmg_c130816.nc</mam_mom>

<!-- Marine organic matter optics for RRTMGP -->
<mam_mpoly  rad="rrtmgp">atm/cam/physprops/poly_rrtmg_c130816.nc</mam_mpoly>
<mam_mprot  rad="rrtmgp">atm/cam/physprops/prot_rrtmg_c130816.nc</mam_mprot>
<mam_mlip   rad="rrtmgp">atm/cam/physprops/lipid_rrtmg_c130816.nc</mam_mlip>
<mam_mom    rad="rrtmgp">atm/cam/physprops/poly_rrtmg_c130816.nc</mam_mom>

<!-- Eruptive volcanic aerosols  -->
<VOLC_MMR rad="camrt">atm/cam/physprops/sulfuricacid_cam3_c080918.nc</VOLC_MMR>
<VOLC_MMR rad="rrtmg">atm/cam/physprops/rrtmg_Bi_sigma1.8_c100521.nc'</VOLC_MMR>
<VOLC_MMR rad="rrtmgp">atm/cam/physprops/rrtmg_Bi_sigma1.8_c100521.nc'</VOLC_MMR>

<!-- Sea Salt aerosol emission scale factors -->
<seasalt_emis_scale>                          1.35 </seasalt_emis_scale>
<seasalt_emis_scale chem="trop_mam4">         1.35 </seasalt_emis_scale>
<seasalt_emis_scale chem="trop_mam4_resus">   1.35 </seasalt_emis_scale>
<seasalt_emis_scale chem="trop_mam4_resus_soag">   1.35 </seasalt_emis_scale>
<seasalt_emis_scale chem="trop_mam4_resus_mom">1.35 </seasalt_emis_scale>
<seasalt_emis_scale chem="trop_strat_mam4">   1.35 </seasalt_emis_scale>
<seasalt_emis_scale chem="linoz_mam3">        1.35 </seasalt_emis_scale>
<seasalt_emis_scale chem="linoz_mam4_resus">  1.35 </seasalt_emis_scale>
<seasalt_emis_scale chem="linoz_mam4_resus_soag"> 1.35 </seasalt_emis_scale>
<seasalt_emis_scale chem="linoz_mam4_resus_mom"> 1.35 </seasalt_emis_scale>
<seasalt_emis_scale chem="linoz_mam4_resus_mom_soag"> 1.35 </seasalt_emis_scale>
<seasalt_emis_scale chem="trop_mam7">         1.62 </seasalt_emis_scale>
<seasalt_emis_scale chem="trop_strat_mam7">   1.62 </seasalt_emis_scale>
<seasalt_emis_scale chem="trop_mam9">         1.62 </seasalt_emis_scale>

<!-- Modal optics calculations -->
<mam3_mode1_file rad="rrtmg">atm/cam/physprops/mam3_mode1_rrtmg_c110318.nc</mam3_mode1_file>
<mam3_mode2_file rad="rrtmg">atm/cam/physprops/mam3_mode2_rrtmg_c110318.nc</mam3_mode2_file>
<mam3_mode3_file rad="rrtmg">atm/cam/physprops/mam3_mode3_rrtmg_c110318.nc</mam3_mode3_file>

<mam4_mode1_file rad="rrtmg">atm/cam/physprops/mam4_mode1_rrtmg_aeronetdust_c141106.nc</mam4_mode1_file>
<mam4_mode2_file rad="rrtmg">atm/cam/physprops/mam4_mode2_rrtmg_c130628.nc</mam4_mode2_file>
<mam4_mode3_file rad="rrtmg">atm/cam/physprops/mam4_mode3_rrtmg_aeronetdust_c141106.nc</mam4_mode3_file>
<mam4_mode4_file rad="rrtmg">atm/cam/physprops/mam4_mode4_rrtmg_c130628.nc</mam4_mode4_file>

<mam7_mode1_file rad="rrtmg">atm/cam/physprops/mam7_mode1_rrtmg_c120904.nc</mam7_mode1_file>
<mam7_mode2_file rad="rrtmg">atm/cam/physprops/mam7_mode2_rrtmg_c120904.nc</mam7_mode2_file>
<mam7_mode3_file rad="rrtmg">atm/cam/physprops/mam7_mode3_rrtmg_c120904.nc</mam7_mode3_file>
<mam7_mode4_file rad="rrtmg">atm/cam/physprops/mam7_mode4_rrtmg_c120904.nc</mam7_mode4_file>
<mam7_mode5_file rad="rrtmg">atm/cam/physprops/mam7_mode5_rrtmg_c120904.nc</mam7_mode5_file>
<mam7_mode6_file rad="rrtmg">atm/cam/physprops/mam7_mode6_rrtmg_c120904.nc</mam7_mode6_file>
<mam7_mode7_file rad="rrtmg">atm/cam/physprops/mam7_mode7_rrtmg_c120904.nc</mam7_mode7_file>

<mam9_mode1_file rad="rrtmg">atm/cam/physprops/mam9_mode1_rrtmg_c120904.nc</mam9_mode1_file>
<mam9_mode2_file rad="rrtmg">atm/cam/physprops/mam9_mode2_rrtmg_c120904.nc</mam9_mode2_file>
<mam9_mode3_file rad="rrtmg">atm/cam/physprops/mam9_mode3_rrtmg_c120904.nc</mam9_mode3_file>
<mam9_mode4_file rad="rrtmg">atm/cam/physprops/mam9_mode4_rrtmg_c120904.nc</mam9_mode4_file>
<mam9_mode5_file rad="rrtmg">atm/cam/physprops/mam9_mode5_rrtmg_c120904.nc</mam9_mode5_file>
<mam9_mode6_file rad="rrtmg">atm/cam/physprops/mam9_mode6_rrtmg_c120904.nc</mam9_mode6_file>
<mam9_mode7_file rad="rrtmg">atm/cam/physprops/mam9_mode7_rrtmg_c120904.nc</mam9_mode7_file>
<!-- Note that modes 8 and 9 are marine accu. and marine Ait., respectively -->
<mam9_mode8_file rad="rrtmg">atm/cam/physprops/mam9_mode8_rrtmg_c120904.nc</mam9_mode8_file>
<mam9_mode9_file rad="rrtmg">atm/cam/physprops/mam9_mode9_rrtmg_c120904.nc</mam9_mode9_file>


<!-- Modal optics for RRTMGP -->
<mam3_mode1_file rad="rrtmgp">atm/cam/physprops/mam3_mode1_rrtmg_c110318.nc</mam3_mode1_file>
<mam3_mode2_file rad="rrtmgp">atm/cam/physprops/mam3_mode2_rrtmg_c110318.nc</mam3_mode2_file>
<mam3_mode3_file rad="rrtmgp">atm/cam/physprops/mam3_mode3_rrtmg_c110318.nc</mam3_mode3_file>

<mam4_mode1_file rad="rrtmgp">atm/cam/physprops/mam4_mode1_rrtmg_c130628.nc</mam4_mode1_file>
<mam4_mode2_file rad="rrtmgp">atm/cam/physprops/mam4_mode2_rrtmg_c130628.nc</mam4_mode2_file>
<mam4_mode3_file rad="rrtmgp">atm/cam/physprops/mam4_mode3_rrtmg_c130628.nc</mam4_mode3_file>
<mam4_mode4_file rad="rrtmgp">atm/cam/physprops/mam4_mode4_rrtmg_c130628.nc</mam4_mode4_file>

<mam7_mode1_file rad="rrtmgp">atm/cam/physprops/mam7_mode1_rrtmg_c120904.nc</mam7_mode1_file>
<mam7_mode2_file rad="rrtmgp">atm/cam/physprops/mam7_mode2_rrtmg_c120904.nc</mam7_mode2_file>
<mam7_mode3_file rad="rrtmgp">atm/cam/physprops/mam7_mode3_rrtmg_c120904.nc</mam7_mode3_file>
<mam7_mode4_file rad="rrtmgp">atm/cam/physprops/mam7_mode4_rrtmg_c120904.nc</mam7_mode4_file>
<mam7_mode5_file rad="rrtmgp">atm/cam/physprops/mam7_mode5_rrtmg_c120904.nc</mam7_mode5_file>
<mam7_mode6_file rad="rrtmgp">atm/cam/physprops/mam7_mode6_rrtmg_c120904.nc</mam7_mode6_file>
<mam7_mode7_file rad="rrtmgp">atm/cam/physprops/mam7_mode7_rrtmg_c120904.nc</mam7_mode7_file>

<mam9_mode1_file rad="rrtmgp">atm/cam/physprops/mam9_mode1_rrtmg_c120904.nc</mam9_mode1_file>
<mam9_mode2_file rad="rrtmgp">atm/cam/physprops/mam9_mode2_rrtmg_c120904.nc</mam9_mode2_file>
<mam9_mode3_file rad="rrtmgp">atm/cam/physprops/mam9_mode3_rrtmg_c120904.nc</mam9_mode3_file>
<mam9_mode4_file rad="rrtmgp">atm/cam/physprops/mam9_mode4_rrtmg_c120904.nc</mam9_mode4_file>
<mam9_mode5_file rad="rrtmgp">atm/cam/physprops/mam9_mode5_rrtmg_c120904.nc</mam9_mode5_file>
<mam9_mode6_file rad="rrtmgp">atm/cam/physprops/mam9_mode6_rrtmg_c120904.nc</mam9_mode6_file>
<mam9_mode7_file rad="rrtmgp">atm/cam/physprops/mam9_mode7_rrtmg_c120904.nc</mam9_mode7_file>
<mam9_mode8_file rad="rrtmgp">atm/cam/physprops/mam9_mode8_rrtmg_c120904.nc</mam9_mode8_file>
<mam9_mode9_file rad="rrtmgp">atm/cam/physprops/mam9_mode9_rrtmg_c120904.nc</mam9_mode9_file>

<!-- Refractive indices -->
<water_refindex_file rad="rrtmg">atm/cam/physprops/water_refindex_rrtmg_c080910.nc</water_refindex_file>
<water_refindex_file rad="rrtmgp">atm/cam/physprops/water_refindex_rrtmg_c080910.nc</water_refindex_file>


<!-- Cloud optics for RRTMG -->
<liqcldoptics  rad="rrtmg" microphys="rk">slingo</liqcldoptics>
<icecldoptics  rad="rrtmg" microphys="rk">ebertcurry</icecldoptics>
<liqcldoptics  rad="rrtmg">gammadist</liqcldoptics>
<icecldoptics  rad="rrtmg">mitchell</icecldoptics>
<iceopticsfile rad="rrtmg">atm/cam/physprops/iceoptics_c080917.nc</iceopticsfile>
<liqopticsfile rad="rrtmg">atm/cam/physprops/F_nwvl200_mu20_lam50_res64_t298_c080428.nc</liqopticsfile>

<!-- Cloud optics for RRTMGP -->
<liqcldoptics  rad="rrtmgp" microphys="rk">slingo</liqcldoptics>
<icecldoptics  rad="rrtmgp" microphys="rk">ebertcurry</icecldoptics>
<liqcldoptics  rad="rrtmgp">gammadist</liqcldoptics>
<icecldoptics  rad="rrtmgp">mitchell</icecldoptics>
<iceopticsfile rad="rrtmgp">atm/cam/physprops/iceoptics_c080917.nc</iceopticsfile>
<liqopticsfile rad="rrtmgp">atm/cam/physprops/F_nwvl200_mu20_lam50_res64_t298_c080428.nc</liqopticsfile>

<!-- Gas absorption coefficients for RRTMGP -->
<rrtmgp_coefficients_file_lw rad="rrtmgp">atm/cam/rad/rrtmgp_coefficients_lw_20181204.nc</rrtmgp_coefficients_file_lw>
<rrtmgp_coefficients_file_sw rad="rrtmgp">atm/cam/rad/rrtmgp_coefficients_sw_20181204.nc</rrtmgp_coefficients_file_sw>

<!-- flag for clipping temperatures -->
<rrtmgp_clip_temperatures rad="rrtmgp">.false.</rrtmgp_clip_temperatures>

<!-- CAM-RT absorptivity/emissivity lookup table -->
<absems_data>atm/cam/rad/abs_ems_factors_fastvx.c030508.nc</absems_data>

<radiation_scheme rad="camrt">camrt</radiation_scheme>
<radiation_scheme rad="rrtmg">rrtmg</radiation_scheme>
<radiation_scheme rad="rrtmgp">rrtmgp</radiation_scheme>

<!-- CARMA file paths -->
<carma_emis_file        carma="meteor_smoke">atm/waccm/emis/meteor_smoke_kalashnikova.nc</carma_emis_file> 
<carma_escale_file      carma="meteor_smoke">atm/waccm/emis/smoke_grf_frentzke.nc</carma_escale_file> 
<carma_emis_file        carma="mixed_sulfate">atm/waccm/emis/meteor_smoke_kalashnikova.nc</carma_emis_file> 
<carma_escale_file      carma="mixed_sulfate">atm/waccm/emis/smoke_grf_frentzke.nc</carma_escale_file> 
<carma_emis_file        carma="pmc">atm/waccm/emis/meteor_smoke_kalashnikova.nc</carma_emis_file> 
<carma_escale_file      carma="pmc">atm/waccm/emis/smoke_grf_frentzke.nc</carma_escale_file> 
<carma_mice_file        carma="pmc">atm/cam/physprops/mice_warren_2008.nc</carma_mice_file> 
<carma_emis_file        carma="pmc_sulfate">atm/waccm/emis/meteor_smoke_kalashnikova.nc</carma_emis_file> 
<carma_escale_file      carma="pmc_sulfate">atm/waccm/emis/smoke_grf_frentzke.nc</carma_escale_file> 
<carma_mice_file        carma="pmc_sulfate">atm/cam/physprops/mice_warren_2008.nc</carma_mice_file> 
<carma_soilerosion_file carma="cirrus_dust">atm/cam/dst/soil_erosion_factor_1x1_c120907.nc</carma_soilerosion_file> 
<carma_soilerosion_file carma="dust">atm/cam/dst/soil_erosion_factor_1x1_c120907.nc</carma_soilerosion_file> 
<carma_emis_file        carma="tholin">atm/waccm/emis/early_earth_haze.nc</carma_emis_file> 

<!-- CAM-Chem ozone (2000 climatology) -->
<prescribed_ozone_datapath>atm/cam/ozone</prescribed_ozone_datapath>
<prescribed_ozone_file>ozone_1.9x2.5_L26_2000clim_c091112.nc</prescribed_ozone_file>
<prescribed_ozone_name>O3</prescribed_ozone_name>
<prescribed_ozone_type>CYCLICAL</prescribed_ozone_type>
<prescribed_ozone_cycle_yr>2000</prescribed_ozone_cycle_yr>

<prescribed_ozone_file chem="waccm_ghg">waccm_ozone_c121126.nc</prescribed_ozone_file>
<prescribed_ozone_cycle_yr chem="waccm_ghg">0</prescribed_ozone_cycle_yr>

<!-- CAM-Chem aerosols (2000 climatology) -->
<prescribed_aero_datapath  aer_model='bam'  >atm/cam/chem/trop_mozart_aero/aero</prescribed_aero_datapath>
<prescribed_aero_file      aer_model='bam'  >aero_1.9x2.5_L26_2000clim_c091112.nc</prescribed_aero_file>
<prescribed_aero_model     aer_model='bam'  >bulk</prescribed_aero_model>
<prescribed_aero_type      aer_model='bam'  >CYCLICAL</prescribed_aero_type>
<prescribed_aero_cycle_yr  aer_model='bam'  >2000</prescribed_aero_cycle_yr>
<prescribed_aero_filelist  aer_model='bam'  >aero_1.9x2.5_L26_list_c070514.txt</prescribed_aero_filelist>
<prescribed_aero_datapath  aer_model='mam'  >atm/cam/chem/trop_mam/aero</prescribed_aero_datapath>
<prescribed_aero_file      aer_model='mam'  >mam3_1.9x2.5_L30_2000clim_c130319.nc</prescribed_aero_file>
<prescribed_aero_model     aer_model='mam'  >modal</prescribed_aero_model>
<prescribed_aero_type      aer_model='mam'  >CYCLICAL</prescribed_aero_type>
<prescribed_aero_cycle_yr  aer_model='mam'  >2000</prescribed_aero_cycle_yr>
<prescribed_aero_filelist  aer_model='mam'  >aero_1.9x2.5_L26_list_c070514.txt</prescribed_aero_filelist>

<!-- aerosol deposition (2000 climatology) -->
<aerodep_flx_datapath  aer_model='bam'  >atm/cam/chem/trop_mozart_aero/aero</aerodep_flx_datapath>
<aerodep_flx_file      aer_model='bam'  >aerosoldep_monthly_1849-2006_1.9x2.5_c090803.nc</aerodep_flx_file>
<aerodep_flx_type      aer_model='bam'  >CYCLICAL</aerodep_flx_type>
<aerodep_flx_cycle_yr  aer_model='bam'  >2000</aerodep_flx_cycle_yr>
<aerodep_flx_datapath  aer_model='mam'  >atm/cam/chem/trop_mam/aero</aerodep_flx_datapath>
<aerodep_flx_file      aer_model='mam'  >mam3_1.9x2.5_L30_2000clim_c130319.nc</aerodep_flx_file>
<aerodep_flx_type      aer_model='mam'  >CYCLICAL</aerodep_flx_type>
<aerodep_flx_cycle_yr  aer_model='mam'  >2000</aerodep_flx_cycle_yr>

<!-- Volcanic Aerosol Mass -->
<bndtvvolc>atm/cam/rad/VolcanicMass_1870-1999_64x1_L18_c040115.nc</bndtvvolc>

<!-- Tropopause climatology -->
<tropopause_climo_file>atm/cam/chem/trop_mozart/ub/clim_p_trop.nc</tropopause_climo_file>


<!-- Solar constant from Judith Lean via Caspar Ammann for 1990 or 2000 -->
<solar_const>1361.27</solar_const>
<solar_data_file                    >atm/cam/solar/solar_ave_sc19-sc23.c090810.nc</solar_data_file>
<solar_data_file chem="waccm_mozart"   >atm/cam/solar/spectral_irradiance_Lean_1610-2009_ann_c100405.nc</solar_data_file>
<solar_data_file chem="waccm_mozart_mam3">atm/cam/solar/spectral_irradiance_Lean_1610-2009_ann_c100405.nc</solar_data_file>
<solar_data_file chem="waccm_mozart_sulfur">atm/cam/solar/spectral_irradiance_Lean_1610-2009_ann_c100405.nc</solar_data_file>

<!-- GHG values for 2000 from ghg_hist_1850-2005_c090419.nc -->
<co2vmr>367.0e-6</co2vmr>
<ch4vmr>1760.0e-9</ch4vmr>
<n2ovmr>316.0e-9</n2ovmr>
<f11vmr>653.45e-12</f11vmr>
<f12vmr>535.0e-12</f12vmr>

<!-- Time-variant chemistry surface values -->
<bndtvghg>atm/cam/ggas/ghg_hist_1765-2005_c091218.nc</bndtvghg>
<flbc_file>atm/waccm/lb/LBC_1850-2100_1.9x2.5_REF2_za_c080114.nc</flbc_file>
<flbc_file chem="waccm_mozart_sulfur">atm/waccm/lb/LBC_1765-2005_1.9x2.5_CMIP5_za_c111110.nc</flbc_file>

<!-- Time-variant CO2 fossil fuel emissions -->
<co2flux_fuel_file  sim_year="1850-2000">atm/cam/ggas/co2flux_fossil_1751-2006-monthly_0.9x1.25_c20100204.nc</co2flux_fuel_file>

<!-- DMS surface emissions -->
<bndtvdms          hgrid="128x256"  >atm/cam/scyc/DMS_emissions_128x256_clim_c040122.nc</bndtvdms>
<bndtvdms          hgrid="64x128"   >atm/cam/scyc/DMS_emissions_64x128_c030722.nc</bndtvdms>
<bndtvdms          hgrid="32x64"    >atm/cam/scyc/DMS_emissions_32x64_c030722.nc</bndtvdms>
<bndtvdms dyn="fv" hgrid="4x5"      >atm/cam/scyc/DMS_emissions_4x5_noncon_c050306.nc</bndtvdms>

<!-- Ocean macromolecule concentrations for marine organic matter emissions -->
<mam_mom_specifier>'chla:CHL1','mpoly:TRUEPOLYC','mprot:TRUEPROTC','mlip:TRUELIPC'</mam_mom_specifier>
<mam_mom_filename>monthly_macromolecules_0.1deg_bilinear_latlon_year01_merge_date.nc</mam_mom_filename>
<mam_mom_datapath>atm/cam/chem/trop_mam/marine_BGC/</mam_mom_datapath>
<mam_mom_datatype>CYCLICAL</mam_mom_datatype>
<mam_mom_cycle_yr>1</mam_mom_cycle_yr>
<mam_mom_fixed_ymd>0</mam_mom_fixed_ymd>
<mam_mom_fixed_tod>0</mam_mom_fixed_tod>
<mam_mom_bubble_thickness>0.1e-6</mam_mom_bubble_thickness>
<mam_mom_mixing_state>0</mam_mom_mixing_state>
<mam_mom_parameterization>1</mam_mom_parameterization>

<!-- oxidant data for prognostic sulfur cycle -->
<bndtvoxid          hgrid="128x256" >atm/cam/scyc/oxid_128x256_L26_clim_c040112.nc</bndtvoxid>
<bndtvoxid          hgrid="64x128"  >atm/cam/scyc/oxid_3d_64x128_L26_c030722.nc</bndtvoxid>
<bndtvoxid          hgrid="32x64"   >atm/cam/scyc/oxid_3d_32x64_L26_c030722.nc</bndtvoxid>
<bndtvoxid dyn="fv" hgrid="4x5"     >atm/cam/scyc/oxid_4x5_L26_noncon_c050306.nc</bndtvoxid>

<!-- SOx surface emissions -->
<bndtvsox          hgrid="128x256"  >atm/cam/scyc/SOx_emissions_128x256_L2_1850-2000_c040321.nc</bndtvsox>
<bndtvsox          hgrid="64x128"   >atm/cam/scyc/SOx_emissions_64x128_L2_c030722.nc</bndtvsox>
<bndtvsox          hgrid="32x64"    >atm/cam/scyc/SOx_emissions_32x64_L2_c030722.nc</bndtvsox>
<bndtvsox dyn="fv" hgrid="4x5"      >atm/cam/scyc/SOx_emissions_4x5_noncon_c050306.nc</bndtvsox>

<!-- Greenhouse gas production/loss rates -->
<bndtvg>atm/cam/ggas/noaamisc.r8.nc</bndtvg>

<!-- WACCM_GHG H2O production/loss rates -->
<h2orates chem="waccm_ghg">atm/waccm/phot/xh2o_c080826.nc</h2orates>

<!-- Constituents for non-LTE calculations and heating rates below 200 nm -->
<waccm_forcing_datapath chem="waccm_ghg">atm/waccm/ub</waccm_forcing_datapath>
<waccm_forcing_file     chem="waccm_ghg">ghg_forcing_2000_c110321.nc</waccm_forcing_file>

<!-- Waccm electric field parameters -->
<efield_lflux_file >atm/waccm/efld/coeff_lflux.dat</efield_lflux_file>
<efield_hflux_file >atm/waccm/efld/coeff_hflux.dat</efield_hflux_file>
<efield_wei96_file >atm/waccm/efld/wei96.cofcnts</efield_wei96_file>

<!-- Waccm aurora and euv parameters -->
<euvacdat_file  >atm/waccm/phot/euvac.dat</euvacdat_file>
<photon_file    chem="waccm_mozart">atm/waccm/phot/photon_c101203.dat</photon_file>
<photon_file    chem="waccm_mozart_mam3">atm/waccm/phot/photon_c101203.dat</photon_file>
<photon_file    chem="waccm_mozart_sulfur">atm/waccm/phot/photon_c101203.dat</photon_file>
<electron_file  >atm/waccm/phot/electron.dat</electron_file>
<euvac_file     >atm/waccm/phot/euvac.nc</euvac_file>

<!-- Waccm solar variability parameters -->
<solar_parms_file                    >atm/waccm/phot/wasolar_ave.nc</solar_parms_file>
<solar_parms_file chem="waccm_ghg"   >atm/waccm/phot/wasolar.nc</solar_parms_file>
<solar_parms_file chem="waccm_mozart">atm/waccm/phot/wasolar.nc</solar_parms_file>
<solar_parms_file chem="waccm_mozart_sulfur">atm/waccm/phot/wasolar.nc</solar_parms_file>
<solar_parms_file chem="waccm_mozart_mam3">atm/waccm/phot/wasolar.nc</solar_parms_file>

<!-- Gravity wave settings for WACCM -->
<effgw_oro>0.125D0</effgw_oro>

<effgw_cm>1.D0</effgw_cm>
<frontgfc            >1.25D-15</frontgfc>
<frontgfc hgrid="4x5">7.5D-16</frontgfc>
<taubgnd             >1.5D-3</taubgnd>
<taubgnd  hgrid="4x5">1.0D-3</taubgnd>

<effgw_beres>0.1D0</effgw_beres>

<!-- Changes to default gravity wave settings for 60 layer CAM -->
<effgw_beres nlev="60">0.55D0</effgw_beres>
<effgw_oro   nlev="60">0.0625D0</effgw_oro>

<!-- Beres scheme gravity wave file -->
<gw_drag_file>atm/waccm/gw/newmfspectra40_dc25.nc</gw_drag_file>

<!-- Waccm-x runtime option -->
<waccmx_opt           >off</waccmx_opt>
<waccmx_opt waccmx="1">neutral</waccmx_opt>

<!-- For MEGAN VOCs -->
<megan_factors_file>atm/cam/chem/trop_mozart/emis/megan21_emis_factors_c20130304.nc</megan_factors_file>

<!-- Airplane emissions -->
<airpl_emis_file>atm/cam/chem/trop_mozart/emis/emissions.aircraft.T42LR.nc</airpl_emis_file>
<no2_aircraft_emis_file>atm/cam/chem/1850-2000_emis/IPCC_emissions_aircraft_NO2_1850-2000_1.9x2.5_c090729.nc</no2_aircraft_emis_file>
<bc_aircraft_emis_file>atm/cam/chem/1850-2000_emis/IPCC_emissions_aircraft_BC_1850-2000_1.9x2.5.c090729.nc</bc_aircraft_emis_file>

<co_aircraft_emis  >atm/cam/chem/trop_mozart/emis/extfrc.CO.1.9x2.5_c101206.nc</co_aircraft_emis>
<no_aircraft_emis  >atm/cam/chem/trop_mozart/emis/extfrc.NO.1.9x2.5_c101206.nc</no_aircraft_emis>
<so2_aircraft_emis >atm/cam/chem/trop_mozart/emis/extfrc.SO2.1.9x2.5_c101206.nc</so2_aircraft_emis>

<!-- Trop chem emissions (default emis files) -->
<bigalk_emis_file      >atm/cam/chem/emis/1992-2010/emissions.BIGALK.surface.1.9x2.5_c110426.nc</bigalk_emis_file>
<bigene_emis_file      >atm/cam/chem/emis/1992-2010/emissions.BIGENE.surface.1.9x2.5_c110426.nc</bigene_emis_file>
<c10h16_emis_file      >atm/cam/chem/emis/1992-2010/emissions.C10H16.surface.1.9x2.5_c110426.nc</c10h16_emis_file>
<c2h2_emis_file        >atm/cam/chem/emis/1992-2010/emissions.C2H2.surface.1.9x2.5_c110426.nc</c2h2_emis_file>
<c2h4_emis_file        >atm/cam/chem/emis/1992-2010/emissions.C2H4.surface.1.9x2.5_c110426.nc</c2h4_emis_file>
<c2h5oh_emis_file      >atm/cam/chem/emis/1992-2010/emissions.C2H5OH.surface.1.9x2.5_c110426.nc</c2h5oh_emis_file>
<c2h6_emis_file        >atm/cam/chem/emis/1992-2010/emissions.C2H6.surface.1.9x2.5_c110426.nc</c2h6_emis_file>
<c3h6_emis_file        >atm/cam/chem/emis/1992-2010/emissions.C3H6.surface.1.9x2.5_c110426.nc</c3h6_emis_file>
<c3h8_emis_file        >atm/cam/chem/emis/1992-2010/emissions.C3H8.surface.1.9x2.5_c110426.nc</c3h8_emis_file>
<cb1_emis_file         >atm/cam/chem/emis/1992-2010/emissions.CB1.surface.1.9x2.5_c110426.nc</cb1_emis_file>
<cb2_emis_file         >atm/cam/chem/emis/1992-2010/emissions.CB2.surface.1.9x2.5_c110426.nc</cb2_emis_file>
<ch2o_emis_file        >atm/cam/chem/emis/1992-2010/emissions.CH2O.surface.1.9x2.5_c110426.nc</ch2o_emis_file>
<ch3cho_emis_file      >atm/cam/chem/emis/1992-2010/emissions.CH3CHO.surface.1.9x2.5_c110426.nc</ch3cho_emis_file>
<ch3cn_emis_file       >atm/cam/chem/emis/1992-2010/emissions.CH3CN.surface.1.9x2.5_c110426.nc</ch3cn_emis_file>
<ch3coch3_emis_file    >atm/cam/chem/emis/1992-2010/emissions.CH3COCH3.surface.1.9x2.5_c110426.nc</ch3coch3_emis_file>
<acetone_emis_file     >atm/cam/chem/emis/1992-2010/emissions.CH3COCH3.surface.1.9x2.5_c110426.nc</acetone_emis_file>
<ch3cooh_emis_file     >atm/cam/chem/emis/1992-2010/emissions.CH3COOH.surface.1.9x2.5_c110426.nc</ch3cooh_emis_file>
<ch3oh_emis_file       >atm/cam/chem/emis/1992-2010/emissions.CH3OH.surface.1.9x2.5_c110426.nc</ch3oh_emis_file>
<co_emis_file          >atm/cam/chem/emis/1992-2010/emissions.CO.surface.1.9x2.5_c110426.nc</co_emis_file>
<dms_emis_file         >atm/cam/chem/emis/1992-2010/emissions.DMS.surface.1.9x2.5_c110426.nc</dms_emis_file>
<hcn_emis_file         >atm/cam/chem/emis/1992-2010/emissions.HCN.surface.1.9x2.5_c110426.nc</hcn_emis_file>
<hcooh_emis_file       >atm/cam/chem/emis/1992-2010/emissions.HCOOH.surface.1.9x2.5_c110426.nc</hcooh_emis_file>
<isop_emis_file        >atm/cam/chem/emis/1992-2010/emissions.ISOP.surface.1.9x2.5_c110426.nc</isop_emis_file>
<mek_emis_file         >atm/cam/chem/emis/1992-2010/emissions.MEK.surface.1.9x2.5_c110426.nc</mek_emis_file>
<nh3_emis_file         >atm/cam/chem/emis/1992-2010/emissions.NH3.surface.1.9x2.5_c110426.nc</nh3_emis_file>
<no_emis_file          >atm/cam/chem/emis/1992-2010/emissions.NO.surface.1.9x2.5_c110426.nc</no_emis_file>
<nox_emis_file         >atm/cam/chem/emis/1992-2010/emissions.NO.surface.1.9x2.5_c110426.nc</nox_emis_file>
<oc1_emis_file         >atm/cam/chem/emis/1992-2010/emissions.OC1.surface.1.9x2.5_c110426.nc</oc1_emis_file>
<oc2_emis_file         >atm/cam/chem/emis/1992-2010/emissions.OC1.surface.1.9x2.5_c110426.nc</oc2_emis_file>
<so2_emis_file         >atm/cam/chem/emis/1992-2010/emissions.SO2.surface.1.9x2.5_c110426.nc</so2_emis_file>
<toluene_emis_file     >atm/cam/chem/emis/1992-2010/emissions.TOLUENE.surface.1.9x2.5_c110426.nc</toluene_emis_file>
<soa_benzene_emis_file >atm/cam/chem/emis/1992-2010/emissions.SOA_BENZENE.surface.1.9x2.5_c120313.nc</soa_benzene_emis_file>
<soa_xylene_emis_file  >atm/cam/chem/emis/1992-2010/emissions.SOA_XYLENE.surface.1.9x2.5_c120313.nc</soa_xylene_emis_file>
<soa_toluene_emis_file >atm/cam/chem/emis/1992-2010/emissions.SOA_TOLUENE.surface.1.9x2.5_c120313.nc</soa_toluene_emis_file>
<benzene_emis_file     >atm/cam/chem/2000_emis/IPCC_emissions_houw_BENZENE_2000_1.9x2.5_c120227.nc</benzene_emis_file>
<xylene_emis_file      >atm/cam/chem/2000_emis/IPCC_emissions_houw_XYLENE_2000_1.9x2.5_c120227.nc</xylene_emis_file>

<!-- WACCM emissions -->
<nox_emis_file  chem="waccm_mozart">atm/cam/chem/1850-2000_emis/IPCC_emissions_houw_NOx_1850-2000_1.9x2.5.c090728.nc</nox_emis_file>
<co_emis_file   chem="waccm_mozart">atm/cam/chem/1850-2000_emis/IPCC_emissions_houw_CO_1850-2000_1.9x2.5.c090728.nc</co_emis_file>
<ch2o_emis_file chem="waccm_mozart">atm/cam/chem/1850-2000_emis/IPCC_emissions_houw_CH2O_1850-2000_1.9x2.5.c090728.nc</ch2o_emis_file>
<so2_emis_file  chem="waccm_mozart">atm/cam/chem/1850-2000_emis/IPCC_emissions_houw_SO2_1850-2000_1.9x2.5.c090522.nc</so2_emis_file> 

<nox_emis_file  chem="waccm_mozart_mam3">atm/cam/chem/emis/1992-2010/emissions.NO.surface.1.9x2.5_c110426.nc</nox_emis_file>
<co_emis_file   chem="waccm_mozart_mam3">atm/cam/chem/emis/1992-2010/emissions.CO.surface.1.9x2.5_c110426.nc</co_emis_file>
<ch2o_emis_file chem="waccm_mozart_mam3">atm/cam/chem/emis/1992-2010/emissions.CH2O.surface.1.9x2.5_c110426.nc</ch2o_emis_file>
<dms_emis_file	chem="waccm_mozart_mam3">atm/cam/chem/trop_mozart_aero/emis/aerocom_mam3_dms_surf_2000_c120315.nc</dms_emis_file>
<so2_emis_file	chem="waccm_mozart_mam3">atm/cam/chem/trop_mozart_aero/emis/ar5_mam3_so2_surf_2000_c120315.nc</so2_emis_file>

<nox_emis_file  chem="waccm_mozart_sulfur">atm/cam/chem/1850-2000_emis/IPCC_emissions_houw_NOx_1850-2000_1.9x2.5.c090728.nc</nox_emis_file>
<co_emis_file   chem="waccm_mozart_sulfur">atm/cam/chem/1850-2000_emis/IPCC_emissions_houw_CO_1850-2000_1.9x2.5.c090728.nc</co_emis_file>
<ch2o_emis_file chem="waccm_mozart_sulfur">atm/cam/chem/1850-2000_emis/IPCC_emissions_houw_CH2O_1850-2000_1.9x2.5.c090728.nc</ch2o_emis_file>
<so2_emis_file  chem="waccm_mozart_sulfur">atm/cam/chem/1850-2000_emis/IPCC_emissions_houw_SO2_1850-2000_1.9x2.5.c090522.nc</so2_emis_file> 

<!-- super_fast Chemistry emissions -->
<ch2o_emis_file	   chem="super_fast_llnl">atm/cam/chem/trop_mozart/emis/emissions.CH2O.surface.T42LR.nc</ch2o_emis_file>
<co_emis_file      chem="super_fast_llnl">atm/cam/chem/trop_mozart/emis/emissions.CO.surface.T42LR.nc</co_emis_file>
<dms_emis_file     chem="super_fast_llnl">atm/cam/chem/trop_mozart/emis/emissions.DMS.surface.T42LR.nc</dms_emis_file>
<nox_emis_file     chem="super_fast_llnl">atm/cam/chem/trop_mozart/emis/emissions.NO.surface.T42LR.nc</nox_emis_file>
<so2_emis_file     chem="super_fast_llnl">atm/cam/chem/trop_mozart/emis/emissions.SO2.surface.T42LR.nc</so2_emis_file>
<isop_emis_file    chem="super_fast_llnl">atm/cam/chem/trop_mozart/emis/emissions.ISOP.surface.T42LR.nc</isop_emis_file>

<!-- BAM and MAM aerosol emissions -->
<dms_emis_bam      >atm/cam/chem/trop_mozart_aero/emis/aerocom_DMS_2000.c080417.nc</dms_emis_bam>
<cb1_emis_bam      >atm/cam/chem/trop_mozart_aero/emis/aerocom_CB1_2000.c080807.nc</cb1_emis_bam>
<oc1_emis_bam      >atm/cam/chem/trop_mozart_aero/emis/aerocom_OC1_2000.nosoa.c080807.nc</oc1_emis_bam>
<so2_emis_bam      >atm/cam/chem/trop_mozart_aero/emis/aerocom_SO2_surface_2000.c080807.nc</so2_emis_bam>
<so4_emis_bam      >atm/cam/chem/trop_mozart_aero/emis/aerocom_SO4_surface_2000.c080807.nc</so4_emis_bam>

<so2_vrt_emis_file >atm/cam/chem/trop_mozart_aero/emis/aerocom_SO2_vertical_2000.c080807.nc</so2_vrt_emis_file>
<so4_vrt_emis_file >atm/cam/chem/trop_mozart_aero/emis/aerocom_SO4_vertical_2000.c080807.nc</so4_vrt_emis_file>

<!-- modal aerosol emissions -->
<nh3_emis_file     ver="mam">atm/cam/chem/trop_mozart_aero/emis/emis_NH3_2000_c111014.nc</nh3_emis_file>
<dms_emis_file	   ver="mam">atm/cam/chem/trop_mozart_aero/emis/aerocom_mam3_dms_surf_2000_c120315.nc</dms_emis_file>
<so2_emis_file	   ver="mam">atm/cam/chem/trop_mozart_aero/emis/ar5_mam3_so2_surf_2000_c120315.nc</so2_emis_file>
<soag_emis_file	   ver="mam">atm/cam/chem/trop_mozart_aero/emis/ar5_mam3_soag_1.5_surf_2000_c130422.nc</soag_emis_file>
<bc_a1_emis_file   ver="mam">atm/cam/chem/trop_mozart_aero/emis/ar5_mam3_bc_surf_2000_c120315.nc</bc_a1_emis_file>
<bc_a3_emis_file   ver="mam">atm/cam/chem/trop_mozart_aero/emis/ar5_mam3_bc_surf_2000_c120315.nc</bc_a3_emis_file>
<bc_a4_emis_file   ver="mam">atm/cam/chem/trop_mozart_aero/emis/ar5_mam3_bc_surf_2000_c120315.nc</bc_a4_emis_file>
<pom_a1_emis_file  ver="mam">atm/cam/chem/trop_mozart_aero/emis/ar5_mam3_pom_surf_2000_c130422.nc</pom_a1_emis_file>
<pom_a3_emis_file  ver="mam">atm/cam/chem/trop_mozart_aero/emis/ar5_mam3_pom_surf_2000_c130422.nc</pom_a3_emis_file>
<pom_a4_emis_file  ver="mam">atm/cam/chem/trop_mozart_aero/emis/ar5_mam3_pom_surf_2000_c130422.nc</pom_a4_emis_file>
<so4_a1_emis_file  ver="mam">atm/cam/chem/trop_mozart_aero/emis/ar5_mam3_so4_a1_surf_2000_c120315.nc</so4_a1_emis_file>
<so4_a2_emis_file  ver="mam">atm/cam/chem/trop_mozart_aero/emis/ar5_mam3_so4_a2_surf_2000_c120315.nc</so4_a2_emis_file>
<num_a1_emis_file  ver="mam">atm/cam/chem/trop_mozart_aero/emis/ar5_mam3_num_a1_surf_2000_c120315.nc</num_a1_emis_file>
<num_a2_emis_file  ver="mam">atm/cam/chem/trop_mozart_aero/emis/ar5_mam3_num_a2_surf_2000_c120315.nc</num_a2_emis_file>

<so2_ext_file      ver="mam">atm/cam/chem/trop_mozart_aero/emis/ar5_mam3_so2_elev_2000_c120315.nc </so2_ext_file>
<so4_a1_ext_file   ver="mam">atm/cam/chem/trop_mozart_aero/emis/ar5_mam3_so4_a1_elev_2000_c120315.nc</so4_a1_ext_file>
<so4_a2_ext_file   ver="mam">atm/cam/chem/trop_mozart_aero/emis/ar5_mam3_so4_a2_elev_2000_c120315.nc</so4_a2_ext_file>
<num_a1_ext_file   ver="mam">atm/cam/chem/trop_mozart_aero/emis/ar5_mam3_num_a1_elev_2000_c120315.nc</num_a1_ext_file>
<num_a2_ext_file   ver="mam">atm/cam/chem/trop_mozart_aero/emis/ar5_mam3_num_a2_elev_2000_c120315.nc</num_a2_ext_file>
<pom_a1_ext_file   ver="mam">atm/cam/chem/trop_mozart_aero/emis/ar5_mam3_pom_elev_2000_c130422.nc </pom_a1_ext_file>
<pom_a3_ext_file   ver="mam">atm/cam/chem/trop_mozart_aero/emis/ar5_mam3_pom_elev_2000_c130422.nc </pom_a3_ext_file>
<pom_a4_ext_file   ver="mam">atm/cam/chem/trop_mozart_aero/emis/ar5_mam3_pom_elev_2000_c130422.nc </pom_a4_ext_file>
<bc_a1_ext_file    ver="mam">atm/cam/chem/trop_mozart_aero/emis/ar5_mam3_bc_elev_2000_c120315.nc </bc_a1_ext_file>
<bc_a3_ext_file    ver="mam">atm/cam/chem/trop_mozart_aero/emis/ar5_mam3_bc_elev_2000_c120315.nc </bc_a3_ext_file>
<bc_a4_ext_file    ver="mam">atm/cam/chem/trop_mozart_aero/emis/ar5_mam3_bc_elev_2000_c120315.nc </bc_a4_ext_file>

<mam7_num_a1_emis_file >atm/cam/chem/trop_mozart_aero/emis/ar5_mam7_num_a1_surf_2000_c120716.nc</mam7_num_a1_emis_file>
<mam7_num_a3_emis_file >atm/cam/chem/trop_mozart_aero/emis/ar5_mam7_num_a3_surf_2000_c120716.nc</mam7_num_a3_emis_file>
<mam7_num_a1_ext_file  >atm/cam/chem/trop_mozart_aero/emis/ar5_mam7_num_a1_elev_2000_c120716.nc</mam7_num_a1_ext_file>
<mam7_num_a3_ext_file  >atm/cam/chem/trop_mozart_aero/emis/ar5_mam7_num_a3_elev_2000_c120716.nc</mam7_num_a3_ext_file>

<!-- prescribed oxidants for prognostic aerosol chemistry -->
<tracer_cnst_file     ver="fixed_ox">oxid_1.9x2.5_L26_1850-2005_c091123.nc</tracer_cnst_file>
<tracer_cnst_datapath ver="fixed_ox">atm/cam/chem/trop_mozart_aero/oxid</tracer_cnst_datapath>
<tracer_cnst_type     ver="fixed_ox">CYCLICAL</tracer_cnst_type>
<tracer_cnst_cycle_yr ver="fixed_ox">2000</tracer_cnst_cycle_yr>
<tracer_cnst_filelist ver="fixed_ox">oxid_1.9x2.5_L26_clim_list.c090805.txt</tracer_cnst_filelist>

<!-- prescribed methane  -->
<tracer_cnst_file     ver="fixed_ch4">CH4_1990-1999_clim_c090605.nc</tracer_cnst_file>
<tracer_cnst_filelist ver="fixed_ch4">filelist_c090605.txt</tracer_cnst_filelist>
<tracer_cnst_datapath ver="fixed_ch4">atm/cam/chem/methane</tracer_cnst_datapath>
<tracer_cnst_type     ver="fixed_ch4">CYCLICAL</tracer_cnst_type>
<tracer_cnst_cycle_yr ver="fixed_ch4">1995</tracer_cnst_cycle_yr>

<prescribed_ghg_file      ver="fixed_ch4">CH4_1990-1999_clim_c090605.nc</prescribed_ghg_file>
<prescribed_ghg_filelist  ver="fixed_ch4">filelist_c090605.txt</prescribed_ghg_filelist>
<prescribed_ghg_datapath  ver="fixed_ch4">atm/cam/chem/methane</prescribed_ghg_datapath>
<prescribed_ghg_type      ver="fixed_ch4">CYCLICAL</prescribed_ghg_type>
<prescribed_ghg_cycle_yr  ver="fixed_ch4">1995</prescribed_ghg_cycle_yr>

<!-- SAD data -->
<sad_file>atm/waccm/sulf/SAD_SULF_1950-2011_1.9x2.5_c130102.nc</sad_file>

<!-- sulfate data -->
<sulf_file>atm/waccm/sulf/sulfate.ar5_camchem_c130304.nc</sulf_file>

<!-- dry deposition method -->
<drydep_method                 >xactive_lnd</drydep_method>
<drydep_method chem="trop_mam3">xactive_atm</drydep_method>
<drydep_method chem="trop_mam4">xactive_atm</drydep_method>
<drydep_method chem="trop_mam4_resus">xactive_atm</drydep_method>
<drydep_method chem="trop_mam4_resus_soag">xactive_atm</drydep_method>
<drydep_method chem="trop_mam4_resus_mom">xactive_atm</drydep_method>
<drydep_method chem="trop_mam4_mom">xactive_atm</drydep_method>
<drydep_method chem="trop_mam7">xactive_atm</drydep_method>
<drydep_method chem="trop_mam9">xactive_atm</drydep_method>
<drydep_method chem="linoz_mam3">xactive_atm</drydep_method>
<drydep_method chem="linoz_mam4_resus">xactive_atm</drydep_method>
<drydep_method chem="linoz_mam4_resus_soag">xactive_atm</drydep_method>
<drydep_method chem="linoz_mam4_resus_mom">xactive_atm</drydep_method>
<drydep_method chem="linoz_mam4_resus_mom_soag">xactive_atm</drydep_method>
<drydep_method chem="waccm_mozart_mam3">xactive_atm</drydep_method>

<!-- Dry Dep surface data file needed by prognostic MAM on unstructured grid only. -->
<drydep_srf_file hgrid="ne4np4"  >atm/cam/chem/trop_mam/atmsrf_ne4np4_c151204.nc</drydep_srf_file>
<drydep_srf_file hgrid="ne11np4" >atm/cam/chem/trop_mam/atmsrf_ne11np4_c151204.nc</drydep_srf_file>
<drydep_srf_file hgrid="ne16np4" >atm/cam/chem/trop_mam/atmsrf_ne16np4_110920.nc</drydep_srf_file>
<drydep_srf_file hgrid="ne30np4" npg="0">atm/cam/chem/trop_mam/atmsrf_ne30np4_110920.nc</drydep_srf_file>
<drydep_srf_file hgrid="ne30np4" npg="2">atm/cam/chem/trop_mam/atmsrf_ne30pg2_200129.nc</drydep_srf_file>
<drydep_srf_file hgrid="ne60np4" >atm/cam/chem/trop_mam/atmsrf_ne60np4_110920.nc</drydep_srf_file>
<drydep_srf_file hgrid="ne120np4">atm/cam/chem/trop_mam/atmsrf_ne120np4_110920.nc</drydep_srf_file>
<drydep_srf_file hgrid="ne240np4">atm/cam/chem/trop_mam/atmsrf_ne240np4_110920.nc</drydep_srf_file>
<drydep_srf_file hgrid="ne512np4">atm/cam/chem/trop_mam/atmsrf_ne512np4_interp_20190409.nc</drydep_srf_file>
<drydep_srf_file hgrid="ne1024np4">atm/cam/chem/trop_mam/atmsrf_ne1024np4_20190621.nc</drydep_srf_file>
<drydep_srf_file hgrid="ne256np4"  npg="2">atm/cam/chem/trop_mam/atmsrf_ne256pg2_200212.nc</drydep_srf_file>
<drydep_srf_file hgrid="ne512np4"  npg="2">atm/cam/chem/trop_mam/atmsrf_ne512pg2_200212.nc</drydep_srf_file>
<drydep_srf_file hgrid="ne1024np4" npg="2">atm/cam/chem/trop_mam/atmsrf_ne1024pg2_200212.nc</drydep_srf_file>

<drydep_srf_file hgrid="ne0np4_arm_x8v3_lowcon">atm/cam/chem/trop_mam/atmsrf_armx8v3.nc</drydep_srf_file>
<drydep_srf_file hgrid="ne0np4_conus_x4v1_lowcon">atm/cam/chem/trop_mam/atmsrf_conusx4v1.nc</drydep_srf_file>
<drydep_srf_file hgrid="ne0np4_northamericax4v1">atm/cam/chem/trop_mam/atmsrf_northamericax4v1np4_20191023.nc</drydep_srf_file>
<drydep_srf_file hgrid="ne0np4_svalbard_x8v1_lowcon">atm/cam/chem/trop_mam/atmsrf_svalbardx8v1.nc</drydep_srf_file>
<drydep_srf_file hgrid="ne0np4_sooberingoa_x4x8v1_lowcon">atm/cam/chem/trop_mam/atmsrf_sooberingoax4x8v1.nc</drydep_srf_file>
<drydep_srf_file hgrid="ne0np4_twpx4v1">atm/cam/chem/trop_mam/atmsrf_twpx4v1_170629.nc</drydep_srf_file>
<!-- NOTE: ENA dry deposition file interpolated from existing rather than created new -->
<drydep_srf_file hgrid="ne0np4_enax4v1">atm/cam/chem/trop_mam/atmsrf_enax4v1_170517.nc</drydep_srf_file>

<!-- depvel data -->
<depvel_file    >atm/cam/chem/trop_mozart/dvel/depvel_monthly.nc</depvel_file>
<depvel_lnd_file>atm/cam/chem/trop_mozart/dvel/regrid_vegetation.nc</depvel_lnd_file>
<clim_soilw_file>atm/cam/chem/trop_mozart/dvel/clim_soilw.nc</clim_soilw_file>
<season_wes_file>atm/cam/chem/trop_mozart/dvel/season_wes.nc</season_wes_file>

<!-- photolysis inputs -->
<xs_coef_file>atm/waccm/phot/effxstex.txt</xs_coef_file>
<tuv_xsect_file>atm/cam/chem/trop_mozart/phot/tuv_xsect.nc</tuv_xsect_file>
<o2_xsect_file>atm/cam/chem/trop_mozart/phot/o2src.nc</o2_xsect_file>
<xs_short_file>atm/waccm/phot/xs_short_jpl10_c130206.nc</xs_short_file>
<xs_long_file >atm/waccm/phot/temp_prs_GT200nm_JPL10_c130206.nc</xs_long_file>
<xs_short_file chem="trop_mam3">atm/waccm/phot/xs_short_jpl06_c080930.nc</xs_short_file>
<xs_long_file  chem="trop_mam3">atm/waccm/phot/temp_prs_GT200nm_jpl06_c080930.nc</xs_long_file>
<xs_short_file chem="linoz_mam3">atm/waccm/phot/xs_short_jpl06_c080930.nc</xs_short_file>
<xs_long_file  chem="linoz_mam3">atm/waccm/phot/temp_prs_GT200nm_jpl06_c080930.nc</xs_long_file>
<rsf_file                     >atm/waccm/phot/RSF_GT200nm_v3.0_c080811.nc</rsf_file>
<exo_coldens_file>atm/cam/chem/trop_mozart/phot/exo_coldens.nc</exo_coldens_file>

<!-- WACCM Upper boundary conditions -->
<tgcm_ubc_file>atm/waccm/ub/tgcm_ubc_1993_c100204.nc</tgcm_ubc_file>
<snoe_ubc_file>atm/waccm/ub/snoe_eof.nc</snoe_ubc_file>

<!-- Boundary data for Tropopheric Chemistry -->
<fstrat_file    >atm/cam/chem/trop_mozart/ub/ubvals_b40.20th.track1_1996-2005_c110315.nc</fstrat_file>
<linoz_data_path>atm/cam/chem/trop_mozart/ub</linoz_data_path>
<linoz_data_file>linoz2004_2006jpl_c081216.nc</linoz_data_file>
<chlorine_loading_file>atm/cam/chem/trop_mozart/ub/EESC_1850-2100_c090603.nc</chlorine_loading_file>

<!-- Fossil fuel carbon aerosol surface emissions-->
  <!-- standard 4 species carbon --> 
<caer_emis          hgrid="64x128"  >atm/cam/rad/carbon_penner_cooke_doubled_64x128_c021120.nc</caer_emis>
<caer_emis          hgrid="32x64"   >atm/cam/rad/carbon_penner_cooke_doubled_32x64_c021120.nc</caer_emis>
<caer_emis dyn="fv" hgrid="4x5"     >atm/cam/rad/carbon_penner_cooke_doubled_4x5_c021120.nc</caer_emis>
  <!-- 'alternative' 16 species carbon from Tami Bond. --> 
<caer_emis          hgrid="64x128" nspecies="16" >atm/cam/rad/ftbc-btbc-oct03-64x128_c050929.nc</caer_emis>


<!-- soil erodibility factors -->
<soil_erod_file                  >atm/cam/dst/dst_1.9x2.5_c090203.nc</soil_erod_file>
<!-- Maintain FV 1-deg version since production model tuned with it. -->
<soil_erod_file  hgrid="0.9x1.25">atm/cam/dst/dst_0.9x1.25_c100121.nc</soil_erod_file>
<!-- Use some special files at low resolutions for backwards compatibility only -->
<soil_erod_file  hgrid="4x5"     >atm/cam/dst/dst_4x5_c090203.nc</soil_erod_file>
<soil_erod_file  hgrid="10x15"   >atm/cam/dst/dst_10x15_c090203.nc</soil_erod_file>
<soil_erod_file  hgrid="8x16"    >atm/cam/dst/dst_8x16_c090203.nc</soil_erod_file>
<soil_erod_file  hgrid="32x64"   >atm/cam/dst/dst_32x64_c090203.nc</soil_erod_file>
<soil_erod_file  hgrid="48x96"   >atm/cam/dst/dst_48x96_c090203.nc</soil_erod_file>
<soil_erod_file  hgrid="64x128"  >atm/cam/dst/dst_64x128_c090203.nc</soil_erod_file>
<soil_erod_file  hgrid="128x256" >atm/cam/dst/dst_128x256_c090203.nc</soil_erod_file>


<!-- Turbulent Mountain Stress -->
<do_tms                                                     > .false. </do_tms>
<do_tms    hgrid="48x96"                                    > .true.  </do_tms>
<do_tms                   chem="waccm_mozart"               > .true.  </do_tms>
<do_tms                   chem="waccm_mozart_sulfur"        > .true.  </do_tms>
<do_tms                   chem="waccm_ghg"                  > .true.  </do_tms>
<do_tms                                       phys="cam5"   > .true.  </do_tms>

<tms_z0fac                                                  > 0.075D0 </tms_z0fac>
<tms_z0fac hgrid="48x96"                                    > 0.100D0 </tms_z0fac>
<tms_z0fac                chem="waccm_mozart"               > 0.100D0 </tms_z0fac>
<tms_z0fac                chem="waccm_mozart_sulfur"        > 0.100D0 </tms_z0fac>
<tms_z0fac                chem="waccm_ghg"                  > 0.100D0 </tms_z0fac>
<tms_z0fac unicon="1"                                       > 0.010D0 </tms_z0fac>

<tms_orocnst                                                > 1.0D0   </tms_orocnst>

<!-- Implicit Turbulent Surface Stress -->
<do_iss                 > .false. </do_iss>
<do_iss phys="cam5"      > .true.  </do_iss>

<!-- Use convective water in radiation calculation -->
<conv_water_in_rad                 > 0 </conv_water_in_rad>
<conv_water_in_rad phys="cam5"      > 1 </conv_water_in_rad>

<conv_water_frac_limit            > 0.01d0  </conv_water_frac_limit>
<conv_water_frac_limit unicon="1" > 0.001d0 </conv_water_frac_limit>

<!-- CLUBB_SGS -->
<do_clubb_sgs                > .false. </do_clubb_sgs>
<do_clubb_sgs  clubb_sgs="1" > .true.  </do_clubb_sgs>

<!-- SHOC_SGS -->
<do_shoc_sgs                 > .false. </do_shoc_sgs>
<do_shoc_sgs   shoc_sgs="1"  > .true. </do_shoc_sgs>
<shoc_timestep               > 300.0D0 </shoc_timestep>

<!-- CLUBB options -->
<clubb_rainevap_turb                              > .false. </clubb_rainevap_turb>
<clubb_rainevap_turb microphys="mg2" clubb_sgs="1"> .false.  </clubb_rainevap_turb>
<clubb_rainevap_turb microphys="p3"  clubb_sgs="1"> .false.  </clubb_rainevap_turb>
<clubb_cloudtop_cooling                           > .false. </clubb_cloudtop_cooling>
<clubb_expldiff                                   > .false. </clubb_expldiff>
<clubb_expldiff     clubb_sgs="1"                 > .true.  </clubb_expldiff>
<clubb_stabcorrect                                > .false. </clubb_stabcorrect>
<clubb_timestep                                   > 300.0D0 </clubb_timestep>
<clubb_rnevap_effic                               > 1.2D0   </clubb_rnevap_effic>
<clubb_liq_deep                                   > 8.e-6   </clubb_liq_deep>
<clubb_liq_sh                                     > 10.e-6  </clubb_liq_sh>
<clubb_ice_deep                                   > 25.e-6  </clubb_ice_deep>
<clubb_ice_sh                                     > 50.e-6  </clubb_ice_sh>
<clubb_tk1                                        > 268.15D0  </clubb_tk1>
<clubb_tk2                                        > 238.15D0  </clubb_tk2>
<clubb_wpxp_L_thresh                              > 60.0D0   </clubb_wpxp_L_thresh>
<relvar_fix                                       > .false.  </relvar_fix>      
<clubb_use_sgv                                    > .false. </clubb_use_sgv>


<!-- CLUBB_history -->
<clubb_history               > .false. </clubb_history>
<clubb_rad_history           > .false. </clubb_rad_history>


<do_aerocom_ind3                > .false. </do_aerocom_ind3>
<do_aerocom_ind3  aerocom_ind3="1" > .true.  </do_aerocom_ind3>

<!-- Microphysics scheme -->
<microp_scheme microphys="rk">   RK</microp_scheme>
<microp_scheme microphys="mg1">  MG</microp_scheme>
<microp_scheme microphys="mg1.5">MG</microp_scheme>
<microp_scheme microphys="mg2">  MG</microp_scheme>
<microp_scheme microphys="p3">   P3</microp_scheme>

<micro_mg_version     microphys="mg1">    1          </micro_mg_version>
<micro_mg_sub_version microphys="mg1">    0          </micro_mg_sub_version>
<micro_mg_num_steps   microphys="mg1">    1          </micro_mg_num_steps>
<micro_mg_dcs         microphys="mg1">    400.D-6    </micro_mg_dcs>
<micro_mg_dcs         microphys="mg1" unicon="1" >    350.D-6    </micro_mg_dcs>
<ice_sed_ai           microphys="mg1">    700.0      </ice_sed_ai>
<micro_mg_accre_enhan_fac  microphys="mg1"> 1.0D0    </micro_mg_accre_enhan_fac>

<micro_mg_version     microphys="mg1.5">  1          </micro_mg_version>
<micro_mg_sub_version microphys="mg1.5">  5          </micro_mg_sub_version>
<micro_mg_num_steps   microphys="mg1.5">  2          </micro_mg_num_steps>
<micro_mg_dcs         microphys="mg1.5">  250.D-6    </micro_mg_dcs>
<ice_sed_ai           microphys="mg1.5">  700.0      </ice_sed_ai>
<micro_mg_accre_enhan_fac  microphys="mg1.5"> 1.0D0  </micro_mg_accre_enhan_fac>

<micro_mg_version     microphys="mg2">                                 2          </micro_mg_version>
<micro_mg_sub_version microphys="mg2">                                 0          </micro_mg_sub_version>
<micro_mg_num_steps   microphys="mg2">                                 2          </micro_mg_num_steps>
<micro_mg_num_steps   microphys="mg2" clubb_sgs="1">                   1          </micro_mg_num_steps>
<micro_mg_num_steps   microphys="mg2" shoc_sgs="1">                   1          </micro_mg_num_steps>
<micro_mg_dcs         microphys="mg2">                                 150.D-6    </micro_mg_dcs>
<micro_mg_dcs         microphys="mg2" clubb_sgs="1">                   195.D-6    </micro_mg_dcs>
<micro_mg_dcs         microphys="mg2" clubb_sgs="1" clubb_do_deep="1"> 195.D-6    </micro_mg_dcs>
<micro_mg_dcs         microphys="mg2" shoc_sgs="1">                   195.D-6    </micro_mg_dcs>
<ice_sed_ai           microphys="mg2">                                 700.0      </ice_sed_ai>
<micro_mg_accre_enhan_fac  microphys="mg2"> 1.0D0                                 </micro_mg_accre_enhan_fac>
<prc_coef1            microphys="mg2">  1350.0      </prc_coef1>
<prc_exp              microphys="mg2">  2.47        </prc_exp>
<prc_exp1             microphys="mg2">  -1.79       </prc_exp1>
<cld_sed              microphys="mg2">  1.0D0       </cld_sed>
<mg_prc_coeff_fix     microphys="mg2">  .false.     </mg_prc_coeff_fix>
<micro_nccons         microphys="mg2">  100.D6      </micro_nccons>
<micro_nicons         microphys="mg2">  0.1D6       </micro_nicons>

<!-- P3 specific namelist variables -->
<micro_p3_lookup_dir> atm/cam/physprops </micro_p3_lookup_dir>
<micro_p3_tableversion> 4 </micro_p3_tableversion>
<micro_aerosolactivation > .true.  </micro_aerosolactivation>
<micro_subgrid_cloud     > .true.  </micro_subgrid_cloud>
<micro_tend_output       > .true.  </micro_tend_output>

<rrtmg_temp_fix                      > .false.      </rrtmg_temp_fix>

<micro_mg_precip_frac_method                  >  max_overlap </micro_mg_precip_frac_method>
<micro_mg_precip_frac_method   clubb_sgs="1"  >  in_cloud    </micro_mg_precip_frac_method>
<micro_mg_precip_frac_method   shoc_sgs="1"  >  in_cloud    </micro_mg_precip_frac_method>

<micro_mg_berg_eff_factor                  >  1.0D0    </micro_mg_berg_eff_factor>
<micro_mg_berg_eff_factor   clubb_sgs="1"  >  0.1D0    </micro_mg_berg_eff_factor>
<micro_mg_berg_eff_factor   shoc_sgs="1"  >  0.1D0    </micro_mg_berg_eff_factor>

<micro_do_icesupersat> .false. </micro_do_icesupersat>

<cld_macmic_num_steps>                               1 </cld_macmic_num_steps>
<cld_macmic_num_steps microphys="mg2" clubb_sgs="1"> 6 </cld_macmic_num_steps>
<cld_macmic_num_steps microphys="mg2" shoc_sgs="1"> 6 </cld_macmic_num_steps>
<cld_macmic_num_steps microphys="p3"  clubb_sgs="1"> 6 </cld_macmic_num_steps>
<cld_macmic_num_steps microphys="p3"  shoc_sgs="1"> 6 </cld_macmic_num_steps>

<microp_uniform>.false.</microp_uniform>
<!-- Added flags for regenration and liq cld frac bug fixes    -->
<regen_fix             >.false.</regen_fix>
<liqcf_fix             >.false.</liqcf_fix>

<!-- Ice nucleation -->
<nucleate_ice_subgrid                  >1.0D0</nucleate_ice_subgrid>
<so4_sz_thresh_icenuc                  >0.1e-6 </so4_sz_thresh_icenuc>
<nucleate_ice_subgrid microphys="mg1"  >1.2D0</nucleate_ice_subgrid>
<nucleate_ice_subgrid microphys="mg1.5">1.2D0</nucleate_ice_subgrid>
<nucleate_ice_subgrid clubb_sgs="1"     microphys="mg2" >1.2D0</nucleate_ice_subgrid>
<nucleate_ice_subgrid shoc_sgs="1"     microphys="mg2" >1.2D0</nucleate_ice_subgrid>
<nucleate_ice_subgrid clubb_do_deep="1" microphys="mg2" >1.0D0</nucleate_ice_subgrid>
<nucleate_ice_subgrid clubb_sgs="1"     microphys="p3" >1.2D0</nucleate_ice_subgrid>
<nucleate_ice_subgrid shoc_sgs="1"      microphys="p3" >1.2D0</nucleate_ice_subgrid>
<nucleate_ice_subgrid clubb_do_deep="1" microphys="p3" >1.0D0</nucleate_ice_subgrid>

<!-- Macrophysics scheme -->
<macrop_scheme                       >none</macrop_scheme>
<macrop_scheme macrophys="rk"        >rk</macrop_scheme>
<macrop_scheme macrophys="park"      >park</macrop_scheme>
<macrop_scheme macrophys="clubb_sgs" >CLUBB_SGS</macrop_scheme>
<macrop_scheme macrophys="shoc_sgs"  >SHOC_SGS</macrop_scheme>

<!-- Vertical limit on troposphere cloud physics -->

<trop_cloud_top_press>      1.D2 </trop_cloud_top_press>

<!-- Vertical limit for modal aerosol processes -->

<clim_modal_aero_top_press> 1.D-4 </clim_modal_aero_top_press>

<!-- Scaling eddy diffusivities -->
  <!-- NOTE: the kv and eddy values are alternate ways of trying to -->
  <!-- limit high diffusivities with diag_TKE. -->
<kv_top_pressure                      >0.D0</kv_top_pressure>

<kv_top_scale                            >1.D0</kv_top_scale>
<kv_top_scale phys="cam5" waccm_phys="1" >0.D0</kv_top_scale>

<kv_freetrop_scale                    >1.D0</kv_freetrop_scale>

<eddy_lbulk_max                       >40.D3</eddy_lbulk_max>

<eddy_leng_max                            >40.D3</eddy_leng_max>
<eddy_leng_max carma="cirrus"             >30.D0</eddy_leng_max>
<eddy_leng_max phys="cam5" waccm_phys="1" >100.D0</eddy_leng_max>

<eddy_max_bot_pressure                            >100.D3</eddy_max_bot_pressure>
<eddy_max_bot_pressure phys="cam5" waccm_phys="1" >100.D0</eddy_max_bot_pressure>

<eddy_moist_entrain_a2l           >30.D0</eddy_moist_entrain_a2l>
<eddy_moist_entrain_a2l unicon="1">40.D0</eddy_moist_entrain_a2l>
<eddy_moist_entrain_a2l dyn="se" unicon="1">20.D0</eddy_moist_entrain_a2l>

<diff_cnsrv_mass_check                > .false. </diff_cnsrv_mass_check>

<!-- Molecular diffusion limits -->

<do_molec_press> 0.1D0 </do_molec_press>
<molec_diff_bot_press> 50.D0 </molec_diff_bot_press>

<!-- dust emission tuning factor -->
<dust_emis_fact                                                         >2.76D0</dust_emis_fact>
<dust_emis_fact          hgrid="ne30np4"   phys="cam5"                  >0.95D0</dust_emis_fact>
<dust_emis_fact          hgrid="ne120np4"  phys="cam5"                  >1.2D0</dust_emis_fact>

<dust_emis_fact                                         chem="trop_bam"	>4.2D0 </dust_emis_fact>
<dust_emis_fact                            phys="cam5"                  >0.35D0</dust_emis_fact>
<dust_emis_fact          hgrid="0.47x0.63" phys="cam5"                  >0.45D0</dust_emis_fact>
<dust_emis_fact          hgrid="0.23x0.31" phys="cam5"                  >0.45D0</dust_emis_fact>

<dust_emis_fact dyn="se"                   phys="cam5"                  >0.55D0</dust_emis_fact>
<dust_emis_fact dyn="fv"                   phys="cam5" clubb_sgs="1"    >0.13D0</dust_emis_fact>

<dust_emis_fact dyn="se" unicon="1"                  >1.38D0</dust_emis_fact>


<!-- Sea Salt tuning option for scavenging mods by PNNL -->
<ssalt_tuning>.false.</ssalt_tuning>

<!-- convective transport scheme options by PNNL -->
<convproc_do_aer         >.false.</convproc_do_aer>
<convproc_method_activate>2</convproc_method_activate>
<convproc_do_gas         >.false.</convproc_do_gas>

<!-- To turn on amicphys codes in cam-->
<mam_amicphys_optaa      >0</mam_amicphys_optaa>

<!-- number of so4(+nh4) monolayers needed to "age" a carbon particle-->
<n_so4_monolayers_pcage > 3.0D0 </n_so4_monolayers_pcage>

<!--  wet deposition option by PNNL -->
<resus_fix>.false.</resus_fix>

<!-- in-cloud scav for cloud-borne aerosol tuning factor -->
<sol_facti_cloud_borne                 >1.0D0</sol_facti_cloud_borne>
<sol_facti_cloud_borne clubb_sgs="1"   >0.6D0</sol_facti_cloud_borne>
<!-- wet scavenging tuning option by PNNL -->
<sscav_tuning>.false.</sscav_tuning>

<!-- ice nucleation option by PNNL -->
<demott_ice_nuc>.false.</demott_ice_nuc>
<pergro_mods>.false.</pergro_mods>
<pergro_test_active>.false.</pergro_test_active>

<sol_facti_cloud_borne clubb_sgs="1" microphys="mg2"                  >1.0D0</sol_facti_cloud_borne>
<sol_facti_cloud_borne clubb_sgs="1" clubb_do_deep="1" microphys="mg2">3.0D0</sol_facti_cloud_borne>
<!-- AaronDonahue, Do we need this for p3 too? -->
<sol_facti_cloud_borne clubb_sgs="1" microphys="p3"                  >1.0D0</sol_facti_cloud_borne>
<sol_facti_cloud_borne clubb_sgs="1" clubb_do_deep="1" microphys="p3">3.0D0</sol_facti_cloud_borne>

<sol_factb_interstitial                >0.1D0</sol_factb_interstitial>
<sol_factb_interstitial unicon="1"     >1.0D0</sol_factb_interstitial>

<sol_factic_interstitial                >0.4D0</sol_factic_interstitial>
<sol_factic_interstitial unicon="1"     >1.0D0</sol_factic_interstitial>

<!-- sub-column switches for physics packages -->
<use_subcol_microp>.false.</use_subcol_microp>
<subcol_scheme    >off    </subcol_scheme>

<!-- sub-column tstcp switches for testing purposes -->
<subcol_tstcp_noAvg  >.false.</subcol_tstcp_noAvg>
<subcol_tstcp_filter >.false.</subcol_tstcp_filter>
<subcol_tstcp_weight >.false.</subcol_tstcp_weight>
<subcol_tstcp_perturb>.false.</subcol_tstcp_perturb>

<!-- sub-column vamp switches  -->
<subcol_vamp_ctyp  > 3 </subcol_vamp_ctyp>
<subcol_vamp_otyp  > 1 </subcol_vamp_otyp>
<subcol_vamp_nsubc > 10 </subcol_vamp_nsubc>

<!-- sub-column SILHS switches -->
<subcol_silhs_weight >.true.</subcol_silhs_weight>
<subcol_silhs_numsubcol >4</subcol_silhs_numsubcol>

<!-- Deep convection scheme -->
<deep_scheme>ZM</deep_scheme>
<deep_scheme clubb_do_deep="1" >CLUBB_SGS</deep_scheme>
<deep_scheme unicon="1"        >UNICON   </deep_scheme>

<!-- PBL scheme -->
<eddy_scheme pbl="uw"             >diag_TKE </eddy_scheme>
<eddy_scheme pbl="hb"             >HB       </eddy_scheme>
<eddy_scheme pbl="hbr"            >HBR      </eddy_scheme>
<eddy_scheme pbl="clubb_sgs"      >CLUBB_SGS</eddy_scheme>
<eddy_scheme pbl="shoc_sgs"       >SHOC_SGS</eddy_scheme>

<shallow_scheme pbl="uw"          >UW       </shallow_scheme>
<shallow_scheme pbl="uw" unicon="1">UNICON   </shallow_scheme>
<shallow_scheme pbl="hb"          >Hack     </shallow_scheme>
<shallow_scheme pbl="hbr"         >Hack     </shallow_scheme>
<shallow_scheme pbl="clubb_sgs"   >CLUBB_SGS</shallow_scheme>
<shallow_scheme pbl="shoc_sgs"    >SHOC_SGS</shallow_scheme>

<!-- Surface flux averaging -->
<srf_flux_avg eddy_scheme="HB"       >0</srf_flux_avg>
<srf_flux_avg eddy_scheme="HBR"      >0</srf_flux_avg>
<srf_flux_avg eddy_scheme="diag_TKE" >0</srf_flux_avg>
<srf_flux_avg eddy_scheme="CLUBB_SGS">0</srf_flux_avg>
<srf_flux_avg eddy_scheme="SHOC_SGS">0</srf_flux_avg>

<!-- Cloud fraction -->
<cldfrc_freeze_dry             >.true.</cldfrc_freeze_dry>

<cldfrc_ice            >.false.</cldfrc_ice>
<cldfrc_ice phys="cam5" >.true.</cldfrc_ice>

<cldfrc_rhminl                                                        > 0.900D0 </cldfrc_rhminl>
<cldfrc_rhminl                   phys="cam5" carma="cirrus"           > 0.910D0 </cldfrc_rhminl>
<cldfrc_rhminl dyn="fv"          phys="cam5" unicon="1"               > 0.850D0 </cldfrc_rhminl>
<cldfrc_rhminl dyn="se"          phys="cam5" unicon="1"               > 0.920D0 </cldfrc_rhminl>
<cldfrc_rhminl                   phys="cam5" microphys="mg2"          > 0.950D0 </cldfrc_rhminl>
<cldfrc_rhminl                   phys="cam5" microphys="p3"          > 0.950D0 </cldfrc_rhminl>
<cldfrc_rhminl                   phys="cam5"                          > 0.8975D0 </cldfrc_rhminl>
<cldfrc_rhminl hgrid="1.9x2.5"   phys="cam5" microphys="mg1.5"        > 0.9125D0 </cldfrc_rhminl>
<cldfrc_rhminl hgrid="1.9x2.5"   phys="cam5"                          > 0.8875D0 </cldfrc_rhminl>

<cldfrc_rhminl hgrid="1.9x2.5"   phys="cam4"                          > 0.910D0 </cldfrc_rhminl>
<cldfrc_rhminl hgrid="0.9x1.25"  phys="cam4"                          > 0.920D0 </cldfrc_rhminl>
<cldfrc_rhminl hgrid="0.47x0.63" phys="cam4"                          > 0.920D0 </cldfrc_rhminl>
<cldfrc_rhminl hgrid="0.47x0.63" phys="cam4" ocn="docn"               > 0.913D0 </cldfrc_rhminl>
<cldfrc_rhminl hgrid="512x1024"  phys="cam4"                          > 0.903D0 </cldfrc_rhminl>
<cldfrc_rhminl hgrid="128x256"   phys="cam4"                          > 0.905D0 </cldfrc_rhminl>
<cldfrc_rhminl hgrid="48x96"     phys="cam4"                          > 0.880D0 </cldfrc_rhminl>
<cldfrc_rhminl dyn="se"       phys="cam4"                             > 0.910D0 </cldfrc_rhminl>


<cldfrc_rhminl_adj_land                                               > 0.100D0 </cldfrc_rhminl_adj_land>
<cldfrc_rhminl_adj_land                      carma="cirrus"           > 0.000D0 </cldfrc_rhminl_adj_land>
<cldfrc_rhminl_adj_land unicon="1"                                    > 0.000D0 </cldfrc_rhminl_adj_land>

<cldfrc_rhminh                                                        > 0.800D0 </cldfrc_rhminh>
<cldfrc_rhminh hgrid="0.23x0.31" phys="cam4"                          > 0.770D0 </cldfrc_rhminh>
<cldfrc_rhminh hgrid="0.47x0.63" phys="cam4"                          > 0.700D0 </cldfrc_rhminh>
<cldfrc_rhminh hgrid="0.9x1.25"  phys="cam4"                          > 0.770D0 </cldfrc_rhminh>
<cldfrc_rhminh hgrid="48x96"     phys="cam4"                          > 0.500D0 </cldfrc_rhminh>
<cldfrc_rhminh hgrid="4x5"       phys="cam4" chem="waccm_mozart"      > 0.900D0 </cldfrc_rhminh>
<cldfrc_rhminh hgrid="4x5"       phys="cam4" chem="waccm_mozart_sulfur"> 0.900D0 </cldfrc_rhminh>
<cldfrc_rhminh hgrid="4x5"       phys="cam4" chem="waccm_ghg"         > 0.900D0 </cldfrc_rhminh>
<cldfrc_rhminh hgrid="10x15"     phys="cam4" chem="waccm_mozart"      > 0.900D0 </cldfrc_rhminh>
<cldfrc_rhminh hgrid="10x15"     phys="cam4" chem="waccm_mozart_sulfur"> 0.900D0 </cldfrc_rhminh>
<cldfrc_rhminh hgrid="10x15"     phys="cam4" chem="waccm_ghg"         > 0.900D0 </cldfrc_rhminh>
<cldfrc_rhminh hgrid="128x256"                                        > 0.680D0 </cldfrc_rhminh>
<cldfrc_rhminh hgrid="128x256"                                        > 0.680D0 </cldfrc_rhminh>
<cldfrc_rhminh hgrid="512x1024"                                       > 0.650D0 </cldfrc_rhminh>
<cldfrc_rhminh unicon="1"                                             > 0.980D0 </cldfrc_rhminh>


<cldfrc_sh1                                                           > 0.07D0 </cldfrc_sh1>
<cldfrc_sh1 dyn="fv"                                                  > 0.04D0 </cldfrc_sh1>
<cldfrc_sh1 dyn="fv"     hgrid="0.47x0.63"  phys="cam4"               > 0.10D0 </cldfrc_sh1>
<cldfrc_sh1 dyn="se"                                               > 0.04D0 </cldfrc_sh1>

<cldfrc_sh2                                                           > 500.0D0 </cldfrc_sh2>

<cldfrc_dp1                                                           > 0.14D0 </cldfrc_dp1>
<cldfrc_dp1             phys="cam5"                                   > 0.10D0 </cldfrc_dp1>
<cldfrc_dp1 dyn="fv"    phys="cam4"                                   > 0.10D0 </cldfrc_dp1>
<cldfrc_dp1 dyn="se" phys="cam4"                                      > 0.10D0 </cldfrc_dp1>
<cldfrc_dp2                                                           > 500.0D0 </cldfrc_dp2>
<cldfrc_dp2          phys="cam5"                                      > 500.0D0 </cldfrc_dp2>

<cldfrc_premit                                                        > 75000.0D0 </cldfrc_premit>
<cldfrc_premit dyn="fv"  hgrid="0.23x0.31"                            > 25000.0D0 </cldfrc_premit>
<cldfrc_premit dyn="fv"  hgrid="0.47x0.63"                            > 25000.0D0 </cldfrc_premit>
<cldfrc_premit dyn="fv"  hgrid="0.5x0.625"                            > 25000.0D0 </cldfrc_premit>
<cldfrc_premit dyn="eul" hgrid="128x256"                              > 25000.0D0 </cldfrc_premit>
<cldfrc_premit dyn="eul" hgrid="256x512"                              > 25000.0D0 </cldfrc_premit>
<cldfrc_premit dyn="eul" hgrid="512x1024"                             > 25000.0D0 </cldfrc_premit>
<cldfrc_premit dyn="se"                                            > 25000.0D0 </cldfrc_premit>
<cldfrc_premit                                      pbl="uw"          > 40000.0D0 </cldfrc_premit>
<cldfrc_premit dyn="fv"  hgrid="0.23x0.31"          pbl="uw"          > 40000.0D0 </cldfrc_premit>
<cldfrc_premit dyn="fv"  hgrid="0.47x0.63"          pbl="uw"          > 40000.0D0 </cldfrc_premit>
<cldfrc_premit dyn="fv"  hgrid="0.5x0.625"          pbl="uw"          > 40000.0D0 </cldfrc_premit>
<cldfrc_premit dyn="eul" hgrid="128x256"            pbl="uw"          > 40000.0D0 </cldfrc_premit>
<cldfrc_premit dyn="eul" hgrid="256x512"            pbl="uw"          > 40000.0D0 </cldfrc_premit>
<cldfrc_premit dyn="eul" hgrid="512x1024"           pbl="uw"          > 40000.0D0 </cldfrc_premit>
<cldfrc_premit dyn="se"                          pbl="uw"          > 40000.0D0 </cldfrc_premit>

<cldfrc_premib              > 750.0D2 </cldfrc_premib>
<cldfrc_premib  phys="cam5" > 700.0D2 </cldfrc_premib>

<cldfrc_iceopt                             > 1 </cldfrc_iceopt>
<cldfrc_iceopt  phys="cam5"                > 5 </cldfrc_iceopt>
<cldfrc_iceopt  phys="cam4" carma="cirrus" > 4 </cldfrc_iceopt>
<cldfrc_iceopt  phys="cam5" carma="cirrus" > 4 </cldfrc_iceopt>

<cldfrc_icecrit                            > 0.95D0 </cldfrc_icecrit>
<cldfrc_icecrit phys="cam5"                > 0.93D0 </cldfrc_icecrit>
<cldfrc_icecrit             carma="cirrus" > 0.70D0 </cldfrc_icecrit>
<cldfrc_icecrit phys="cam5" carma="cirrus" > 0.70D0 </cldfrc_icecrit>

<cldfrc2m_rhmini               >  0.80D0  </cldfrc2m_rhmini>
<cldfrc2m_rhmini   unicon="1"  >  0.85D0  </cldfrc2m_rhmini>

<cldfrc2m_rhmaxi                                     >  1.1D0  </cldfrc2m_rhmaxi>
<cldfrc2m_rhmaxi    clubb_sgs="1" clubb_do_deep="0"  >  1.0D0  </cldfrc2m_rhmaxi>

<!-- Cldwat -->
<cldwat_icritc                                                        >  5.0e-6  </cldwat_icritc>
<cldwat_icritc  dyn="fv"                                              >  9.5e-6  </cldwat_icritc>
<cldwat_icritc  dyn="fv"           unicon="1"                         >  9.5e-6  </cldwat_icritc>
<cldwat_icritc  dyn="fv"  hgrid="0.23x0.31"                           > 45.0e-6  </cldwat_icritc>
<cldwat_icritc  dyn="fv"  hgrid="0.47x0.63"                           > 45.0e-6  </cldwat_icritc>
<cldwat_icritc  dyn="fv"  hgrid="0.5x0.625"                           > 45.0e-6  </cldwat_icritc>
<cldwat_icritc  dyn="fv"  hgrid="0.9x1.25"                            > 18.0e-6  </cldwat_icritc>
<cldwat_icritc  dyn="fv"  hgrid="1x1.25"                              > 18.0e-6  </cldwat_icritc>
<cldwat_icritc  dyn="fv"  hgrid="1.9x2.5"                             >  9.5e-6  </cldwat_icritc>
<cldwat_icritc  dyn="fv"  hgrid="2x2.5"                               >  9.5e-6  </cldwat_icritc>
<cldwat_icritc  hgrid="512x1024"                                      > 30.0e-6  </cldwat_icritc>
<cldwat_icritc  hgrid="256x512"                                       > 20.0e-6  </cldwat_icritc>
<cldwat_icritc  hgrid="128x256"                                       > 16.0e-6  </cldwat_icritc>
<cldwat_icritc  hgrid="48x96"                                         >  1.0e-6  </cldwat_icritc>
<cldwat_icritc  dyn="se"                                           > 18.0e-6  </cldwat_icritc>

<cldwat_icritw                                                        >  4.0e-4  </cldwat_icritw>
<cldwat_icritw  dyn="fv"                                              >  2.0e-4  </cldwat_icritw>
<cldwat_icritw  dyn="fv"  hgrid="0.47x0.63"   phys="cam4"             >  2.0e-6  </cldwat_icritw>
<cldwat_icritw  dyn="se"                                           >  2.0e-4  </cldwat_icritw>

<cldwat_conke                                                        >  10.0e-6 </cldwat_conke>
<cldwat_conke dyn="fv"                                               >  5.0e-6  </cldwat_conke>
<cldwat_conke dyn="eul"  hgrid="512x1024"                            >  5.0e-6  </cldwat_conke>
<cldwat_conke dyn="eul"  hgrid="256x512"                             >  5.0e-6  </cldwat_conke>
<cldwat_conke dyn="eul"  hgrid="128x256"                             >  5.0e-6  </cldwat_conke>
<cldwat_conke dyn="se"                                            >  5.0e-6  </cldwat_conke>

<cldwat_r3lcrit                                                      >  10.0e-6  </cldwat_r3lcrit>
<cldwat_r3lcrit  hgrid="48x96"                                       >   1.0e-6  </cldwat_r3lcrit>

<!-- hkconv Moist Convection -->
<hkconv_cmftau> 1800.0D0 </hkconv_cmftau>
<hkconv_c0 dyn="fv"                                                >  1.0e-4 </hkconv_c0>
<hkconv_c0 dyn="fv"   hgrid="0.23x0.31"                            >  5.0e-5 </hkconv_c0>
<hkconv_c0 dyn="fv"   hgrid="0.47x0.63"                            >  5.0e-5 </hkconv_c0>
<hkconv_c0 dyn="fv"   hgrid="0.5x0.625"                            >  5.0e-5 </hkconv_c0>
<hkconv_c0 dyn="fv"   hgrid="4x5"                                  >  2.0e-4 </hkconv_c0>

<hkconv_c0                                                         >  2.0e-4 </hkconv_c0>
<hkconv_c0   hgrid="512x1024"                                      >  1.0e-5 </hkconv_c0>
<hkconv_c0   hgrid="256x512"                                       >  1.0e-5 </hkconv_c0>
<hkconv_c0   hgrid="48x96"                                         >  1.0e-4 </hkconv_c0>
<hkconv_c0   hgrid="128x256"                                       >  1.0e-4 </hkconv_c0>
<hkconv_c0   dyn="se"                                           >  1.0e-4 </hkconv_c0>

<!-- uwshcu Moist Convection -->
<uwshcu_rpen                                                       >  10.0 </uwshcu_rpen>
<uwshcu_rpen hgrid="1.9x2.5"                                       >   5.0 </uwshcu_rpen>
<uwshcu_rpen hgrid="1.9x2.5"  microphys="mg1.5"                    >  10.0 </uwshcu_rpen>

<uwshcu_rpen dyn="se"                                           >   5.0 </uwshcu_rpen>

<!-- zm conv -->
<zmconv_c0_lnd                                                        > 0.0030D0 </zmconv_c0_lnd>
<zmconv_c0_lnd                                    phys="cam5"         > 0.0059D0 </zmconv_c0_lnd>
<zmconv_c0_lnd                   hgrid="ne120np4" phys="cam5"         > 0.0035D0 </zmconv_c0_lnd>
<zmconv_c0_lnd  microphys="mg2"  clubb_sgs="1"    phys="cam5"         > 0.0075D0 </zmconv_c0_lnd>
<zmconv_c0_lnd  microphys="p3"  clubb_sgs="1"    phys="cam5"         > 0.0075D0 </zmconv_c0_lnd>
<zmconv_c0_lnd  dyn="fv"                          phys="cam4"         > 0.0035D0 </zmconv_c0_lnd>
<zmconv_c0_lnd  dyn="se"                       phys="cam4"         > 0.0035D0 </zmconv_c0_lnd>
<zmconv_c0_lnd                   hgrid="48x96"    phys="cam4"         > 0.0020D0 </zmconv_c0_lnd>
<zmconv_c0_lnd                   hgrid="128x256"  phys="cam4"         > 0.0040D0 </zmconv_c0_lnd>
<zmconv_c0_lnd                   hgrid="256x512"  phys="cam4"         > 0.0040D0 </zmconv_c0_lnd>
<zmconv_c0_lnd                   hgrid="512x1024" phys="cam4"         > 0.0040D0 </zmconv_c0_lnd>

<zmconv_c0_ocn                                                        > 0.0030D0 </zmconv_c0_ocn>
<zmconv_c0_ocn                                    phys="cam5"         > 0.0450D0 </zmconv_c0_ocn>
<zmconv_c0_ocn                   hgrid="ne120np4" phys="cam5"         > 0.0035D0 </zmconv_c0_ocn>
<zmconv_c0_ocn  dyn="fv"                          phys="cam4"         > 0.0035D0 </zmconv_c0_ocn>
<zmconv_c0_ocn  dyn="se"                       phys="cam4"         > 0.0035D0 </zmconv_c0_ocn>
<zmconv_c0_ocn                   hgrid="48x96"    phys="cam4"         > 0.0020D0 </zmconv_c0_ocn>
<zmconv_c0_ocn                   hgrid="128x256"  phys="cam4"         > 0.0040D0 </zmconv_c0_ocn>
<zmconv_c0_ocn                   hgrid="256x512"  phys="cam4"         > 0.0040D0 </zmconv_c0_ocn>
<zmconv_c0_ocn                   hgrid="512x1024" phys="cam4"         > 0.0040D0 </zmconv_c0_ocn>

<zmconv_tau			                                                      > 3600</zmconv_tau>
<zmconv_alfa			                                                      > 0.1</zmconv_alfa>

<zmconv_ke                                                            > 3.0E-6 </zmconv_ke>
<zmconv_ke      dyn="fv"                                              > 1.0E-6 </zmconv_ke>
<zmconv_ke      dyn="se"                                           > 1.0E-6 </zmconv_ke>
<zmconv_ke                       hgrid="128x256"                      > 1.0E-6 </zmconv_ke>
<zmconv_ke                       hgrid="256x512"                      > 1.0E-6 </zmconv_ke>
<zmconv_ke                       hgrid="512x1024"                     > 1.0E-6 </zmconv_ke>

<zmconv_trigmem                                                       >.false. </zmconv_trigmem>
<zmconv_trigdcape_ull                                                 >.false. </zmconv_trigdcape_ull>
<zmconv_tiedke_add                                                    >0.5D0   </zmconv_tiedke_add>
<zmconv_cape_cin                                                      >5       </zmconv_cape_cin>
<zmconv_mx_bot_lyr_adj                                                >0       </zmconv_mx_bot_lyr_adj>
<zmconv_dmpdz                                                         >-1.0E-3 </zmconv_dmpdz>
<zmconv_tp_fac                                                        >0.D0 </zmconv_tp_fac>

<!-- Cloud sedimentation -->

<cldsed_ice_stokes_fac                                    > 1.0D0 </cldsed_ice_stokes_fac>
<cldsed_ice_stokes_fac waccm_phys="1"                     > 0.5D0 </cldsed_ice_stokes_fac>
<cldsed_ice_stokes_fac hgrid="1.9x2.5"   phys="cam4"      > 0.5D0 </cldsed_ice_stokes_fac>


<!-- Gravity wave drag parameters -->
<fcrit2              >1.0</fcrit2>

<!-- FV dycore -->
<fft_flt phys="cam3"  >0</fft_flt>
<fft_flt              >1</fft_flt>

<div24del2flag                              > 2</div24del2flag>
<div24del2flag                   phys="cam5"> 4</div24del2flag>
<div24del2flag hgrid="0.23x0.31" phys="cam4">42</div24del2flag>
<div24del2flag hgrid="0.47x0.63" phys="cam4">42</div24del2flag>
<div24del2flag hgrid="0.23x0.31" phys="cam5">42</div24del2flag>
<div24del2flag hgrid="0.47x0.63" phys="cam5">42</div24del2flag>

<nspltvrm                  >1</nspltvrm>
<nspltvrm hgrid="0.9x1.25" >2</nspltvrm>
<nspltvrm hgrid="0.47x0.63">2</nspltvrm>
<nspltvrm hgrid="0.23x0.31">2</nspltvrm>
<nspltvrm    waccm_phys="1">2</nspltvrm>
<nspltrac    waccm_phys="1">2</nspltrac>

<nsplit      waccm_phys="1">8</nsplit>

<del2coef                >3.e+5</del2coef>

<filtcw                  >0</filtcw>
<filtcw hgrid="0.23x0.31">1</filtcw>

<!--for subcycling spectral-->
<eul_nsplit dyn="eul"> 1 </eul_nsplit>
<eul_nsplit dyn="eul" hgrid="512x1024"> 12 </eul_nsplit>

<!-- iop dataset for SCAM mode -->
<iopfile dyn="eul">atm/cam/scam/iop/ARM95_4scam.nc</iopfile>

<!-- physics loadbalance -->
<phys_loadbalance dyn="se"> 2 </phys_loadbalance>
<phys_loadbalance dyn="eul"> 3 </phys_loadbalance>

<!-- Control output to history file(s) -->
<history_amwg>                 .true.   </history_amwg>
<history_verbose>              .false.  </history_verbose>
<history_vdiag>                .false.  </history_vdiag>
<history_aerosol>              .false.  </history_aerosol>
<history_aero_optics>          .false.  </history_aero_optics>
<history_eddy>                 .false.  </history_eddy>
<history_budget>               .false.  </history_budget>
<history_waccm>                .false.  </history_waccm>
<history_waccm waccm_phys="1"> .true.   </history_waccm>
<history_clubb>      .false.   </history_clubb>

<!-- BSINGH - ndrop.F90 "repeated g1 equation" bug fix flag -->
<fix_g1_err_ndrop>             .false.  </fix_g1_err_ndrop>

<!-- BSINGH - Flag (when .TRUE.)calculates solar zenith angle averaged over a time step.
     In default model solar zenith angle is held constant over time -->
<use_rad_dt_cosz>             .false.  </use_rad_dt_cosz>
<raytau0>                     0.0    </raytau0>

<!-- Only for use with RRTMGP -->
<do_aerosol_rad>              .true.   </do_aerosol_rad>
<fixed_total_solar_irradiance>-1       </fixed_total_solar_irradiance>


<!-- ================================================================== -->
<!-- Defaults for SE                                                    -->
<!-- ================================================================== -->

<se_partmethod> 4 </se_partmethod>
<se_topology> "cube" </se_topology>
<statefreq> 480 </statefreq>
<integration> "explicit" </integration>

<se_ftype> 2 </se_ftype>
<se_ftype scam="1" > 0 </se_ftype>

<se_limiter_option> 9 </se_limiter_option>
<se_limiter_option dyn_target="preqx"> 8 </se_limiter_option>

<vert_remap_q_alg> 10 </vert_remap_q_alg>
<vert_remap_q_alg dyn_target="preqx"> 1 </vert_remap_q_alg>


<theta_hydrostatic_mode>.true.</theta_hydrostatic_mode>
<theta_advect_form> 1 </theta_advect_form>

<interpolate_analysis> .false. </interpolate_analysis>
<interp_nlon> 0 </interp_nlon>
<interp_nlat> 0 </interp_nlat>
<interp_type> 1 </interp_type>
<interp_gridtype> 1 </interp_gridtype>
<vthreads> 1 </vthreads>

<transport_alg> 12 </transport_alg>
<transport_alg dyn_target="preqx"> 0 </transport_alg>

<se_fv_phys_remap_alg> 1 </se_fv_phys_remap_alg>

<cubed_sphere_map> 2 </cubed_sphere_map>
<cubed_sphere_map npg="0"> 0 </cubed_sphere_map>


<!-- RRM grids  -->

<se_ne hgrid="ne0np4_arm_x8v3_lowcon"  > 0 </se_ne>
<se_ne hgrid="ne0np4_conus_x4v1_lowcon"  > 0 </se_ne>
<se_ne hgrid="ne0np4_northamericax4v1"  > 0 </se_ne>
<se_ne hgrid="ne0np4_svalbard_x8v1_lowcon"  > 0 </se_ne>
<se_ne hgrid="ne0np4_sooberingoa_x4x8v1_lowcon"  > 0 </se_ne>
<se_ne hgrid="ne0np4_enax4v1">0</se_ne>
<se_ne hgrid="ne0np4_twpx4v1" > 0 </se_ne>

<mesh_file>/dev/null</mesh_file>
<mesh_file hgrid="ne0np4_arm_x8v3_lowcon"  >atm/cam/inic/homme/arm_x8v3_lowcon.g</mesh_file>
<mesh_file hgrid="ne0np4_conus_x4v1_lowcon"  >atm/cam/inic/homme/conusx4v1.g</mesh_file>
<mesh_file hgrid="ne0np4_northamericax4v1"  >atm/cam/inic/homme/northamericax4v1.g</mesh_file>
<mesh_file hgrid="ne0np4_svalbard_x8v1_lowcon"  >atm/cam/inic/homme/svalbardx8v1.g</mesh_file>
<mesh_file hgrid="ne0np4_sooberingoa_x4x8v1_lowcon"  >atm/cam/inic/homme/sooberingoax4x8v1.g</mesh_file>
<mesh_file hgrid="ne0np4_enax4v1">atm/cam/inic/homme/enax4v1.g</mesh_file>
<mesh_file hgrid="ne0np4_twpx4v1" >atm/cam/inic/homme/twpx4v1.g</mesh_file>


<!-- viscosity  -->

<nu_top> 2.5e5 </nu_top>
<nu_top dyn_target="preqx" hgrid="ne240np4"> 1.0e5 </nu_top>
<nu_top dyn_target="theta-l" hgrid="ne120np4"> 1e5 </nu_top>
<nu_top dyn_target="theta-l" hgrid="ne240np4"> 4.3e4 </nu_top>
<nu_top dyn_target="theta-l" hgrid="ne256np4"> 4e4 </nu_top>
<nu_top dyn_target="theta-l" hgrid="ne512np4"> 2e4 </nu_top>
<nu_top dyn_target="theta-l" hgrid="ne1024np4"> 1e4 </nu_top>


<nu>                   1.0e15 </nu>
<nu hgrid="ne4np4" >   5.0e17 </nu>
<nu hgrid="ne11np4" >  2.0e16 </nu>
<nu hgrid="ne16np4" >  7.0e15 </nu>
<nu hgrid="ne30np4" >  1.0e15 </nu>
<nu hgrid="ne60np4" >  1.25e14 </nu>
<nu hgrid="ne120np4">  1.0e13 </nu>
<nu dyn_target="theta-l" hgrid="ne120np4">  1.5e13 </nu>
<nu hgrid="ne240np4">  1.9e12 </nu>
<nu hgrid="ne256np4">  1.6e12 </nu>
<nu hgrid="ne512np4">  2.0e11 </nu>
<nu hgrid="ne1024np4"> 2.5e10 </nu>
<nu hgrid="ne0np4_arm_x8v3_lowcon"  > 8.0e-8</nu>
<nu hgrid="ne0np4_conus_x4v1_lowcon"  > 8.0e-8</nu>
<nu hgrid="ne0np4_northamericax4v1"  > 8.0e-8</nu>
<nu hgrid="ne0np4_svalbard_x8v1_lowcon"  > 8.0e-8</nu>
<nu hgrid="ne0np4_sooberingoa_x4x8v1_lowcon"  > 8.0e-8</nu>
<nu hgrid="ne0np4_enax4v1">8.0e-8</nu>
<nu hgrid="ne0np4_twpx4v1" >8.0e-8</nu>


<!-- -1.0 indicates use the value for nu -->
<nu_q> -1.0 </nu_q>
<nu_p> -1.0 </nu_p>
<nu_s> -1.0 </nu_s>
<nu_div> -1.0 </nu_div>

<!-- theta-l dycore uses nu_div=-1, except for historical ne4 test cases -->
<nu_div hgrid="ne4np4" >  1.25e18 </nu_div>
<nu_div dyn_target="preqx" hgrid="ne11np4" >  5.0e16 </nu_div>
<nu_div dyn_target="preqx" hgrid="ne16np4" > 15.5e15 </nu_div>
<nu_div dyn_target="preqx" hgrid="ne30np4" >  2.5e15 </nu_div>
<nu_div dyn_target="preqx" hgrid="ne60np4" >  2.5e14 </nu_div>
<nu_div dyn_target="preqx" hgrid="ne120np4">  2.5e13 </nu_div>
<nu_div dyn_target="preqx" hgrid="ne240np4">  2.5e12 </nu_div>
<nu_div dyn_target="preqx" hgrid="ne512np4">  5.0e11 </nu_div>
<nu_div dyn_target="preqx" hgrid="ne1024np4"> 6.25e10 </nu_div>
<nu_div dyn_target="preqx" hgrid="ne0np4_arm_x8v3_lowcon"  > 20.0e-8</nu_div>
<nu_div dyn_target="preqx" hgrid="ne0np4_conus_x4v1_lowcon"  > 20.0e-8</nu_div>
<nu_div dyn_target="preqx" hgrid="ne0np4_northamericax4v1"  > 20.0e-8</nu_div>
<nu_div dyn_target="preqx" hgrid="ne0np4_svalbard_x8v1_lowcon"  > 20.0e-8</nu_div>
<nu_div dyn_target="preqx" hgrid="ne0np4_sooberingoa_x4x8v1_lowcon"  > 20.0e-8</nu_div>
<nu_div dyn_target="preqx" hgrid="ne0np4_enax4v1">20.0e-8</nu_div>
<nu_div dyn_target="preqx" hgrid="ne0np4_twpx4v1" >20.0e-8</nu_div>

<hypervis_order >     2 </hypervis_order>

<hypervis_scaling> 0 </hypervis_scaling>
<hypervis_scaling  hgrid="ne0np4_arm_x8v3_lowcon"  > 3.2 </hypervis_scaling>
<hypervis_scaling  hgrid="ne0np4_conus_x4v1_lowcon"  > 3.2 </hypervis_scaling>
<hypervis_scaling  hgrid="ne0np4_northamericax4v1"  > 3.2 </hypervis_scaling>
<hypervis_scaling  hgrid="ne0np4_svalbard_x8v1_lowcon"  > 3.2 </hypervis_scaling>
<hypervis_scaling  hgrid="ne0np4_sooberingoa_x4x8v1_lowcon"  > 3.2 </hypervis_scaling>
<hypervis_scaling  hgrid="ne0np4_enax4v1">3.2</hypervis_scaling>
<hypervis_scaling  hgrid="ne0np4_twpx4v1" > 3.2 </hypervis_scaling>

<!-- ================================================================== -->
<!-- timesteps  -->
<!-- ================================================================== -->
<tstep_type > 5 </tstep_type>
<se_tstep > -1 </se_tstep>
<hypervis_subcycle > 1 </hypervis_subcycle>


<!-- new interface used for E3SM v2 and later compsets  --> 
<!-- enabed by setting se_tstep, dt_tracer_factor, dt_remap_factor   -->
<!-- se_nsplit, rsplit, qsplit set to -1 -->
<dt_tracer_factor > 6 </dt_tracer_factor>
<dt_remap_factor dyn_target="theta-l">  2  </dt_remap_factor>
<hypervis_subcycle_q dyn_target="theta-l"> 6 </hypervis_subcycle_q>
<hypervis_subcycle_tom dyn_target="theta-l"> 1 </hypervis_subcycle_tom>
<qsplit > -1 </qsplit>
<rsplit > -1 </rsplit>
<se_nsplit > -1 </se_nsplit>

<se_tstep dyn_target="theta-l" hgrid="ne4np4" >   600 </se_tstep>
<se_tstep dyn_target="theta-l" hgrid="ne11np4" >  600 </se_tstep>
<se_tstep dyn_target="theta-l" hgrid="ne16np4" >  600 </se_tstep>
<se_tstep dyn_target="theta-l" hgrid="ne30np4" >  300 </se_tstep>
<se_tstep dyn_target="theta-l" hgrid="ne60np4" >  150 </se_tstep>
<se_tstep dyn_target="theta-l" hgrid="ne120np4">  75 </se_tstep>
<se_tstep dyn_target="theta-l" hgrid="ne240np4">  40 </se_tstep>
<se_tstep dyn_target="theta-l" hgrid="ne256np4">  40 </se_tstep>
<se_tstep dyn_target="theta-l" hgrid="ne512np4">  20 </se_tstep>
<se_tstep dyn_target="theta-l" hgrid="ne1024np4"> 10 </se_tstep>


<!-- old interface, used by preqx.  timesteps controlled by se_nsplit, rsplit, qsplit -->
<!-- se_tstep, dt_remap_factor, dt_tracer_factor set to -1 -->
<dt_tracer_factor dyn_target="preqx"> -1 </dt_tracer_factor>
<dt_remap_factor  dyn_target="preqx">  -1  </dt_remap_factor>
<hypervis_subcycle_q dyn_target="preqx"> 1 </hypervis_subcycle_q>
<hypervis_subcycle_tom dyn_target="preqx"> 0 </hypervis_subcycle_tom>

<qsplit dyn_target="preqx">  1 </qsplit>

<rsplit dyn_target="preqx" hgrid="ne4np4" >   2 </rsplit>
<rsplit dyn_target="preqx" hgrid="ne11np4" >  2 </rsplit>
<rsplit dyn_target="preqx">  3 </rsplit>

<se_nsplit dyn_target="preqx" hgrid="ne4np4" >   2 </se_nsplit>
<se_nsplit dyn_target="preqx" hgrid="ne11np4" >  4 </se_nsplit>
<se_nsplit dyn_target="preqx" hgrid="ne16np4" >  1 </se_nsplit>
<se_nsplit dyn_target="preqx" hgrid="ne30np4" >  2 </se_nsplit>
<se_nsplit dyn_target="preqx" hgrid="ne60np4" >  4 </se_nsplit>
<se_nsplit dyn_target="preqx" hgrid="ne120np4">  4 </se_nsplit>
<se_nsplit dyn_target="preqx" hgrid="ne240np4">  5 </se_nsplit>
<se_nsplit dyn_target="preqx" hgrid="ne512np4">  5 </se_nsplit>
<se_nsplit dyn_target="preqx" hgrid="ne1024np4"> 10 </se_nsplit>
<se_nsplit dyn_target="preqx" hgrid="ne0np4_arm_x8v3_lowcon"  > 5 </se_nsplit>
<se_nsplit dyn_target="preqx" hgrid="ne0np4_conus_x4v1_lowcon"  > 4 </se_nsplit>
<se_nsplit dyn_target="preqx" hgrid="ne0np4_northamericax4v1"  > 4 </se_nsplit>
<se_nsplit dyn_target="preqx" hgrid="ne0np4_svalbard_x8v1_lowcon"  > 5 </se_nsplit>
<se_nsplit dyn_target="preqx" hgrid="ne0np4_sooberingoa_x4x8v1_lowcon"  > 5 </se_nsplit>
<se_nsplit dyn_target="preqx" hgrid="ne0np4_enax4v1">4</se_nsplit>
<se_nsplit dyn_target="preqx" hgrid="ne0np4_twpx4v1" > 4 </se_nsplit>
<se_nsplit dyn_target="preqx"> 2 </se_nsplit>

<hypervis_subcycle hgrid="ne4np4" dyn_target="preqx">   3 </hypervis_subcycle>
<hypervis_subcycle hgrid="ne11np4" dyn_target="preqx" >  3 </hypervis_subcycle>
<hypervis_subcycle hgrid="ne16np4" dyn_target="preqx">  3 </hypervis_subcycle>
<hypervis_subcycle hgrid="ne30np4" dyn_target="preqx">  3 </hypervis_subcycle>
<hypervis_subcycle hgrid="ne60np4" dyn_target="preqx">  4 </hypervis_subcycle>
<hypervis_subcycle hgrid="ne120np4" dyn_target="preqx">  4 </hypervis_subcycle>
<hypervis_subcycle hgrid="ne240np4" dyn_target="preqx">  4 </hypervis_subcycle>
<hypervis_subcycle hgrid="ne512np4" dyn_target="preqx">  10 </hypervis_subcycle>
<hypervis_subcycle hgrid="ne1024np4" dyn_target="preqx"> 20 </hypervis_subcycle>
<hypervis_subcycle hgrid="ne0np4_arm_x8v3_lowcon" dyn_target="preqx" > 8 </hypervis_subcycle>
<hypervis_subcycle hgrid="ne0np4_conus_x4v1_lowcon" dyn_target="preqx" > 7 </hypervis_subcycle>
<hypervis_subcycle hgrid="ne0np4_northamericax4v1" dyn_target="preqx"  > 7 </hypervis_subcycle>
<hypervis_subcycle hgrid="ne0np4_svalbard_x8v1_lowcon" dyn_target="preqx" > 8 </hypervis_subcycle>
<hypervis_subcycle hgrid="ne0np4_sooberingoa_x4x8v1_lowcon" dyn_target="preqx"  > 8 </hypervis_subcycle>
<hypervis_subcycle hgrid="ne0np4_enax4v1" dyn_target="preqx">7</hypervis_subcycle>
<hypervis_subcycle hgrid="ne0np4_twpx4v1" dyn_target="preqx"> 7 </hypervis_subcycle>





<!-- ================================================================== -->
<!-- Defaults for driver namelist seq_infodata_inparm                   -->
<!-- ================================================================== -->

<!-- Case name -->
<case_name>camrun</case_name>

<!-- Run-type of simulation -->
<start_type>startup</start_type>

<!-- ================================================================== -->
<!-- Defaults for driver namelist seq_timemgr_inparm                    -->
<!-- ================================================================== -->

<!-- Length of run -->
<stop_option>ndays</stop_option>
<stop_n>1</stop_n>

<!-- Length of time for restarts -->
<restart_option>'monthly'</restart_option>

<!-- Starting date.  The value of start_ymd is used to match the ic_ymd    -->
<!-- attribute of the ncdata files -->
<start_ymd>101</start_ymd>

<!-- Orbit -->
<orb_iyear >1990</orb_iyear>

<ocean_tight_coupling >.true.</ocean_tight_coupling>

<!-- ================================================================== -->
<!-- Defaults for clm_inparm                                            -->
<!-- ================================================================== -->

<!-- Urban air conditioning/heating and wasteheat -->
<urban_hac>ON_WASTEHEAT</urban_hac>

<!-- Urban traffic flux -->
<urban_traffic>.false.</urban_traffic>

<!-- Plant function types (relative to {csmdata}) -->
<fpftcon>lnd/clm2/pftdata/pft-physiology.clm40.c130424.nc</fpftcon>

<!-- Initial condition datasets (relative to {csmdata}) -->
<!-- The year has been removed from the ic_ymd attribute for the climatology files -->
<!-- so that they will be used when the default 101 climatology start date -->
<!-- is used.  The sim_year attribute defaults to 2000 in build-namelist, -->
<!-- and is set explicitly in the use case files -->
<finidat hgrid="0.9x1.25"  ic_ymd="101" sim_year="2000">lnd/clm2/initdata/clmi.BCN.2000-01-01_0.9x1.25_gx1v6_simyr2000_c100303.nc</finidat>
<finidat hgrid="1.9x2.5"   ic_ymd="101" sim_year="2000">lnd/clm2/initdata/clmi.BCN.2000-01-01_1.9x2.5_gx1v6_simyr2000_c100309.nc</finidat>
<finidat hgrid="48x96"     ic_ymd="101" sim_year="2000">lnd/clm2/initdata/clmi.BCN_0051-01-01_48x96_gx3v7_simyr2000_c110509.nc</finidat>

<finidat hgrid="0.9x1.25"  ic_ymd="101" sim_year="1850">ccsm4_init/b40.1850.track1.1deg.006/0863-01-01/b40.1850.track1.1deg.006.clm2.r.0863-01-01-00000.nc</finidat>
<finidat hgrid="1.9x2.5"   ic_ymd="101" sim_year="1850">ccsm4_init/b40.1850.track1.2deg.003/year_401/b40.1850.track1.2deg.003.clm2.r.0401-01-01-00000.nc</finidat>
<finidat hgrid="48x96"     ic_ymd="101" sim_year="1850">lnd/clm2/initdata/clmi.BCN.1850-01-01_48x96_gx3v7_simyr1850_c110421.nc</finidat>
<finidat hgrid="ne30np4"   ic_ymd="101" sim_year="2000">lnd/clm2/initdata/clmi.BCN.2000-01-01_ne30np4_gx1v6_simyr2000_c110328.nc</finidat>
<finidat hgrid="ne0np4_arm_x8v3_lowcon"  ic_ymd="101" sim_year="2000">lnd/clm2/initdata/clmi.armx8v3.1850-01-01.nc</finidat>
<!-- for CLM4.0finidat hgrid="ne0np4_conus_x4v1_lowcon" ic_ymd="101" sim_year="2000">lnd/clm2/initdata/clmi.conusx4v1.2000-01-01_c141106.nc</finidat-->
<finidat hgrid="ne0np4_conus_x4v1_lowcon" ic_ymd="101" sim_year="2000">lnd/clm2/initdata_map/clmi.ICRUCLM45.0021-01-01.conusx4v1.0ac6464_simyr2000_c161130.nc</finidat>
<finidat hgrid="ne0np4_svalbard_x8v1_lowcon"  ic_ymd="101" sim_year="1850">lnd/clm2/initdata/clmi.svalbardx8v1.1850-01-01.nc</finidat>
<finidat hgrid="ne0np4_sooberingoa_x4x8v1_lowcon"  ic_ymd="101" sim_year="1850">lnd/clm2/initdata/clmi.sooberingoax4x8v1.1850-01-01_c141110.nc</finidat>

<!-- Surface datasets (relative to {csmdata}) -->
<!-- for present day simulations - year 2000 -->
<fsurdat hgrid="128x256"   sim_year="2000">lnd/clm2/surfdata/surfdata_128x256_simyr2000_c100406.nc</fsurdat>
<fsurdat hgrid="64x128"    sim_year="2000">lnd/clm2/surfdata/surfdata_64x128_simyr2000_c090928.nc</fsurdat>
<fsurdat hgrid="48x96"     sim_year="2000">lnd/clm2/surfdata/surfdata_48x96_simyr2000_c100505.nc</fsurdat>
<fsurdat hgrid="32x64"     sim_year="2000">lnd/clm2/surfdata/surfdata_32x64_simyr2000_c090928.nc</fsurdat>
<fsurdat hgrid="8x16"      sim_year="2000">lnd/clm2/surfdata/surfdata_8x16_simyr2000_c090928.nc</fsurdat>

<fsurdat hgrid="0.23x0.31" sim_year="2000">lnd/clm2/surfdata/surfdata_0.23x0.31_simyr2000_c100406.nc</fsurdat>
<fsurdat hgrid="0.47x0.63" sim_year="2000">lnd/clm2/surfdata/surfdata_0.47x0.63_simyr2000_c091023.nc</fsurdat>
<fsurdat hgrid="0.9x1.25"  sim_year="2000">lnd/clm2/surfdata/surfdata_0.9x1.25_simyr2000_c091006.nc</fsurdat>
<fsurdat hgrid="1.9x2.5"   sim_year="2000">lnd/clm2/surfdata/surfdata_1.9x2.5_simyr2000_c091005.nc</fsurdat>
<fsurdat hgrid="2.5x3.33"  sim_year="2000">lnd/clm2/surfdata/surfdata_2.5x3.33_simyr2000_c091023.nc</fsurdat>
<fsurdat hgrid="4x5"       sim_year="2000">lnd/clm2/surfdata/surfdata_4x5_simyr2000_c090928.nc</fsurdat>
<fsurdat hgrid="10x15"     sim_year="2000">lnd/clm2/surfdata/surfdata_10x15_simyr2000_c090928.nc</fsurdat>

<fsurdat hgrid="ne16np4"   sim_year="2000">lnd/clm2/surfdata_map/surfdata_ne16np4_simyr2000_c120126.nc</fsurdat>
<fsurdat hgrid="ne30np4"   sim_year="2000">lnd/clm2/surfdata_map/surfdata_ne30np4_simyr2000_c110801.nc</fsurdat>
<fsurdat hgrid="ne60np4"   sim_year="2000">lnd/clm2/surfdata_map/surfdata_ne60np4_simyr2000_c120416.nc</fsurdat>
<fsurdat hgrid="ne120np4"  sim_year="2000">lnd/clm2/surfdata_map/surfdata_ne120np4_simyr2000_c120711.nc</fsurdat>
<fsurdat hgrid="ne240np4"  sim_year="2000">lnd/clm2/surfdata_map/surfdata_ne240np4_simyr2000_c110801.nc</fsurdat>

<!-- for pre-industrial simulations - year 1850 -->
<fsurdat hgrid="512x1024"  sim_year="1850">lnd/clm2/surfdata/surfdata_512x1024_simyr1850_c100315.nc</fsurdat>
<fsurdat hgrid="128x256"   sim_year="1850">lnd/clm2/surfdata/surfdata_128x256_simyr1850_c100406.nc</fsurdat>
<fsurdat hgrid="64x128"    sim_year="1850">lnd/clm2/surfdata/surfdata_64x128_simyr1850_c090928.nc</fsurdat>
<fsurdat hgrid="48x96"     sim_year="1850">lnd/clm2/surfdata/surfdata_48x96_simyr1850_c110114.nc</fsurdat>
<fsurdat hgrid="32x64"     sim_year="1850">lnd/clm2/surfdata/surfdata_32x64_simyr1850_c090928.nc</fsurdat>
<fsurdat hgrid="8x16"      sim_year="1850">lnd/clm2/surfdata/surfdata_8x16_simyr1850_c090928.nc</fsurdat>

<fsurdat hgrid="0.23x0.31" sim_year="1850">lnd/clm2/surfdata/surfdata_0.23x0.31_simyr1850_c100404.nc</fsurdat>
<fsurdat hgrid="0.47x0.63" sim_year="1850">lnd/clm2/surfdata/surfdata_0.47x0.63_simyr1850_c100826.nc</fsurdat>
<fsurdat hgrid="0.9x1.25"  sim_year="1850">lnd/clm2/surfdata/surfdata_0.9x1.25_simyr1850_c091006.nc</fsurdat>
<fsurdat hgrid="1.9x2.5"   sim_year="1850">lnd/clm2/surfdata/surfdata_1.9x2.5_simyr1850_c091108.nc</fsurdat>
<fsurdat hgrid="2.5x3.33"  sim_year="1850">lnd/clm2/surfdata/surfdata_2.5x3.33_simyr1850_c091109.nc</fsurdat>
<fsurdat hgrid="4x5"       sim_year="1850">lnd/clm2/surfdata/surfdata_4x5_simyr1850_c090928.nc</fsurdat>
<fsurdat hgrid="10x15"     sim_year="1850">lnd/clm2/surfdata/surfdata_10x15_simyr1850_c100202.nc</fsurdat>

<fsurdat hgrid="ne16np4"   sim_year="1850">lnd/clm2/surfdata/surfdata_ne16np4_simyr1850_c120126.nc</fsurdat>
<fsurdat hgrid="ne30np4"   sim_year="1850">lnd/clm2/surfdata/surfdata_ne30np4_simyr1850_c110727.nc</fsurdat>
<fsurdat hgrid="ne60np4"   sim_year="1850">lnd/clm2/surfdata/surfdata_ne60np4_simyr1850_c120416.nc</fsurdat>
<fsurdat hgrid="ne120np4"  sim_year="1850">lnd/clm2/surfdata/surfdata_ne120np4_simyr1850_c110817.nc</fsurdat>
<fsurdat hgrid="ne240np4"  sim_year="1850">lnd/clm2/surfdata/surfdata_ne240np4_simyr1850_c120127.nc</fsurdat>

<!-- Dynamic PFT surface datasets (relative to {csmdata}) -->
<fpftdyn hgrid="48x96"         sim_year="1850-2000" >lnd/clm2/surfdata/surfdata.pftdyn_48x96_hist_simyr1850-2005_c110114.nc</fpftdyn>

<fpftdyn hgrid="0.9x1.25"      sim_year="1850-2000" >lnd/clm2/surfdata/surfdata.pftdyn_0.9x1.25_simyr1850-2005_c091008.nc</fpftdyn>
<fpftdyn hgrid="1.9x2.5"       sim_year="1850-2000" >lnd/clm2/surfdata/surfdata.pftdyn_1.9x2.5_simyr1850-2005_c091108.nc</fpftdyn>
<fpftdyn hgrid="2.5x3.33"      sim_year="1850-2000" >lnd/clm2/surfdata/surfdata.pftdyn_2.5x3.33_simyr1850-2005_c091109.nc</fpftdyn>
<fpftdyn hgrid="10x15"         sim_year="1850-2000" >lnd/clm2/surfdata/surfdata.pftdyn_10x15_simyr1850-2005_c100205.nc</fpftdyn>

<!-- Dynamic PFT surface datasets for future scenarios(relative to {csmdata}) -->
<fpftdyn hgrid="0.9x1.25"      rcp="8.5" sim_year="1850-2100" >lnd/clm2/surfdata/surfdata.pftdyn_0.9x1.25_rcp8.5_simyr1850-2100_c100319.nc</fpftdyn>
<fpftdyn hgrid="1.9x2.5"       rcp="8.5" sim_year="1850-2100" >lnd/clm2/surfdata/surfdata.pftdyn_1.9x2.5_rcp8.5_simyr1850-2100_c100322.nc</fpftdyn>
<fpftdyn hgrid="10x15"         rcp="8.5" sim_year="1850-2100" >lnd/clm2/surfdata/surfdata.pftdyn_10x15_rcp8.5_simyr1850-2100_c100202.nc</fpftdyn>

<fpftdyn hgrid="0.9x1.25"      rcp="6"  sim_year="1850-2100" >lnd/clm2/surfdata/surfdata.pftdyn_0.9x1.25_rcp6.0_simyr1850-2100_c100812.nc</fpftdyn>
<fpftdyn hgrid="1.9x2.5"       rcp="6"  sim_year="1850-2100" >lnd/clm2/surfdata/surfdata.pftdyn_1.9x2.5_rcp6.0_simyr1850-2100_c100813.nc</fpftdyn>
<fpftdyn hgrid="10x15"         rcp="6"  sim_year="1850-2100" >lnd/clm2/surfdata/surfdata.pftdyn_10x15_rcp6.0_simyr1850-2100_c100901.nc</fpftdyn>

<fpftdyn hgrid="0.9x1.25"      rcp="4.5" sim_year="1850-2100" >lnd/clm2/surfdata/surfdata.pftdyn_0.9x1.25_rcp4.5_simyr1850-2100_c100406.nc</fpftdyn>
<fpftdyn hgrid="1.9x2.5"       rcp="4.5" sim_year="1850-2100" >lnd/clm2/surfdata/surfdata.pftdyn_1.9x2.5_rcp4.5_simyr1850-2100_c100322.nc</fpftdyn>
<fpftdyn hgrid="10x15"         rcp="4.5" sim_year="1850-2100" >lnd/clm2/surfdata/surfdata.pftdyn_10x15_rcp4.5_simyr1850-2100_c100322.nc</fpftdyn>

<fpftdyn hgrid="0.9x1.25"      rcp="2.6" sim_year="1850-2100" >lnd/clm2/surfdata/surfdata.pftdyn_0.9x1.25_rcp2.6_simyr1850-2100_c100323.nc</fpftdyn>
<fpftdyn hgrid="1.9x2.5"       rcp="2.6" sim_year="1850-2100" >lnd/clm2/surfdata/surfdata.pftdyn_1.9x2.5_rcp2.6_simyr1850-2100_c100322.nc</fpftdyn>
<fpftdyn hgrid="10x15"         rcp="2.6" sim_year="1850-2100" >lnd/clm2/surfdata/surfdata.pftdyn_10x15_rcp2.6_simyr1850-2100_c100322.nc</fpftdyn>


<!-- Grid/Fraction datasets (relative to {csmdata}) -->

<fatmlndfrc hgrid="128x256"   >share/domains/domain.clm/domain.lnd.T85_USGS.111004.nc</fatmlndfrc>
<fatmlndfrc hgrid="64x128"    >share/domains/domain.clm/domain.lnd.T42_USGS.111004.nc</fatmlndfrc>
<fatmlndfrc hgrid="48x96"     >share/domains/domain.lnd.T31_gx3v7.090928.nc</fatmlndfrc>
<fatmlndfrc hgrid="32x64"     >share/domains/domain.lnd.T21_USGS.111004.nc</fatmlndfrc>
<fatmlndfrc hgrid="8x16"      >share/domains/domain.clm/domain.lnd.T5_USGS.111004.nc</fatmlndfrc>

<fatmlndfrc hgrid="0.23x0.31" >share/domains/domain.lnd.fv0.23x0.31_gx1v6.100517.nc</fatmlndfrc>
<fatmlndfrc hgrid="0.47x0.63" >share/domains/domain.lnd.fv0.47x0.63_gx1v6.090407.nc</fatmlndfrc>
<fatmlndfrc hgrid="0.9x1.25"  >share/domains/domain.lnd.fv0.9x1.25_gx1v6.090309.nc</fatmlndfrc>
<fatmlndfrc hgrid="1.9x2.5"   >share/domains/domain.lnd.fv1.9x2.5_gx1v6.090206.nc</fatmlndfrc>
<fatmlndfrc hgrid="2.5x3.33"  >share/domains/domain.lnd.fv2.5x3.33_gx3v7.110223.nc</fatmlndfrc>
<fatmlndfrc hgrid="4x5"       >share/domains/domain.lnd.fv4x5_USGS.110713.nc</fatmlndfrc>
<fatmlndfrc hgrid="10x15"     >share/domains/domain.lnd.fv10x15_USGS.110713.nc</fatmlndfrc>

<fatmlndfrc hgrid="ne16np4"   >share/domains/domain.lnd.ne16np4_gx3v7.120406.nc</fatmlndfrc>
<fatmlndfrc hgrid="ne30np4"   >share/domains/domain.lnd.ne30np4_gx1v6.110905.nc</fatmlndfrc>
<fatmlndfrc hgrid="ne60np4"   >share/domains/domain.lnd.ne60np4_gx1v6.120406.nc</fatmlndfrc>
<fatmlndfrc hgrid="ne120np4"  >share/domains/domain.lnd.ne120np4_gx1v6.111226.nc</fatmlndfrc>
<fatmlndfrc hgrid="ne240np4"  >share/domains/domain.lnd.ne240np4_gx1v6.120125.nc</fatmlndfrc>

<fatmlndfrc hgrid="ne0np4_enax4v1">share/domains/domain.lnd.enax4v1_oRRS18to6.170621.nc</fatmlndfrc>

<!-- SNICAR (SNow, ICe, and Aerosol Radiative model) datasets -->
<fsnowoptics >lnd/clm2/snicardata/snicar_optics_5bnd_mam_c160322.nc</fsnowoptics>
<fsnowaging  >lnd/clm2/snicardata/snicar_drdt_bst_fit_60_c070416.nc</fsnowaging>

<!-- River Transport Model 1/2 degree grid river routing file (relative to {csmdata}) -->
<frivinp_rtm>lnd/clm2/rtmdata/rdirc_0.5x0.5_simyr2000_c101124.nc</frivinp_rtm>

<!-- ================================================================== -->
<!-- CAM specific surface models DOM and CSIM4                          -->
<!-- ================================================================== -->

<!-- SST datasets used with DOM/CSIM4 and DOCN -->
<!-- Present day SST -->
<!-- Warning: I think bndtvs has been superseded by SSTICE* (pjc, 2016-8-5) -->
<bndtvs hgrid="0.23x0.31"  sim_year="2000">atm/cam/sst/sst_HadOIBl_bc_0.23x0.31_clim_c061106.nc</bndtvs>
<bndtvs hgrid="0.47x0.63"  sim_year="2000">atm/cam/sst/sst_HadOIBl_bc_0.47x0.63_clim_c061106.nc</bndtvs>
<bndtvs hgrid="0.5x0.625"  sim_year="2000">atm/cam/sst/sst_HadOIBl_bc_0.5x0.625_1949_2001_c040402.nc</bndtvs>
<bndtvs hgrid="0.9x1.25"   sim_year="2000">atm/cam/sst/sst_HadOIBl_bc_0.9x1.25_clim_c040926a.nc</bndtvs>
<bndtvs hgrid="1.9x2.5"    sim_year="2000">atm/cam/sst/sst_HadOIBl_bc_1.9x2.5_clim_c061031.nc</bndtvs>
<bndtvs hgrid="2.5x3.33"   sim_year="2000">atm/cam/sst/sst_HadOIBl_bc_2.5x3.33_clim_c091210.nc</bndtvs>
<bndtvs hgrid="4x5"        sim_year="2000">atm/cam/sst/sst_HadOIBl_bc_4x5_clim_c061031.nc</bndtvs>
<bndtvs hgrid="10x15"      sim_year="2000">atm/cam/sst/sst_HadOIBl_bc_10x15_clim_c050526.nc</bndtvs>

<bndtvs hgrid="256x512"    sim_year="2000">atm/cam/sst/sst_HadOIBl_bc_256x512_clim_c031031.nc</bndtvs>
<bndtvs hgrid="128x256"    sim_year="2000">atm/cam/sst/sst_HadOIBl_bc_128x256_clim_c050526.nc</bndtvs>
<bndtvs hgrid="64x128"     sim_year="2000">atm/cam/sst/sst_HadOIBl_bc_64x128_clim_c050526.nc</bndtvs>
<bndtvs hgrid="48x96"      sim_year="2000">atm/cam/sst/sst_HadOIBl_bc_48x96_clim_c050526.nc</bndtvs>
<bndtvs hgrid="32x64"      sim_year="2000">atm/cam/sst/sst_HadOIBl_bc_32x64_clim_c050526.nc</bndtvs>
<bndtvs hgrid="8x16"       sim_year="2000">atm/cam/sst/sst_HadOIBl_bc_8x16_clim_c050526.nc</bndtvs>

<bndtvs dyn="se"        sim_year="2000">atm/cam/sst/sst_HadOIBl_bc_1x1_clim_c101029.nc</bndtvs>

<!-- Pre-industrial SST: 1850 -->
<bndtvs hgrid="0.23x0.31"  sim_year="1850">atm/cam/sst/sst_HadOIBl_bc_0.23x0.31_clim_pi_c091020.nc</bndtvs>
<bndtvs hgrid="0.47x0.63"  sim_year="1850">atm/cam/sst/sst_HadOIBl_bc_0.47x0.63_clim_pi_c100128.nc</bndtvs>
<bndtvs hgrid="0.9x1.25"   sim_year="1850">atm/cam/sst/sst_HadOIBl_bc_0.9x1.25_clim_pi_c100127.nc</bndtvs>
<bndtvs hgrid="1.9x2.5"    sim_year="1850">atm/cam/sst/sst_HadOIBl_bc_1.9x2.5_clim_pi_c100127.nc</bndtvs>
<bndtvs hgrid="2.5x3.33"   sim_year="1850">ocn/docn7/SSTDATA/sst_HadOIBl_bc_2.5x3.33_clim_pi_c091020.nc</bndtvs>
<bndtvs hgrid="4x5"        sim_year="1850">atm/cam/sst/sst_HadOIBl_bc_4x5_clim_pi_c100127.nc</bndtvs>
<bndtvs hgrid="10x15"      sim_year="1850">atm/cam/sst/sst_HadOIBl_bc_10x15_clim_pi_c100127.nc</bndtvs>

<bndtvs hgrid="128x256"    sim_year="1850">atm/cam/sst/sst_HadOIBl_bc_128x256_clim_pi_c100128.nc</bndtvs>
<bndtvs hgrid="64x128"     sim_year="1850">atm/cam/sst/sst_HadOIBl_bc_64x128_clim_pi_c100128.nc</bndtvs>
<bndtvs hgrid="48x96"      sim_year="1850">atm/cam/sst/sst_HadOIBl_bc_48x96_clim_pi_c100128.nc</bndtvs>
<bndtvs hgrid="32x64"      sim_year="1850">atm/cam/sst/sst_HadOIBl_bc_32x64_clim_pi_c100128.nc</bndtvs>
<bndtvs hgrid="8x16"       sim_year="1850">atm/cam/sst/sst_HadOIBl_bc_8x16_clim_pi_c100128.nc</bndtvs>

<bndtvs dyn="se"        sim_year="1850">atm/cam/sst/sst_HadOIBl_bc_1x1_clim_pi_c100129.nc</bndtvs>

<!-- Time-varying SSTs: 1850-2005 -->
<bndtvs hgrid="0.23x0.31"  sim_year="1850-2000">atm/cam/sst/sst_HadOIBl_bc_0.23x0.31_clim_pi_c091020.nc</bndtvs>
<bndtvs hgrid="0.47x0.63"  sim_year="1850-2000">atm/cam/sst/sst_HadOIBl_bc_0.47x0.63_1850_2012_c130411.nc</bndtvs>
<bndtvs hgrid="0.9x1.25"   sim_year="1850-2000">atm/cam/sst/sst_HadOIBl_bc_0.9x1.25_1850_2012_c130411.nc</bndtvs>
<bndtvs hgrid="1.9x2.5"    sim_year="1850-2000">atm/cam/sst/sst_HadOIBl_bc_1.9x2.5_1850_2012_c130411.nc</bndtvs>
<bndtvs hgrid="2.5x3.33"   sim_year="1850-2000">ocn/docn7/SSTDATA/sst_HadOIBl_bc_2.5x3.33_1870_2008_c091020.nc</bndtvs>
<bndtvs hgrid="4x5"        sim_year="1850-2000">atm/cam/sst/sst_HadOIBl_bc_4x5_1850_2012_c130411.nc</bndtvs>
<bndtvs hgrid="10x15"      sim_year="1850-2000">atm/cam/sst/sst_HadOIBl_bc_10x15_1850_2012_c130411.nc</bndtvs>

<bndtvs hgrid="128x256"    sim_year="1850-2000">atm/cam/sst/sst_HadOIBl_bc_128x256_1850_2012_c130411.nc</bndtvs>
<bndtvs hgrid="64x128"     sim_year="1850-2000">atm/cam/sst/sst_HadOIBl_bc_64x128_1850_2012_c130411.nc</bndtvs>
<bndtvs hgrid="48x96"      sim_year="1850-2000">atm/cam/sst/sst_HadOIBl_bc_48x96_1850_2008_c100128.nc</bndtvs>
<bndtvs hgrid="32x64"      sim_year="1850-2000">atm/cam/sst/sst_HadOIBl_bc_32x64_1850_2012_c130411.nc</bndtvs>
<bndtvs hgrid="8x16"       sim_year="1850-2000">atm/cam/sst/sst_HadOIBl_bc_8x16_1850_2012_c130411.nc</bndtvs>

<bndtvs dyn="se"        sim_year="1850-2000">atm/cam/sst/sst_HadOIBl_bc_1x1_1850_2012_c130411.nc</bndtvs>

<!-- SST domain files -->
<bndtvs_domain dyn="se"  >ocn/docn7/domain.ocn.1x1.111007.nc</bndtvs_domain>

<!-- Ocean domain files -->
<focndomain hgrid="128x256" >atm/cam/ocnfrac/domain.camocn.128x256_USGS_070807.nc</focndomain>
<focndomain hgrid="64x128"  >atm/cam/ocnfrac/domain.camocn.64x128_USGS_070807.nc</focndomain>
<focndomain hgrid="48x96"   >atm/cam/ocnfrac/domain.camocn.48x96_gx3v7_100114.nc</focndomain>
<focndomain hgrid="32x64"   >atm/cam/ocnfrac/domain.camocn.32x64_USGS_070807.nc</focndomain>
<focndomain hgrid="8x16"    >atm/cam/ocnfrac/domain.camocn.8x16_USGS_070807.nc</focndomain>

<focndomain hgrid="0.23x0.31" >atm/cam/ocnfrac/domain.camocn.0.23x0.31_gx1v6_101108.nc</focndomain>
<focndomain hgrid="0.47x0.63" >atm/cam/ocnfrac/domain.camocn.0.47x0.63_gx1v6_090408.nc</focndomain>
<focndomain hgrid="0.9x1.25"  >atm/cam/ocnfrac/domain.camocn.0.9x1.25_gx1v6_090403.nc</focndomain>
<focndomain hgrid="1.9x2.5"   >atm/cam/ocnfrac/domain.camocn.1.9x2.5_gx1v6_090403.nc</focndomain>
<focndomain hgrid="2.5x3.33"  >atm/cam/ocnfrac/domain.camocn.fv2.5x3.33_gx3v7_110223.nc</focndomain>
<focndomain hgrid="4x5"       >atm/cam/ocnfrac/domain.camocn.4x5_USGS_070807.nc</focndomain>
<focndomain hgrid="10x15"     >atm/cam/ocnfrac/domain.camocn.10x15_USGS_070807.nc</focndomain>

<focndomain hgrid="ne16np4"   >share/domains/domain.ocn.ne16np4_gx3v7.121113.nc</focndomain>
<focndomain hgrid="ne30np4"   >share/domains/domain.ocn.ne30np4_gx1v6_110217.nc</focndomain>
<focndomain hgrid="ne60np4"   >share/domains/domain.ocn.ne60np4_gx1v6.120406.nc</focndomain>
<focndomain hgrid="ne120np4"  >share/domains/domain.ocn.ne120np4_gx1v6.111226.nc</focndomain>
<focndomain hgrid="ne240np4"  >share/domains/domain.ocn.ne240np4_gx1v6.111226.nc</focndomain>

<focndomain hgrid="ne0np4_enax4v1">share/domains/domain.ocn.enax4v1_oRRS18to6.170621.nc</focndomain>

</namelist_defaults><|MERGE_RESOLUTION|>--- conflicted
+++ resolved
@@ -162,15 +162,10 @@
 <ncdata dyn="se" hgrid="ne240np4" nlev="26"             ic_ymd="901" >atm/cam/inic/homme/cami_0000-09-01_ne240np4_L26_c061106.nc</ncdata>
 <ncdata dyn="se" hgrid="ne512np4" nlev="72"        ic_ymd="20160801">atm/cam/inic/homme/ifs_oper_T1279_2016080100_mod_subset_to_e3sm_ne512np4_topoadj_L72.nc</ncdata>
 <ncdata dyn="se" hgrid="ne1024np4" nlev="72"       ic_ymd="20160801">atm/cam/inic/homme/ifs_oper_T1279_2016080100_mod_subset_to_e3sm_ne1024np4_topoadj_L72.nc</ncdata>
-<<<<<<< HEAD
 <ncdata dyn="se" hgrid="ne1024np4" nlev="128"      ic_ymd="20160801">atm/cam/inic/homme/ifs_oper_T1279_2016080100_mod_subset_to_e3sm_ne1024np4_topoadj_L128_v20191116.nc</ncdata>
-=======
-<ncdata dyn="se" hgrid="ne1024np4" nlev="120"      ic_ymd="20160801">atm/cam/inic/homme/ifs_oper_T1279_2016080100_mod_subset_to_e3sm_ne1024np4_topoadj_L120.nc</ncdata>
 <ncdata dyn="se" hgrid="ne256np4"           >DUMMY-IC</ncdata>
 <ncdata dyn="se" hgrid="ne512np4"           >DUMMY-IC</ncdata>
 <ncdata dyn="se" hgrid="ne1024np4"          >DUMMY-IC</ncdata>
-
->>>>>>> 2f91b63c
 
 <!-- E3SM Aquaplanet -->
 <ncdata dyn="se" hgrid="ne4np4"   nlev="72"  aquaplanet="1" ic_ymd="101" >atm/cam/inic/homme/cami_aquaplanet_ne4np4_L72_c190218.nc</ncdata>
