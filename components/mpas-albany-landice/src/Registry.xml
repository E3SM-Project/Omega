--- conflicted
+++ resolved
@@ -1303,15 +1303,11 @@
                 <var name="groundedSfcMassBalApplied" type="real" dimensions="nCells Time" units="kg m^-2 s^-1"
                      description="applied surface mass balance on grounded ice"
                 />
-<<<<<<< HEAD
                 <var name="basalMassBal" type="real" dimensions="nCells Time" units="kg m^-2 s^-1"
-=======
-                <var name="bareIceAblationApplied" type="real" dimensions="nCells Time" units="kg m^{-2} s^{-1}"
+                     description="Potential basal mass balance"
+                />
+                <var name="bareIceAblationApplied" type="real" dimensions="nCells Time" units="kg m^-2 s^-1"
                      description="applied negative surface mass balance applied to melting of bare ice"
-                />
-                <var name="basalMassBal" type="real" dimensions="nCells Time" units="kg m^{-2} s^{-1}"
->>>>>>> 23ab7193
-                     description="Potential basal mass balance"
                 />
                 <var name="groundedBasalMassBal" type="real" dimensions="nCells Time" units="kg m^-2 s^-1"
                      description="Potential basal mass balance on grounded regions"
@@ -1559,19 +1555,19 @@
                 <var name="timeAccumulatedCoupled" type="real" dimensions="Time" units="s"
                      description="accumulated time for use in averaging of coupler fields"
                 />
-                <var name="avgCalvingFlux" type="real" dimensions="nCells Time" units="kg m^{-2} s^{-1}"
+                <var name="avgCalvingFlux" type="real" dimensions="nCells Time" units="kg m^-2 s^-1"
                      description="time averaged thickness of ice that calves (using calvingThickness from 'geometry' pool)"
                 />
-                <var name="avgFaceMeltFlux" type="real" dimensions="nCells Time" units="kg m^{-2} s^{-1}"
+                <var name="avgFaceMeltFlux" type="real" dimensions="nCells Time" units="kg m^-2 s^-1"
                      description="time averaged thickness of ice thickness lost from face melting (using faceMeltingThickness from 'geometry' pool)"
                 />
-                <var name="avgFloatingBMBFlux" type="real" dimensions="nCells Time" units="kg m^{-2} s^{-1}"
+                <var name="avgFloatingBMBFlux" type="real" dimensions="nCells Time" units="kg m^-2 s^-1"
                      description="time averaged floating basal mass balance"
                 />
-                <var name="avgBareIceAblation" type="real" dimensions="nCells Time" units="kg m^{-2} s^{-1}" 
+                <var name="avgBareIceAblation" type="real" dimensions="nCells Time" units="kg m^-2 s^-1" 
                      description="time averaged potential negative surface mass balance for melting of bare ice (using BareIceAblation from 'geometry' pool)"
                 />
-                <var name="avgBareIceAblationApplied" type="real" dimensions="nCells Time" units="kg m^{-2} s^{-1}" 
+                <var name="avgBareIceAblationApplied" type="real" dimensions="nCells Time" units="kg m^-2 s^-1" 
                      description="time averaged negative surface mass balance applied to melting of bare ice (using appliedBareIceAblation from 'geometry' pool)"
                 />
         </var_struct>
