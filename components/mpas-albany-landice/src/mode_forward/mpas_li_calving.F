--- conflicted
+++ resolved
@@ -184,30 +184,20 @@
       ! this is redundant. li_apply_front_ablation_velocity will zero
       ! calvingThickness, so any routines that use that should not be applied
       ! after other calving routines.
-<<<<<<< HEAD
-=======
       block => domain % blocklist
       do while (associated(block))
-         call mpas_pool_get_subpool(block % structs, 'geometry', geometryPool)
-         call mpas_pool_get_array(geometryPool, 'calvingThickness', calvingThickness)
-         call mpas_pool_get_array(geometryPool, 'calvingThicknessFromThreshold', calvingThicknessFromThreshold)
-         call mpas_pool_get_array(geometryPool, 'calvingVelocity', calvingVelocity)
-         calvingThickness(:) = 0.0_RKIND
-         calvingThicknessFromThreshold(:) = 0.0_RKIND
-         calvingVelocity(:) = 0.0_RKIND
-
          ! Calculate strainRateEnhancementForCalving if requested.
          ! Do here to avoid each calving method needing to
          ! call it.  Do here instead of when melt rate is
          ! calculated to keep this calculation modular with calving code
          ! (e.g. if order of operations is changed or data melt rates are used)
+         call mpas_pool_get_subpool(block % structs, 'geometry', geometryPool)
          call mpas_pool_get_array(geometryPool, 'faceMeltSpeed', faceMeltSpeed)
          call mpas_pool_get_array(geometryPool, 'strainRateEnhancementForCalving', strainRateEnhancementForCalving)
          call calculate_facemelt_strainrate_enhancement(faceMeltSpeed, strainRateEnhancementForCalving)
 
          block => block % next
       end do
->>>>>>> b120ee12
 
       ! Get deltat from first block (same on all blocks)
       block => domain % blocklist
