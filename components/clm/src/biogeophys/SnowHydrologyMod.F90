--- conflicted
+++ resolved
@@ -172,13 +172,10 @@
          qflx_dew_grnd  => waterflux_vars%qflx_dew_grnd_col  , & ! Input:  [real(r8) (:)   ] ground surface dew formation (mm H2O /s) [+]
          qflx_snow_melt => waterflux_vars%qflx_snow_melt_col , & ! Output: [real(r8) (:)   ] net snow melt                           
          qflx_top_soil  => waterflux_vars%qflx_top_soil_col  , & ! Output: [real(r8) (:)   ] net water input into soil from top (mm/s)
-<<<<<<< HEAD
+!         qflx_snofrz_lyr => cwf%qflx_snofrz_lyr     , & ! HW+++ snow freezing rate (col,lyr) [kg m-2 s-1]
 
          mflx_neg_snow_col_1d =>  waterflux_vars%mflx_neg_snow_col_1d , & ! Output:  [real(r8) (:)   ]  mass flux from top soil layer due to negative water content in snow layers (kg H2O /s)
 
-=======
-!         qflx_snofrz_lyr => cwf%qflx_snofrz_lyr     , & ! HW+++ snow freezing rate (col,lyr) [kg m-2 s-1]
->>>>>>> 865336f0
          mss_bcphi      => aerosol_vars%mss_bcphi_col        , & ! Output: [real(r8) (:,:) ] hydrophillic BC mass in snow (col,lyr) [kg]
          mss_bcpho      => aerosol_vars%mss_bcpho_col        , & ! Output: [real(r8) (:,:) ] hydrophobic  BC mass in snow (col,lyr) [kg]
          mss_ocphi      => aerosol_vars%mss_ocphi_col        , & ! Output: [real(r8) (:,:) ] hydrophillic OC mass in snow (col,lyr) [kg]
