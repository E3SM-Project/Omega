module clm_varctl

  !-----------------------------------------------------------------------
  ! !DESCRIPTION:
  ! Module containing run control variables
  !
  ! !USES:
  use shr_kind_mod, only: r8 => shr_kind_r8, SHR_KIND_CL
  use shr_sys_mod , only: shr_sys_abort ! cannot use endrun here due to circular dependency
  !
  ! !PUBLIC MEMBER FUNCTIONS:
  implicit none
  public :: clm_varctl_set    ! Set variables
  public :: cnallocate_carbon_only_set
  public :: cnallocate_carbon_only
  public :: cnallocate_carbonnitrogen_only_set
  public :: cnallocate_carbonnitrogen_only
  public :: cnallocate_carbonphosphorus_only_set
  public :: cnallocate_carbonphosphorus_only
  public :: get_carbontag ! get the tag for carbon simulations  
  !
  private
  save
  !
  ! !PUBLIC TYPES:
  !
  integer , parameter, public ::  iundef = -9999999
  real(r8), parameter, public ::  rundef = -9999999._r8
  integer , parameter, public ::  fname_len = SHR_KIND_CL   ! max length of file names in this module
  !----------------------------------------------------------
  !
  ! Run control variables
  !
  ! case id
  character(len=256), public :: caseid  = ' '                            

  ! case title
  character(len=256), public :: ctitle  = ' '                            

  ! Type of run
  integer, public :: nsrest             = iundef                         

  ! Startup from initial conditions
  integer, public, parameter :: nsrStartup  = 0                          

  ! Continue from restart files
  integer, public, parameter :: nsrContinue = 1                          

  ! Branch from restart files
  integer, public, parameter :: nsrBranch   = 2                          

  ! true => allow case name to remain the same for branch run
  ! by default this is not allowed
  logical, public :: brnch_retain_casename = .false.                     

  !true => no valid land points -- do NOT run
  logical, public :: noland = .false.                                    

  ! Hostname of machine running on
  character(len=256), public :: hostname = ' '                           

  ! username of user running program
  character(len=256), public :: username = ' '                           

  ! description of this source
  character(len=256), public :: source   = "Community Land Model CLM4.0" 

  ! version of program
  character(len=256), public :: version  = " "                           

  ! dataset conventions
  character(len=256), public :: conventions = "CF-1.0"                   

  !----------------------------------------------------------
  ! Unit Numbers
  !----------------------------------------------------------
  !
  integer, public :: iulog = 6        ! "stdout" log file unit number, default is 6

  !----------------------------------------------------------
  ! Output NetCDF files
  !----------------------------------------------------------

  logical, public :: outnc_large_files = .true.         ! large file support for output NetCDF files

  !----------------------------------------------------------
  ! Run input files
  !----------------------------------------------------------

  character(len=fname_len), public :: finidat    = ' '        ! initial conditions file name
  character(len=fname_len), public :: fsurdat    = ' '        ! surface data file name
  character(len=fname_len), public :: fatmgrid   = ' '        ! atm grid file name
  character(len=fname_len), public :: fatmlndfrc = ' '        ! lnd frac file on atm grid
  character(len=fname_len), public :: fatmtopo   = ' '        ! topography on atm grid
  character(len=fname_len), public :: flndtopo   = ' '        ! topography on lnd grid
  character(len=fname_len), public :: paramfile  = ' '        ! ASCII data file with PFT physiological constants
  character(len=fname_len), public :: nrevsn     = ' '        ! restart data file name for branch run
  character(len=fname_len), public :: fsnowoptics  = ' '      ! snow optical properties file name
  character(len=fname_len), public :: fsnowaging   = ' '      ! snow aging parameters file name
  character(len=fname_len), public :: fsoilordercon    = ' '  ! ASCII data file with soil order dependent  constants

  !----------------------------------------------------------
  ! Flag to turn on MEGAN VOC's
  !----------------------------------------------------------

  logical, public :: use_voc = .true. 

  !----------------------------------------------------------
  ! Interpolation of finidat if requested
  !----------------------------------------------------------

  logical, public :: bound_h2osoi = .true. ! for debugging 

  ! If finidat_interp_source is non-blank and finidat is blank then interpolation will be done from
  ! finidat_interp_source to finidat_interp_dest

  character(len=fname_len), public :: finidat_interp_source = ' '
  character(len=fname_len), public :: finidat_interp_dest   = 'finidat_interp_dest.nc'     

  !----------------------------------------------------------
  ! Irrigate logic
  !----------------------------------------------------------

  ! do not irrigate by default
  logical, public :: irrigate = .false.            

  !----------------------------------------------------------
  ! Landunit logic
  !----------------------------------------------------------

  ! true => separate crop landunit is not created by default
  logical, public :: create_crop_landunit = .false.     
  
  !----------------------------------------------------------
  ! Other subgrid logic
  !----------------------------------------------------------

  ! true => make ALL patches, cols & landunits active (even if weight is 0)
  logical, public :: all_active = .false.          

  !----------------------------------------------------------
  ! BGC logic and datasets
  !----------------------------------------------------------

  ! values of 'prognostic','diagnostic','constant'
  character(len=16), public :: co2_type = 'constant'    

  ! State of the model for the accelerated decomposition (AD) spinup. 
  ! 0 (default) = normal model; 1 = AD SPINUP
  integer, public :: spinup_state = 0 
  integer, public :: nyears_ad_carbon_only = 0
  real(r8), public :: spinup_mortality_factor = 1._r8

  ! true => anoxia is applied to heterotrophic respiration also considered in CH4 model
  ! default value reset in controlMod
  logical, public :: anoxia  = .true. 

  ! used to override an error check on reading in restart files
  logical, public :: override_bgc_restart_mismatch_dump = .false. 

  ! Set in AllocationInit (TODO - had to move it here to avoid circular dependency)
  logical, private:: carbon_only      
  logical, private:: carbonnitrogen_only      
  logical, private:: carbonphosphorus_only      

  !----------------------------------------------------------
  ! Physics
  !----------------------------------------------------------

  ! use subgrid fluxes
  integer,  public :: subgridflag = 1                   

  ! true => write global average diagnostics to std out
  logical,  public :: wrtdia       = .false.            

  ! atmospheric CO2 molar ratio (by volume) (umol/mol)
  real(r8), public :: co2_ppmv     = 355._r8            !

  !----------------------------------------------------------
  ! C isotopes
  !----------------------------------------------------------

  logical, public :: use_c13 = .false.                  ! true => use C-13 model
  logical, public :: use_c14 = .false.                  ! true => use C-14 model

  !----------------------------------------------------------
  !  FATES switches
  !----------------------------------------------------------

  logical, public            :: use_fates = .false.              ! true => use  ED
  logical, public            :: use_fates_spitfire = .false.  ! true => use spitfire model
  logical, public            :: use_fates_logging = .false.            ! true => turn on logging module
  logical, public            :: use_fates_planthydro = .false.         ! true => turn on fates hydro
  logical, public            :: use_fates_ed_st3   = .false.           ! true => static stand structure
  logical, public            :: use_fates_ed_prescribed_phys = .false. ! true => prescribed physiology
  logical, public            :: use_fates_inventory_init = .false.     ! true => initialize fates from inventory
  character(len=256), public :: fates_inventory_ctrl_filename = ''     ! filename for inventory control
  integer, public            :: fates_parteh_mode = -9                 ! 1 => carbon only
                                                                       ! 2 => C+N+P (not enabled yet)
                                                                       ! no others enabled


  !----------------------------------------------------------
  !  BeTR switches
  !----------------------------------------------------------
  logical, public :: use_betr = .false.          ! true=> use BeTR

  !----------------------------------------------------------
  ! lai streams switch for Sat. Phenology
  !----------------------------------------------------------

  logical, public :: use_lai_streams = .false. ! true => use lai streams in SatellitePhenologyMod.F90

  !----------------------------------------------------------
  ! dynamic root switch
  !----------------------------------------------------------

  logical, public :: use_dynroot = .false. ! true => use dynamic root module

  !----------------------------------------------------------
  ! glacier_mec control variables: default values (may be overwritten by namelist)
  ! NOTE: glc_smb must have the same values for CLM and GLC
  !----------------------------------------------------------

  ! glacier_mec landunit is not created (set in controlMod)
  logical , public :: create_glacier_mec_landunit = .false. 

  ! if true, pass surface mass balance info to GLC
  logical , public :: glc_smb = .true.                      

  ! if false, pass positive-degree-day info to GLC

  ! true => CLM glacier area & topography changes dynamically 
  logical , public :: glc_do_dynglacier = .false.           

  ! true => downscale precip division into rain & snow
  logical , public :: glcmec_downscale_rain_snow_convert = .false.     

  ! true => downscale longwave radiation
  logical , public :: glcmec_downscale_longwave = .true.    

  ! number of days before one considers the perennially snow-covered point 'land ice'
  integer , public :: glc_snow_persistence_max_days = 7300  

  ! glc_grid used to determine fglcmask  
  character(len=256), public :: glc_grid = ' '              

  ! glacier mask file name (based on glc_grid)
  character(len=fname_len), public :: fglcmask = ' '        
  !
  !----------------------------------------------------------
  ! single column control variables
  !----------------------------------------------------------

  logical,  public :: single_column = .false. ! true => single column mode
  real(r8), public :: scmlat        = rundef  ! single column lat
  real(r8), public :: scmlon        = rundef  ! single column lon

  !----------------------------------------------------------
  ! instance control
  !----------------------------------------------------------

  integer, public :: inst_index
  character(len=16), public :: inst_name
  character(len=16), public :: inst_suffix

  !----------------------------------------------------------
  ! Decomp control variables
  !----------------------------------------------------------

  ! number of segments per clump for decomp
  integer, public :: nsegspc = 20                       

  !----------------------------------------------------------
  ! Derived variables (run, history and restart file)
  !----------------------------------------------------------

  ! directory name for local restart pointer file
  character(len=256), public :: rpntdir = '.'            

  ! file name for local restart pointer file
  character(len=256), public :: rpntfil = 'rpointer.lnd' 

  ! moved hist_wrtch4diag from histFileMod.F90 to here - caused compiler error with intel
  ! namelist: write CH4 extra diagnostic output
  logical, public :: hist_wrtch4diag = .false.         
  
  !----------------------------------------------------------
  ! ED/FATES
  !----------------------------------------------------------
  character(len=fname_len), public :: fates_paramfile  = ' '

  !----------------------------------------------------------
  ! Migration of CPP variables
  !----------------------------------------------------------

  logical, public :: use_nofire          = .false.
  logical, public :: use_lch4            = .false.
  logical, public :: use_nitrif_denitrif = .false.
  logical, public :: use_vertsoilc       = .false.
  logical, public :: use_extralakelayers = .false.
  logical, public :: use_vichydro        = .false.
  logical, public :: use_century_decomp  = .false.
  logical, public :: use_cn              = .false.
  logical, public :: use_crop            = .false.
  logical, public :: use_snicar_frc      = .false.
  logical, public :: use_snicar_ad       = .false.
  logical, public :: use_vancouver       = .false.
  logical, public :: use_mexicocity      = .false.
  logical, public :: use_noio            = .false.
  logical, public :: use_var_soil_thick  = .false.

  !----------------------------------------------------------
  ! VSFM switches
  !----------------------------------------------------------
  logical          , public :: use_vsfm                    = .false.
  logical          , public :: vsfm_use_dynamic_linesearch = .false.
  logical          , public :: vsfm_include_seepage_bc     = .false.
  character(len=32), public :: vsfm_satfunc_type           = 'smooth_brooks_corey_bz3'
  character(len=32), public :: vsfm_lateral_model_type     = 'none'

  !----------------------------------------------------------
  ! PETSc-based thermal model switches
  !----------------------------------------------------------
  logical, public :: use_petsc_thermal_model = .false.

  !----------------------------------------------------------
  ! Stub EM switches
  !----------------------------------------------------------
  logical          , public :: use_em_stub = .false.

  !----------------------------------------------------------
  ! To retrieve namelist
  !----------------------------------------------------------
  character(len=SHR_KIND_CL), public :: NLFilename_in ! Namelist filename
  !
  logical, private :: clmvarctl_isset = .false.
  !-----------------------------------------------------------------------
 
  !-----------------------------------------------------------------------
  ! nutrient competition (nu_com), default is relative demand approach (RD)
  character(len=15), public :: nu_com = 'RD'
 
  !-----------------------------------------------------------------------
  ! forest N/P fertilization
  logical, public :: forest_fert_exp = .false. 

  !-----------------------------------------------------------------------
  ! ECA regular spinup with P on, keep labile, secondary, occluded, parent 
  ! material P being constant or not
  logical, public :: ECA_Pconst_RGspin = .false.

  !-----------------------------------------------------------------------
  ! Priority of plant to get symbiotic N fixation, phosphatase
  logical, public :: NFIX_PTASE_plant = .false.

  !-----------------------------------------------------------------------
  ! Lateral grid connectivity
  !-----------------------------------------------------------------------
  logical, public            :: lateral_connectivity  = .false.
  character(len=256), public :: domain_decomp_type    = 'round_robin'

  !-----------------------------------------------------------------------
<<<<<<< HEAD
  ! flux limiter for phenology flux calculation
  logical, public :: use_pheno_flux_limiter = .false.
=======
  ! Soil erosion
  !-----------------------------------------------------------------------
  logical, public :: use_erosion    = .false.
  logical, public :: ero_ccycle     = .false.
>>>>>>> 0b9a938a

  !-----------------------------------------------------------------------
  ! bgc & pflotran interface
  !
  logical, public :: use_clm_interface  = .false.
  logical, public :: use_clm_bgc        = .false.
  logical, public :: use_pflotran       = .false.
  logical, public :: pf_surfaceflow     = .false.
  ! the following switches will allow flexibility of coupling CLM with PFLOTRAN (which in fact runs in 3 modes individually or coupled)
  logical, public :: pf_cmode     = .false.                 ! switch for 'C' mode coupling (will be updated in interface)
  logical, public :: pf_hmode     = .false.                 ! switch for 'H' mode coupling (will be updated in interface)
  logical, public :: pf_tmode     = .false.                 ! switch for 'T' mode coupling (will be updated in interface)
  logical, public :: pf_frzmode   = .false.                 ! switch for 'freezing' mode availablity in PF-thmode (will be updated in interface)
  logical, public :: initth_pf2clm= .false.                 ! switch for initializing CLM TH states from pflotran
  integer, public :: pf_clmnstep0 = 0                       ! the CLM timestep of start/restart

  ! cpl_bypass
   character(len=fname_len), public :: metdata_type   = ' '    ! metdata type for CPL_BYPASS mode
   character(len=fname_len), public :: metdata_bypass = ' '    ! met data directory for CPL_BYPASS mode (site, qian, cru_ncep)
   character(len=fname_len), public :: metdata_biases = ' '    ! met biases files for CPL_BYPASS mode
   character(len=fname_len), public :: co2_file       = ' '    ! co2 file for CPL_BYPASS mode
   character(len=fname_len), public :: aero_file      = ' '    ! aerosol deposition file for CPL_BYPASS mode


  !----------------------------------------------------------
  ! Budgets
  !----------------------------------------------------------
   logical, public :: do_budgets   = .false.
   integer, public :: budget_inst  = 0
   integer, public :: budget_daily = 0
   integer, public :: budget_month = 1
   integer, public :: budget_ann   = 1
   integer, public :: budget_ltann = 1
   integer, public :: budget_ltend = 0
contains

  !---------------------------------------------------------------------------
  subroutine clm_varctl_set( caseid_in, ctitle_in, brnch_retain_casename_in,    &
       single_column_in, scmlat_in, scmlon_in, nsrest_in, &
       version_in, hostname_in, username_in)
    !
    ! !DESCRIPTION:
    ! Set input control variables.
    !
    ! !ARGUMENTS:
    character(len=256), optional, intent(IN) :: caseid_in                ! case id
    character(len=256), optional, intent(IN) :: ctitle_in                ! case title
    logical,            optional, intent(IN) :: brnch_retain_casename_in ! true => allow case name to remain the 
                                                                         ! same for branch run
    logical,            optional, intent(IN) :: single_column_in         ! true => single column mode
    real(r8),           optional, intent(IN) :: scmlat_in                ! single column lat
    real(r8),           optional, intent(IN) :: scmlon_in                ! single column lon
    integer,            optional, intent(IN) :: nsrest_in                ! 0: initial run. 1: restart: 3: branch
    character(len=256), optional, intent(IN) :: version_in               ! model version
    character(len=256), optional, intent(IN) :: hostname_in              ! hostname running on
    character(len=256), optional, intent(IN) :: username_in              ! username running job
    !-----------------------------------------------------------------------

    if ( clmvarctl_isset )then
       call shr_sys_abort(' ERROR:: control variables already set, cannot call this routine')
    end if

    if ( present(caseid_in       ) ) caseid        = caseid_in
    if ( present(ctitle_in       ) ) ctitle        = ctitle_in
    if ( present(single_column_in) ) single_column = single_column_in
    if ( present(scmlat_in       ) ) scmlat        = scmlat_in
    if ( present(scmlon_in       ) ) scmlon        = scmlon_in
    if ( present(nsrest_in       ) ) nsrest        = nsrest_in
    if ( present(brnch_retain_casename_in) ) brnch_retain_casename = brnch_retain_casename_in
    if ( present(version_in      ) ) version       = version_in
    if ( present(username_in     ) ) username      = username_in
    if ( present(hostname_in     ) ) hostname      = hostname_in

  end subroutine clm_varctl_set

  ! Set module carbon_only flag
  subroutine cnallocate_carbon_only_set(carbon_only_in)
    logical, intent(in) :: carbon_only_in
    carbon_only = carbon_only_in
  end subroutine cnallocate_carbon_only_set

  ! Get module carbon_only flag
  logical function CNAllocate_Carbon_only()
    cnallocate_carbon_only = carbon_only
  end function CNAllocate_Carbon_only

  ! Set module carbonnitrogen_only flag
  subroutine cnallocate_carbonnitrogen_only_set(carbonnitrogen_only_in)
    logical, intent(in) :: carbonnitrogen_only_in
    carbonnitrogen_only = carbonnitrogen_only_in
  end subroutine cnallocate_carbonnitrogen_only_set

  ! Get module carbonnitrogen_only flag
  logical function CNAllocate_CarbonNitrogen_only()
    cnallocate_carbonnitrogen_only = carbonnitrogen_only
  end function CNAllocate_CarbonNitrogen_only


  ! Set module carbonphosphorus_only flag
  subroutine cnallocate_carbonphosphorus_only_set(carbonphosphorus_only_in)
    logical, intent(in) :: carbonphosphorus_only_in
    carbonphosphorus_only = carbonphosphorus_only_in
  end subroutine cnallocate_carbonphosphorus_only_set

  ! Get module carbonphosphorus_only flag
  logical function CNAllocate_CarbonPhosphorus_only()
    cnallocate_carbonphosphorus_only = carbonphosphorus_only
  end function CNAllocate_CarbonPhosphorus_only

  function get_carbontag(carbon_type)result(ctag)
    implicit none
    character(len=*) :: carbon_type
     
    character(len=3) :: ctag
  
    if(carbon_type=='c12')then
       ctag = 'C'
    elseif(carbon_type=='c13')then
       ctag = 'C13'
    elseif(carbon_type=='c14')then
       ctag = 'C14'
    endif
  end function get_carbontag
  
end module clm_varctl<|MERGE_RESOLUTION|>--- conflicted
+++ resolved
@@ -361,15 +361,13 @@
   character(len=256), public :: domain_decomp_type    = 'round_robin'
 
   !-----------------------------------------------------------------------
-<<<<<<< HEAD
   ! flux limiter for phenology flux calculation
   logical, public :: use_pheno_flux_limiter = .false.
-=======
+
   ! Soil erosion
   !-----------------------------------------------------------------------
   logical, public :: use_erosion    = .false.
   logical, public :: ero_ccycle     = .false.
->>>>>>> 0b9a938a
 
   !-----------------------------------------------------------------------
   ! bgc & pflotran interface
