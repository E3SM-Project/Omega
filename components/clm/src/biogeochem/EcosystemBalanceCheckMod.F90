--- conflicted
+++ resolved
@@ -230,12 +230,9 @@
       do fc = 1,num_soilc
          c = filter_soilc(fc)
 
-
-
          ! calculate the total column-level carbon storage, for mass conservation check
          col_endcb(c) = totcolc(c)
 
-<<<<<<< HEAD
          ! FATES also checks to see if input fluxes match
          ! a change in the total stock. So hwere we assume that
          ! the fates stocks are 0 for simplicity, and are only
@@ -245,57 +242,31 @@
 
             col_cinputs  = litfall(c)
 
-            col_coutputs = er(c) - som_c_leached(c)
+            col_coutputs = er(c)
             
-            ! add erosion flux
-            if (ero_ccycle) then
-               col_coutputs = col_coutputs + som_c_yield(c)
-            end if
-
          else
 
             ! calculate total column-level inputs
-            col_cinputs = gpp(c)
+            col_cinputs(c) = gpp(c)
             
             ! calculate total column-level outputs
             ! er = ar + hr, col_fire_closs includes pft-level fire losses
-            col_coutputs = er(c) + col_fire_closs(c) + col_hrv_xsmrpool_to_atm(c)
-            
-            ! Fluxes to product pools are included in column-level outputs: the product
-            ! pools are not included in totcolc, so are outside the system with respect to
-            ! these balance checks
-            col_coutputs = col_coutputs + &
-                 hrv_deadstemc_to_prod10c(c) + hrv_deadstemc_to_prod100c(c)
-            
-            col_coutputs = col_coutputs + col_prod1c_loss(c)
-            
-            ! subtract leaching flux
-            col_coutputs = col_coutputs - som_c_leached(c)
-            
-            ! add erosion flux
-            if (ero_ccycle) then
-               col_coutputs = col_coutputs + som_c_yield(c)
-            end if
-
-=======
-         ! calculate total column-level inputs
-         col_cinputs(c) = gpp(c)
-
-         ! calculate total column-level outputs
-         ! er = ar + hr, col_fire_closs includes pft-level fire losses
-         col_coutputs(c) = er(c) + col_fire_closs(c) + col_hrv_xsmrpool_to_atm(c)
-
+            col_coutputs(c) = er(c) + col_fire_closs(c) + col_hrv_xsmrpool_to_atm(c)
+         end if
+
+         ! Wood product losses and crop export losses
          col_coutputs(c) = col_coutputs(c) + &
-             col_prod1c_loss(c) + col_prod10c_loss(c) + col_prod100c_loss(c)
+                 col_prod1c_loss(c) + col_prod10c_loss(c) + col_prod100c_loss(c)
 
          ! subtract leaching flux
          col_coutputs(c) = col_coutputs(c) - som_c_leached(c)
 
+         
          ! add erosion flux
          if (ero_ccycle) then
             col_coutputs(c) = col_coutputs(c) + som_c_yield(c)
->>>>>>> cbb12f2f
-         end if
+         end if
+         
          
          ! calculate the total column-level carbon balance error for this time step
          col_errcb(c) = (col_cinputs(c) - col_coutputs(c))*dt - (col_endcb(c) - col_begcb(c))
@@ -315,72 +286,27 @@
          end if
       end do ! end of columns loop
       
-<<<<<<< HEAD
       if (err_found) then
          c = err_index
          write(iulog,*)'column cbalance error = ', col_errcb(c), c
          write(iulog,*)'Latdeg,Londeg         = ',grc_pp%latdeg(col_pp%gridcell(c)),grc_pp%londeg(col_pp%gridcell(c))
-         write(iulog,*)'input                 = ',col_cinputs*dt
-         write(iulog,*)'output                = ',col_coutputs*dt
+         write(iulog,*)'input                 = ',col_cinputs(c)*dt
+         write(iulog,*)'output                = ',col_coutputs(c)*dt
          write(iulog,*)'er                    = ',er(c)*dt,col_cf%hr(c)*dt
          write(iulog,*)'fire                  = ',col_fire_closs(c)*dt
          write(iulog,*)'hrv_to_atm            = ',col_hrv_xsmrpool_to_atm(c)*dt
-         write(iulog,*)'hrv_to_prod10         = ',hrv_deadstemc_to_prod10c(c)*dt
-         write(iulog,*)'hrv_to_prod100        = ',hrv_deadstemc_to_prod100c(c)*dt
          write(iulog,*)'leach                 = ',som_c_leached(c)*dt
          write(iulog,*)'begcb                 = ',col_begcb(c)
          write(iulog,*)'endcb                 = ',col_endcb(c)
          write(iulog,*)'totsomc               = ',col_cs%totsomc(c)
          write(iulog,*)'delta store           = ',col_endcb(c)-col_begcb(c)
 
-!         write(iulog,*)'delta somc            = ',col_cs%totsomc(c)-col_begcb
-         
-         write(iulog,*) col_fire_closs(c)*dt
-         write(iulog,*) col_hrv_xsmrpool_to_atm(c)*dt
-         write(iulog,*) hrv_deadstemc_to_prod10c(c)*dt
-         write(iulog,*) hrv_deadstemc_to_prod100c(c)*dt
-         write(iulog,*) col_prod1c_loss(c)*dt
-         write(iulog,*) 'cwd:', col_cs%cwdc(c)
-         write(iulog,*) col_cs%totlitc(c)
-         write(iulog,*)col_cs%totsomc(c)
-         write(iulog,*)col_cs%prod1c(c)
-         write(iulog,*)col_cs%ctrunc(c)
-         write(iulog,*)col_cs%totpftc(c)
-         write(iulog,*)col_cs%cropseedc_deficit(c)
-         
          if (ero_ccycle) then
             write(iulog,*)'erosion               = ',som_c_yield(c)*dt
          end if
          
          if (use_pflotran .and. pf_cmode) then
             write(iulog,*)'pf_delta_decompc      = ',col_decompc_delta(c)*dt
-=======
-      ! Consider adapting this check to be fates compliant (rgk 04-2017)
-      if (.not. use_fates) then
-         if (err_found) then
-            c = err_index
-            write(iulog,*)'column cbalance error = ', col_errcb(c), c
-            write(iulog,*)'Latdeg,Londeg         = ',grc_pp%latdeg(col_pp%gridcell(c)),grc_pp%londeg(col_pp%gridcell(c))
-            write(iulog,*)'input                 = ',col_cinputs(c)*dt
-            write(iulog,*)'output                = ',col_coutputs(c)*dt
-            write(iulog,*)'er                    = ',er(c)*dt,col_cf%hr(c)*dt
-            write(iulog,*)'fire                  = ',col_fire_closs(c)*dt
-            write(iulog,*)'hrv_to_atm            = ',col_hrv_xsmrpool_to_atm(c)*dt
-            write(iulog,*)'leach                 = ',som_c_leached(c)*dt
-            write(iulog,*)'begcb                 = ',col_begcb(c)
-            write(iulog,*)'endcb                 = ',col_endcb(c),col_cs%totsomc(c)
-            write(iulog,*)'delta store           = ',col_endcb(c)-col_begcb(c)
-
-            if (ero_ccycle) then
-               write(iulog,*)'erosion               = ',som_c_yield(c)*dt
-            end if
-
-            if (use_pflotran .and. pf_cmode) then
-               write(iulog,*)'pf_delta_decompc      = ',col_decompc_delta(c)*dt
-            end if
-
-            call endrun(msg=errMsg(__FILE__, __LINE__))
->>>>>>> cbb12f2f
          end if
 
          call endrun(msg=errMsg(__FILE__, __LINE__))
@@ -433,15 +359,11 @@
          smin_no3_leached          =>    col_nf%smin_no3_leached          , & ! Input:  [real(r8) (:)]  soil mineral NO3 pool loss to leaching (gN/m2/s)
          smin_no3_runoff           =>    col_nf%smin_no3_runoff           , & ! Input:  [real(r8) (:)]  soil mineral NO3 pool loss to runoff (gN/m2/s)
          f_n2o_nit                 =>    col_nf%f_n2o_nit                 , & ! Input:  [real(r8) (:)]  flux of N2o from nitrification [gN/m^2/s]
-<<<<<<< HEAD
          plant_to_litter_nflux     =>    col_nf%plant_to_litter_nflux     , & ! Input                   flux of N from FATES litter into ELM
                                                                               !                         litter (gP/m2/s)
-         col_prod1n_loss           =>    col_nf%prod1n_loss               , & ! Input:  [real(r8) (:) ]  (gN/m2/s) crop leafc harvested
-=======
          col_prod1n_loss           =>    col_nf%prod1n_loss               , & ! Input:  [real(r8) (:)]  crop leafc harvested [gN/m2/s]
          col_prod10n_loss          =>    col_nf%prod10n_loss              , & ! Input:  [real(r8) (:)]  10-year wood product harvested [gN/m2/s]
          col_prod100n_loss         =>    col_nf%prod100n_loss             , & ! Input:  [real(r8) (:)]  100-year wood product harvestd [gN/m2/s]
->>>>>>> cbb12f2f
          col_fire_nloss            =>    col_nf%fire_nloss                , & ! Input:  [real(r8) (:)]  total column-level fire N loss (gN/m2/s)
          som_n_leached             =>    col_nf%som_n_leached             , & ! Input:  [real(r8) (:)]  total SOM N loss from vertical transport
          som_n_yield               =>    col_nf%somn_yield                , & ! Input:  [real(r8) (:)]  total SOM N loss by erosion
@@ -505,8 +427,6 @@
                   col_ninputs(c) = col_ninputs(c) + supplement_to_plantn(p) * veg_pp%wtcol(p)
                end if
             end do
-            
-            
 
             ! calculate total column-level outputs
             col_noutputs(c) = denit(c) + col_fire_nloss(c)
@@ -528,12 +448,6 @@
             end if
          end if
 
-<<<<<<< HEAD
-=======
-         ! calculate total column-level outputs
-         col_noutputs(c) = denit(c) + col_fire_nloss(c)
-
->>>>>>> cbb12f2f
          if (is_active_betr_bgc)then
             col_noutputs(c) = col_noutputs(c) + f_n2o_nit(c)
             
@@ -672,15 +586,11 @@
          occlp_yield               => col_pf%occlp_yield               , & ! Input:  [real(r8) (:)]  soil occluded mineral P loss by erosion (gP/m^s/s)
          primp_yield               => col_pf%primp_yield               , & ! Input:  [real(r8) (:)]  soil primary mineral P loss by erosion (gP/m^s/s)
          supplement_to_plantp      => veg_pf%supplement_to_plantp          , &
-<<<<<<< HEAD
          plant_to_litter_pflux     => col_pf%plant_to_litter_pflux     , & ! Input                   flux of P from FATES litter into ELM
                                                                            !                         litter (gP/m2/s)
-         col_prod1p_loss           => col_pf%prod1p_loss               , & ! Input:  [real(r8) (:) ]  (gP/m2/s) crop leafc harvested 
-=======
          col_prod1p_loss           => col_pf%prod1p_loss               , & ! Input:  [real(r8) (:) ]  crop leafc harvested (gP/m2/s)
          col_prod10p_loss          => col_pf%prod10p_loss              , & ! Input:  [real(r8) (:) ]  10-yr wood product harvested (gP/m2/s)
          col_prod100p_loss         => col_pf%prod100p_loss             , & ! Input:  [real(r8) (:) ]  100-yr wood product harvested (gP/m2/s)
->>>>>>> cbb12f2f
          col_pinputs               => col_pf%pinputs                   , & ! Output: [real(r8) (:)]  column-level P inputs (gP/m2/s)
          col_poutputs              => col_pf%poutputs                  , & ! Output: [real(r8) (:)]  column-level P outputs (gP/m2/s)
          
@@ -789,8 +699,6 @@
                col_pinputs(c) = col_pinputs(c) + fert_dose(c,kmo)/dt
              end if
          end if
-
-        
 
          if ((nu_com .ne. 'RD') .and. ECA_Pconst_RGspin) then
             do j = 1, nlevdecomp               
@@ -839,17 +747,6 @@
          write(iulog,*)'sminp_leached = ',sminp_leached(c)*dt
          write(iulog,*)'deadstmp = ',hrv_deadstemp_to_prod10p(c)*dt
          write(iulog,*)'prod100 = ',hrv_deadstemp_to_prod100p(c)*dt
-         write(iulog,*) 'END P:'
-         write(iulog,*) col_ps%totpftp(c)
-         write(iulog,*) col_ps%cwdp(c)
-         write(iulog,*) col_ps%totlitp(c)
-         write(iulog,*) col_ps%totsomp(c)
-         write(iulog,*) col_ps%prod1p(c)
-         write(iulog,*) col_ps%solutionp(c)
-         write(iulog,*) col_ps%labilep(c)
-         write(iulog,*) col_ps%secondp(c)
-         write(iulog,*) col_ps%ptrunc(c)
-         write(iulog,*) col_ps%cropseedp_deficit(c)
 
          if (ero_ccycle) then
             write(iulog,*)'SOP erosion = ',som_p_yield(c)*dt
