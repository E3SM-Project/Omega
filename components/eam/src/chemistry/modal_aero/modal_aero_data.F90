--- conflicted
+++ resolved
@@ -80,17 +80,11 @@
     real(r8), parameter :: specmw_amode(ntot_aspectype)   = (/  96.0_r8,  18.0_r8,  62.0_r8, &
        12.0_r8,   12.0_r8,   12.0_r8,  58.5_r8, 135.0_r8, &
        250092.0_r8, 66528.0_r8,  284.0_r8 /)
-<<<<<<< HEAD
 #elif ( ( defined MODAL_AERO_4MODE_MOM  || defined MODAL_AERO_5MODE ) && ( defined VBS_SOA ) )
     real(r8), parameter :: specmw_amode(ntot_aspectype)   = (/ 115.0_r8, 115.0_r8,  62.0_r8, &
        12.0_r8,  250.0_r8,   12.0_r8,  58.5_r8, 135.0_r8, &
        250092.0_r8 /)
-#elif ( defined MODAL_AERO_4MODE_MOM || defined MODAL_AERO_5MODE )
-=======
-!kzm ++
 #elif ( defined MODAL_AERO_4MODE_MOM || defined MODAL_AERO_7MODE_S || defined MODAL_AERO_5MODE)
-!kzm --
->>>>>>> ec84cc06
     real(r8), parameter :: specmw_amode(ntot_aspectype)   = (/ 115.0_r8, 115.0_r8,  62.0_r8, &
        12.0_r8,   12.0_r8,   12.0_r8,  58.5_r8, 135.0_r8, &
        250092.0_r8 /)
