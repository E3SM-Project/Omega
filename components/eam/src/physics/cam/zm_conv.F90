--- conflicted
+++ resolved
@@ -477,14 +477,7 @@
    real(r8) ug(pcols,pver)             ! wg grid slice of gathered values of u.
    real(r8) vg(pcols,pver)             ! wg grid slice of gathered values of v.
    real(r8) cmeg(pcols,pver)
-
-<<<<<<< HEAD
-   real(r8) hu_nm1g(pcols,pver)        !songxl 2014-05-20
-
    real(r8) rprdg(pcols,pver)          ! wg gathered rain production rate
-=======
-   real(r8) rprdg(pcols,pver)           ! wg gathered rain production rate
->>>>>>> 4e807a91
    real(r8) capeg(pcols)               ! wg gathered convective available potential energy.
    real(r8) tlg(pcols)                 ! wg grid slice of gathered values of tl.
    real(r8) landfracg(pcols)           ! wg grid slice of landfrac  
@@ -795,12 +788,7 @@
                maxg    ,j0      ,jd      ,rl      ,lengath , &
                rgas    ,grav    ,cpres   ,msg     , &
                pflxg   ,evpg    ,cug     ,rprdg   ,limcnv  , &
-<<<<<<< HEAD
-               landfracg, hu_nm1g, tpertg)   !songxl 2014-05-20
-                                            !PMA adds tpert to the calculation
-=======
-               landfracg, tpert) !PMA adds tpert to the calculation
->>>>>>> 4e807a91
+               landfracg, tpertg) !PMA adds tpert to the calculation
 !
 ! convert detrainment from units of "1/m" to "1/mb".
 !
@@ -2153,16 +2141,8 @@
                   cmeg    ,jb      ,lel     ,jt      ,jlcl    , &
                   mx      ,j0      ,jd      ,rl      ,il2g    , &
                   rd      ,grav    ,cp      ,msg     , &
-<<<<<<< HEAD
-!<songxl 2014-05-20-------
-!                  pflx    ,evp     ,cu      ,rprd    ,limcnv  ,landfrac)
-                  pflx    ,evp     ,cu      ,rprd    ,limcnv  ,landfrac,  &
-                  hu_nm1, tpertg  )
-!>songxl 2014-05-20-------
-=======
                   pflx    ,evp     ,cu      ,rprd    ,limcnv  , &
-                  landfrac,  tpert  )
->>>>>>> 4e807a91
+                  landfrac,  tpertg )
 !----------------------------------------------------------------------- 
 ! 
 ! Purpose: 
