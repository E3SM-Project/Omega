--- conflicted
+++ resolved
@@ -31,11 +31,7 @@
    integer :: dei_idx, mu_idx, lambda_idx, iciwp_idx, iclwp_idx, cld_idx  ! index into pbuf for cloud fields
    integer :: ixcldice, ixcldliq, rei_idx, rel_idx
 
-<<<<<<< HEAD
-   logical :: do_cld_diag, p3_clouds, mg_clouds, rk_clouds, camrt_rad
-=======
-   logical :: do_cld_diag, mg_clouds, rk_clouds
->>>>>>> 3219b44f
+   logical :: do_cld_diag, p3_clouds, mg_clouds, rk_clouds
    integer :: conv_water_in_rad
    
    integer :: cicewp_idx = -1
