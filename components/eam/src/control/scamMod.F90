--- conflicted
+++ resolved
@@ -212,19 +212,13 @@
 
 
 subroutine scam_default_opts( scmlat_out,scmlon_out,iopfile_out, &
-<<<<<<< HEAD
-        single_column_out,scm_iop_srf_prop_out, iop_dosubsidence_out,  &
+        single_column_out,scm_iop_srf_prop_out, &
+        iop_dosubsidence_out,  &
         iop_nudge_tq_out, iop_nudge_uv_out, iop_nudge_tq_low_out, &
         iop_nudge_tq_high_out, iop_nudge_tscale_out, &
         scm_diurnal_avg_out, scm_crm_mode_out, scm_observed_aero_out, &
-        swrad_off_out, lwrad_off_out, precip_off_out, scm_clubb_iop_name_out,&
+        precip_off_out, scm_clubb_iop_name_out, &
         scm_multcols_out, dp_crm_out, iop_perturb_high_out)
-=======
-        single_column_out,scm_iop_srf_prop_out, scm_relaxation_out, &
-        scm_relaxation_low_out, scm_relaxation_high_out, &
-        scm_diurnal_avg_out, scm_crm_mode_out, scm_observed_aero_out, &
-        precip_off_out, scm_clubb_iop_name_out)
->>>>>>> 37959275
 !-----------------------------------------------------------------------
    real(r8), intent(out), optional :: scmlat_out,scmlon_out
    character*(max_path_len), intent(out), optional ::  iopfile_out
@@ -268,19 +262,13 @@
 end subroutine scam_default_opts
 
 subroutine scam_setopts( scmlat_in, scmlon_in,iopfile_in,single_column_in, &
-<<<<<<< HEAD
-                         scm_iop_srf_prop_in, iop_dosubsidence_in, &
+                         scm_iop_srf_prop_in, &
+                         iop_dosubsidence_in, &
                          iop_nudge_tq_in, iop_nudge_uv_in, iop_nudge_tq_low_in, &
                          iop_nudge_tq_high_in, iop_nudge_tscale_in, &
                          scm_diurnal_avg_in, scm_crm_mode_in, scm_observed_aero_in, &
-                         swrad_off_in, lwrad_off_in, precip_off_in, scm_clubb_iop_name_in,&
+                         precip_off_in, scm_clubb_iop_name_in, &
                          scm_multcols_in, dp_crm_in, iop_perturb_high_in)
-=======
-                         scm_iop_srf_prop_in, scm_relaxation_in, &
-                         scm_relaxation_low_in, scm_relaxation_high_in, &
-                         scm_diurnal_avg_in, scm_crm_mode_in, scm_observed_aero_in, &
-                         precip_off_in, scm_clubb_iop_name_in)
->>>>>>> 37959275
 !-----------------------------------------------------------------------
   real(r8), intent(in), optional       :: scmlon_in, scmlat_in
   character*(max_path_len), intent(in), optional :: iopfile_in
