--- conflicted
+++ resolved
@@ -140,11 +140,7 @@
         </nthrds>
       </pes>
     </mach>
-<<<<<<< HEAD
     <mach name="theta|pm-cpu|muller-cpu|alvarez|pm-gpu|muller-gpu|jlse">
-=======
-    <mach name="theta|pm-cpu|muller-cpu|alvarez|pm-gpu|muller|jlse">
->>>>>>> a550212e
       <pes compset="any" pesize="any">
         <comment>eam: default, 1 node x MAX_MPITASKS_PER_NODE mpi x 1 omp @ root 0</comment>
         <ntasks>
