<?xml version="1.0"?>

<compsets>
   <help>
   Compset format is explained in cime/config/e3sm/allactive/config_compsets.xml
   or in the CIME documenation
   </help>

  <compset>
    <alias>F1850C5L45BGC</alias>
    <lname>1850_EAM_ELM%BGC_CICE%PRES_DOCN%DOM_SROF_SGLC_SWAV</lname>
  </compset>

  <compset>
    <alias>F1850-CICE</alias>
    <lname>1850_EAM%CMIP6_ELM%SPBC_CICE%PRES_DOCN%DOM_SROF_SGLC_SWAV</lname>
  </compset>

  <compset>
    <alias>F1850</alias>
    <lname>1850_EAM%CMIP6_ELM%SPBC_MPASSI%PRES_DOCN%DOM_MOSART_SGLC_SWAV</lname>
  </compset>

  <compset>
    <alias>F1850S-AR5-superfast</alias>
    <lname>1850S_EAM%AR5sf_ELM%SPBC_CICE%PRES_DOCN%DOM_SROF_SGLC_SWAV</lname>
  </compset>

  <compset>
    <alias>F20TRS-AR5-superfast</alias>
    <lname>20TRS_EAM%AR5sf_ELM%SPBC_CICE%PRES_DOCN%DOM_SROF_SGLC_SWAV</lname>
  </compset>

  <compset>
    <alias>F1950-CICE</alias>
    <lname>1950_EAM%CMIP6_ELM%SPBC_CICE%PRES_DOCN%DOM_SROF_SGLC_SWAV</lname>
  </compset>

  <compset>
    <alias>F1950</alias>
    <lname>1950_EAM%CMIP6_ELM%SPBC_MPASSI%PRES_DOCN%DOM_MOSART_SGLC_SWAV</lname>
  </compset>

  <compset>
    <alias>F20TR-CICE</alias>
    <lname>20TR_EAM%CMIP6_ELM%SPBC_CICE%PRES_DOCN%DOM_SROF_SGLC_SWAV</lname>
  </compset>

  <compset>
    <alias>F20TR</alias>
    <lname>20TR_EAM%CMIP6_ELM%SPBC_MPASSI%PRES_DOCN%DOM_MOSART_SGLC_SWAV</lname>
  </compset>

  <compset>
    <alias>F2010-CICE</alias>
    <lname>2010_EAM%CMIP6_ELM%SPBC_CICE%PRES_DOCN%DOM_SROF_SGLC_SWAV</lname>
  </compset>

  <compset>
    <alias>F2010</alias>
    <lname>2010_EAM%CMIP6_ELM%SPBC_MPASSI%PRES_DOCN%DOM_MOSART_SGLC_SWAV</lname>
  </compset>

  <compset>
    <alias>FSCM5A97</alias>
    <lname>AR97_EAM%SCAM_ELM%SP_CICE%PRES_DOCN%DOM_SROF_SGLC_SWAV</lname>
  </compset>

  <!-- *********************************** -->
  <!-- aqua-planet -->
  <!-- *********************************** -->
  <!-- The analytic SST patterns coincide with the       -->
  <!-- from the aqua-planet experiment (APE) protocol.   -->
  <!-- AQP1    = control symmetric SST pattern           -->
  <!-- AQP2    = Flat                                    -->
  <!-- AQP3    = Qobs = average of AQP1 and AQP2         -->
  <!-- AQP4    = Peaked                                  -->
  <!-- AQP5    = Control+5N                              -->
  <!-- AQP6    = 1KEQ - small warm pool                  -->
  <!-- AQP7    = 3KEQ - small warm pool                  -->
  <!-- AQP8    = 3KW1 - large warm pool                  -->
  <!-- AQP9    = Control+10N                             -->
  <!-- AQP10   = Control+15N                             -->
  <!-- AQPFILE = SST file set by 'aquapfile' in namelist -->

  <compset>
    <alias>F-EAM-AQP1</alias>
    <lname>2000_EAM%AQUA_SLND_SICE_DOCN%AQP1_SROF_SGLC_SWAV</lname>
  </compset>
  <compset>
    <alias>F-EAM-AQP2</alias>
    <lname>2000_EAM%AQUA_SLND_SICE_DOCN%AQP2_SROF_SGLC_SWAV</lname>
  </compset>
  <compset>
    <alias>F-EAM-AQP3</alias>
    <lname>2000_EAM%AQUA_SLND_SICE_DOCN%AQP3_SROF_SGLC_SWAV</lname>
  </compset>
  <compset>
    <alias>F-EAM-AQP4</alias>
    <lname>2000_EAM%AQUA_SLND_SICE_DOCN%AQP4_SROF_SGLC_SWAV</lname>
  </compset>
  <compset>
    <alias>F-EAM-AQP5</alias>
    <lname>2000_EAM%AQUA_SLND_SICE_DOCN%AQP5_SROF_SGLC_SWAV</lname>
  </compset>
  <compset>
    <alias>F-EAM-AQP6</alias>
    <lname>2000_EAM%AQUA_SLND_SICE_DOCN%AQP6_SROF_SGLC_SWAV</lname>
  </compset>
  <compset>
    <alias>F-EAM-AQP7</alias>
    <lname>2000_EAM%AQUA_SLND_SICE_DOCN%AQP7_SROF_SGLC_SWAV</lname>
  </compset>
  <compset>
    <alias>F-EAM-AQP8</alias>
    <lname>2000_EAM%AQUA_SLND_SICE_DOCN%AQP8_SROF_SGLC_SWAV</lname>
  </compset>
  <compset>
    <alias>F-EAM-AQP9</alias>
    <lname>2000_EAM%AQUA_SLND_SICE_DOCN%AQP9_SROF_SGLC_SWAV</lname>
  </compset>
  <compset>
    <alias>F-EAM-AQP10</alias>
    <lname>2000_EAM%AQUA_SLND_SICE_DOCN%AQP10_SROF_SGLC_SWAV</lname>
  </compset>
  <compset>
    <alias>F-EAM-AQPFILE</alias>
    <lname>2000_EAM%AQUA_SLND_SICE_DOCN%AQPFILE_SROF_SGLC_SWAV</lname>
  </compset>
  
  <!-- *********************************** -->
  <!-- SCREAM compsets -->
  <!-- *********************************** -->  
  
  <!-- SCREAM compsets with CMIP6 2010 forcings -->
  <compset>
    <alias>F2010-SCREAM-LR</alias>
    <lname>2010_EAM%SCREAM-LR_ELM45%SPBC_CICE%PRES_DOCN%DOM_MOSART_SGLC_SWAV</lname>
  </compset> 
  
  <compset>
    <alias>F2010-SCREAM-HR</alias>
    <lname>2010_EAM%SCREAM-HR_ELM45%SPBC_CICE%PRES_DOCN%DOM_MOSART_SGLC_SWAV</lname>
  </compset> 

  <compset>
    <alias>F2010-SCREAM-LR-DYAMOND1</alias>
    <lname>2010_EAM%SCREAM-LR-DYAMOND1_ELM45%SPBC_CICE%PRES_DOCN%DOM_MOSART_SGLC_SWAV</lname>
  </compset>

  <compset>
    <alias>F2010-SCREAM-HR-DYAMOND1</alias>
    <lname>2010_EAM%SCREAM-HR-DYAMOND1_ELM45%SPBC_CICE%PRES_DOCN%DOM_MOSART_SGLC_SWAV</lname>
  </compset>

   <compset>
    <alias>F2010-SCREAM-LR-DYAMOND2</alias>
    <lname>2010_EAM%SCREAM-LR-DYAMOND2_ELM45%SPBC_CICE%PRES_DOCN%DOM_MOSART_SGLC_SWAV</lname>
  </compset>

  <compset>
    <alias>F2010-SCREAM-HR-DYAMOND2</alias>
    <lname>2010_EAM%SCREAM-HR-DYAMOND2_ELM45%SPBC_CICE%PRES_DOCN%DOM_MOSART_SGLC_SWAV</lname>
  </compset>
  
  <compset>
    <alias>FDPSCREAMA97</alias>
      <lname>AR97_EAM%DPSCREAM_ELM%SP_CICE%PRES_DOCN%DOM_SROF_SGLC_SWAV</lname>
  </compset>

  <!-- MMF aquaplanet compsets -->
  <compset>
    <alias>F-MMF1-AQP1</alias>
    <lname>2000_EAM%MMF1-AQUA_SLND_SICE_DOCN%AQP1_SROF_SGLC_SWAV</lname>
  </compset>
  <compset>
    <alias>F-MMF1-AQP2</alias>
    <lname>2000_EAM%MMF1-AQUA_SLND_SICE_DOCN%AQP2_SROF_SGLC_SWAV</lname>
  </compset>
  <compset>
    <alias>F-MMF1-AQP3</alias>
    <lname>2000_EAM%MMF1-AQUA_SLND_SICE_DOCN%AQP3_SROF_SGLC_SWAV</lname>
  </compset>
  <compset>
    <alias>F-MMF1-AQP4</alias>
    <lname>2000_EAM%MMF1-AQUA_SLND_SICE_DOCN%AQP4_SROF_SGLC_SWAV</lname>
  </compset>
  <compset>
    <alias>F-MMF1-AQP5</alias>
    <lname>2000_EAM%MMF1-AQUA_SLND_SICE_DOCN%AQP5_SROF_SGLC_SWAV</lname>
  </compset>
  <compset>
    <alias>F-MMF1-AQP6</alias>
    <lname>2000_EAM%MMF1-AQUA_SLND_SICE_DOCN%AQP6_SROF_SGLC_SWAV</lname>
  </compset>
  <compset>
    <alias>F-MMF1-AQP7</alias>
    <lname>2000_EAM%MMF1-AQUA_SLND_SICE_DOCN%AQP7_SROF_SGLC_SWAV</lname>
  </compset>
  <compset>
    <alias>F-MMF1-AQP8</alias>
    <lname>2000_EAM%MMF1-AQUA_SLND_SICE_DOCN%AQP8_SROF_SGLC_SWAV</lname>
  </compset>
  <compset>
    <alias>F-MMF1-AQP9</alias>
    <lname>2000_EAM%MMF1-AQUA_SLND_SICE_DOCN%AQP9_SROF_SGLC_SWAV</lname>
  </compset>
  <compset>
    <alias>F-MMF1-AQP10</alias>
    <lname>2000_EAM%MMF1-AQUA_SLND_SICE_DOCN%AQP10_SROF_SGLC_SWAV</lname>
  </compset>
  <compset>
    <alias>F-MMF1-AQPFILE</alias>
    <lname>2000_EAM%MMF1-AQUA_SLND_SICE_DOCN%AQPFILE_SROF_SGLC_SWAV</lname>
  </compset>

  <compset>
    <alias>F-MMFXX-AQP1</alias>
    <lname>2000_EAM%MMFXX-AQUA_SLND_SICE_DOCN%AQP1_SROF_SGLC_SWAV</lname>
  </compset>

  <!-- *********************************** -->
  <!-- Radiative-Convective Equilibrium (RCE) -->
  <!-- *********************************** -->
  <compset>
    <alias>F-EAM-RCEMIP</alias>
    <lname>2000_EAM%RCE_SLND_SICE_DOCN%AQPCONST_SROF_SGLC_SWAV</lname>
  </compset>

  <compset>
    <alias>F-MMF1-RCEMIP</alias>
    <lname>2000_EAM%MMF1-RCE_SLND_SICE_DOCN%AQPCONST_SROF_SGLC_SWAV</lname>
  </compset>

  <compset>
    <alias>F-MMFXX-RCEMIP</alias>
    <lname>2000_EAM%MMFXX-RCE_SLND_SICE_DOCN%AQPCONST_SROF_SGLC_SWAV</lname>
  </compset>

  <!-- *********************************** -->
  <!-- idealized / adiabatic -->
  <!-- *********************************** -->
  
  <compset>
    <alias>FSCRAV1C-L</alias>
    <lname>2000_SCREAM%AV1C-L_ELM45%SPBC_CICE%PRES_DOCN%DOM_MOSART_SGLC_SWAV</lname>
  </compset>  

  <compset>
    <alias>FIDEAL</alias>
    <lname>2000_EAM%IDEAL_SLND_SICE_SOCN_SROF_SGLC_SWAV</lname>
  </compset>

  <compset>
    <alias>FADIAB</alias>
    <lname>2000_EAM%ADIAB_SLND_SICE_SOCN_SROF_SGLC_SWAV</lname>
  </compset>

  <!-- FG compsets -->

  <compset>
    <alias>F_ARM97_SCAM</alias>
    <lname>AR97_EAM%SCAM_ELM%SP_CICE%PRES_DOCN%DOM_SROF_SGLC_SWAV</lname>
  </compset>

  <compset>
    <alias>F_SCAM</alias>
    <lname>SCAM_EAM%SCAM_ELM%SP_CICE%PRES_DOCN%DOM_SROF_SGLC_SWAV</lname>
  </compset>

  <!-- ****************************************** -->
  <!-- MMF compsets (i.e. super-parameterization) -->
  <!-- ****************************************** -->

  <!-- ********** F compsets ********** -->
  <compset>
    <alias>F-MMF1</alias>
    <lname>2010_EAM%MMF1_ELM%SP_CICE%PRES_DOCN%DOM_SROF_SGLC_SWAV</lname>
  </compset>
  <compset>
    <alias>F-MMFXX</alias>
    <lname>2010_EAM%MMFXX_ELM%SP_CICE%PRES_DOCN%DOM_SROF_SGLC_SWAV</lname>
  </compset>
  <compset>
    <alias>F-MMFOMP</alias>
    <lname>2010_EAM%MMFOMP_ELM%SP_CICE%PRES_DOCN%DOM_SROF_SGLC_SWAV</lname>
  </compset>
  <compset>
    <alias>F-MMF2-ECPP</alias>
    <lname>2010_EAM%MMF2-ECPP_ELM%SPBC_CICE%PRES_DOCN%DOM_SROF_SGLC_SWAV</lname>
  </compset>
  
  <!-- MMF compsets for stand-alone single column mode of EAM -->
  <compset>
    <alias>F-MMF1-SCM-ARM97</alias>
    <lname>AR97_EAM%MMF1-SCM_ELM%SP_CICE%PRES_DOCN%DOM_SROF_SGLC_SWAV</lname>
  </compset>
  <compset>
    <alias>F-MMFXX-SCM-ARM97</alias>
    <lname>AR97_EAM%MMFXX-SCM_ELM%SP_CICE%PRES_DOCN%DOM_SROF_SGLC_SWAV</lname>
  </compset>
  
  <compset>
    <alias>F-MMF1-SCM-RICO</alias>
    <lname>RICO_EAM%MMF1-SCM_ELM%SP_CICE%PRES_DOCN%DOM_SROF_SGLC_SWAV</lname>
  </compset>
  <compset>
    <alias>F-MMFXX-SCM-RICO</alias>
    <lname>RICO_EAM%MMFXX-SCM_ELM%SP_CICE%PRES_DOCN%DOM_SROF_SGLC_SWAV</lname>
  </compset>

  <!-- ******************************* -->
  <!-- ******************************* -->

  <entries>

    <entry id="RUN_STARTDATE">
      <values>
	<value  compset="20TR_EAM">1850-01-01</value>
	<value  compset="AMIP_EAM">1979-01-01</value>
	<value  compset="HIST_EAM">1850-01-01</value>
	<value  compset="PIPD_EAM">1850-01-01</value>
	<value  compset="7905_EAM">1979-01-01</value>
	<value  compset="5505_EAM">1955-01-01</value>
	<value  compset="1996_EAM\d+%WCMX">1996-01-01</value>
	<value  compset="2000_EAM\d+%WCMX">2000-01-01</value>
	<value  compset="2000_EAM\d+%WCXI">2000-01-01</value>
	<value  compset="GEOS_EAM\d+%WCCM">2005-01-01</value>
	<value  compset="GEOS_EAM\d+%WTSM">1990-01-01</value>
	<value  compset="GEOS_EAM\d+%TMOZ">2008-01-01</value>
	<value  compset="GEOS_EAM\d+%TBAM">2008-01-01</value>
	<value  compset="GEOS_EAM\d+%S">2005-01-01</value>
	<value  compset="RCP[2468]_EAM\d+">2005-01-01</value>
	<value  compset="C2R[68]_EAM">1950-01-01</value>
	<value  compset="C2R4_EAM">2004-01-01</value>
	<value  compset="AR95_EAM">1995-07-18</value>
	<value  compset="AR97_EAM">1997-06-19</value>
<<<<<<< HEAD
    <value  compset="_EAM%SCREAM-LR-DYAMOND1">2016-08-01</value>
    <value  compset="_EAM%SCREAM-HR-DYAMOND1">2016-08-01</value>
    <value  compset="_EAM%SCREAM-LR-DYAMOND2">2020-01-20</value>
    <value  compset="_EAM%SCREAM-HR-DYAMOND2">2020-01-20</value>
=======
	<value  compset="RICO_EAM">2004-12-16</value>
>>>>>>> 74d8bf33
      </values>
    </entry>

    <entry id="CALENDAR">
      <values>
	<value  compset="GEOS_">GREGORIAN</value>
	<value  compset="EAM%SCAM">GREGORIAN</value>
	<value  compset="EAM%MMF.*-SCM">GREGORIAN</value>
      </values>
    </entry>

    <entry id="START_TOD">
      <values>
	<value  compset="AR95_EAM">19800</value>
	<value  compset="AR97_EAM">84585</value>
	<value  compset="RICO_EAM">0</value>
      </values>
    </entry>

    <entry id="STOP_OPTION">
      <values>
	<value compset="AR95_EAM">ndays</value>
	<value compset="AR97_EAM">ndays</value>
	<value compset="RICO_EAM">ndays</value>
      </values>
    </entry>

    <entry id="STOP_N">
      <values>
	<value compset="AR95_EAM">2</value>
	<value compset="AR97_EAM">29</value>
	<value compset="RICO_EAM">1</value>
      </values>
    </entry>

    <entry id="MASK_GRID">
      <values>
	<value compset="AR97_EAM">USGS</value>
	<value compset="RICO_EAM">USGS</value>
      </values>
    </entry>

    <entry id="GET_REFCASE">
      <values>
	<value compset="AMIP_EAM">TRUE</value>
      </values>
    </entry>

    <entry id="PTS_MODE">
      <values>
        <value compset="EAM%MMF.*-SCM">TRUE</value>
      </values>
    </entry>
    
    <entry id="PTS_LAT">
      <values>
        <value compset="AR9[57]_EAM">36.6</value>
        <value compset="RICO_EAM">17.97</value>
      </values>
    </entry>

    <entry id="PTS_LON">
      <values>
        <value compset="AR9[57]_EAM">262.5</value>
        <value compset="RICO_EAM">298.54</value>
      </values>
    </entry>

    <entry id="PTS_NX">
      <values>
        <value compset="EAM%DPSCREAM">225</value>
      </values>
    </entry>

    <entry id="PTS_NY">
      <values>
        <value compset="EAM%DPSCREAM">1</value>
      </values>
    </entry>

    <entry id="PTS_MULTCOLS_MODE">
      <values>
        <value compset="EAM%DPSCREAM">TRUE</value>
      </values>
    </entry>

    <entry id="PTS_MODE">
      <values>
        <value compset="EAM%DPSCREAM">TRUE</value>
      </values>
    </entry>

    <entry id="ATM_NCPL">
      <values>
        <value compset="EAM%DPSCREAM">720</value>
      </values>
    </entry>

    <entry id="SSTICE_DATA_FILENAME">
      <values>
        <value compset="_EAM%SCREAM-HR-DYAMOND1">$DIN_LOC_ROOT/atm/cam/sst/sst_ifs_2560x5136_20160725_20160916_c201013.nc</value>
        <value compset="_EAM%SCREAM-LR-DYAMOND1">$DIN_LOC_ROOT/atm/cam/sst/sst_ifs_2560x5136_20160725_20160916_c201013.nc</value>
        <value compset="_EAM%SCREAM-HR-DYAMOND2">$DIN_LOC_ROOT/atm/cam/sst/sst_ifs_360x720_20200110_20200305_c201013.nc</value>
        <value compset="_EAM%SCREAM-LR-DYAMOND2">$DIN_LOC_ROOT/atm/cam/sst/sst_ifs_360x720_20200110_20200305_c201013.nc</value>
      </values>
    </entry> 

    <entry id="SSTICE_GRID_FILENAME">
      <values>
        <value compset="_EAM%SCREAM-HR-DYAMOND1">$DIN_LOC_ROOT/ocn/docn7/domain.ocn.2560x5136.201027.nc</value>
        <value compset="_EAM%SCREAM-LR-DYAMOND1">$DIN_LOC_ROOT/ocn/docn7/domain.ocn.2560x5136.201027.nc</value>
        <value compset="_EAM%SCREAM-HR-DYAMOND2">$DIN_LOC_ROOT/ocn/docn7/domain.ocn.360x720.201027.nc</value>
        <value compset="_EAM%SCREAM-LR-DYAMOND2">$DIN_LOC_ROOT/ocn/docn7/domain.ocn.360x720.201027.nc</value>
      </values>
    </entry> 

    <entry id="SSTICE_YEAR_ALIGN">
      <values>
        <value compset="_EAM%SCREAM-HR-DYAMOND1">2016</value>
        <value compset="_EAM%SCREAM-HR-DYAMOND1">2016</value>
        <value compset="_EAM%SCREAM-HR-DYAMOND2">2020</value>
        <value compset="_EAM%SCREAM-HR-DYAMOND2">2020</value>
      </values>
    </entry> 

    <entry id="SSTICE_YEAR_START">
      <values>
        <value compset="_EAM%SCREAM-HR-DYAMOND1">2016</value>
        <value compset="_EAM%SCREAM-LR-DYAMOND1">2016</value>
        <value compset="_EAM%SCREAM-HR-DYAMOND2">2020</value>
        <value compset="_EAM%SCREAM-LR-DYAMOND2">2020</value>
      </values>
    </entry> 

    <entry id="SSTICE_YEAR_END">
      <values>
        <value compset="_EAM%SCREAM-HR-DYAMOND1">2016</value>
        <value compset="_EAM%SCREAM-LR-DYAMOND1">2016</value>
        <value compset="_EAM%SCREAM-HR-DYAMOND2">2020</value>
        <value compset="_EAM%SCREAM-LR-DYAMOND2">2020</value>
      </values>
    </entry>
    
  </entries>

</compsets><|MERGE_RESOLUTION|>--- conflicted
+++ resolved
@@ -335,14 +335,11 @@
 	<value  compset="C2R4_EAM">2004-01-01</value>
 	<value  compset="AR95_EAM">1995-07-18</value>
 	<value  compset="AR97_EAM">1997-06-19</value>
-<<<<<<< HEAD
-    <value  compset="_EAM%SCREAM-LR-DYAMOND1">2016-08-01</value>
-    <value  compset="_EAM%SCREAM-HR-DYAMOND1">2016-08-01</value>
-    <value  compset="_EAM%SCREAM-LR-DYAMOND2">2020-01-20</value>
-    <value  compset="_EAM%SCREAM-HR-DYAMOND2">2020-01-20</value>
-=======
+        <value  compset="_EAM%SCREAM-LR-DYAMOND1">2016-08-01</value>
+        <value  compset="_EAM%SCREAM-HR-DYAMOND1">2016-08-01</value>
+        <value  compset="_EAM%SCREAM-LR-DYAMOND2">2020-01-20</value>
+        <value  compset="_EAM%SCREAM-HR-DYAMOND2">2020-01-20</value>
 	<value  compset="RICO_EAM">2004-12-16</value>
->>>>>>> 74d8bf33
       </values>
     </entry>
 
