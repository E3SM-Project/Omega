--- conflicted
+++ resolved
@@ -264,21 +264,10 @@
     <lname>2000_EAM%MMFXX_ELM%SP_CICE%PRES_DOCN%DOM_SROF_SGLC_SWAV</lname>
   </compset>
   <compset>
-<<<<<<< HEAD
     <alias>F-MMFOMP</alias>
     <lname>2000_EAM%MMFOMP_ELM%SP_CICE%PRES_DOCN%DOM_SROF_SGLC_SWAV</lname>
   </compset>
   <compset>
-    <alias>F-MMF1-MAML</alias>
-    <lname>2000_EAM%MMF1-MAML_ELM%SP_CICE%PRES_DOCN%DOM_SROF_SGLC_SWAV</lname>
-  </compset>
-  <compset>
-    <alias>F-MMF2</alias>
-    <lname>2000_EAM%MMF2_ELM%SPBC_CICE%PRES_DOCN%DOM_SROF_SGLC_SWAV</lname>
-  </compset>
-  <compset>
-=======
->>>>>>> 965eb463
     <alias>F-MMF2-ECPP</alias>
     <lname>2000_EAM%MMF2-ECPP_ELM%SPBC_CICE%PRES_DOCN%DOM_SROF_SGLC_SWAV</lname>
   </compset>
