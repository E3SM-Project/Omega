--- conflicted
+++ resolved
@@ -458,11 +458,7 @@
             errMsg(__FILE__, __LINE__))
        end if
 
-<<<<<<< HEAD
-       if (use_lch4 .and. use_vertsoilc) then
-=======
        if (use_lch4 .and. use_vertsoilc) then 
->>>>>>> 7770b274
           anoxia = .true.
        else
           anoxia = .false.
