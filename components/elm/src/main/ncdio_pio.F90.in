--- conflicted
+++ resolved
@@ -17,15 +17,9 @@
   use shr_log_mod    , only : errMsg => shr_log_errMsg
   use spmdMod        , only : masterproc, mpicom, iam, npes
   use spmdMod        , only : MPI_REAL8, MPI_INTEGER, MPI_LOGICAL
-<<<<<<< HEAD
-  use clm_varcon     , only : grlnd, nameg, namel, namec, namep
-  use clm_varcon     , only : spval,ispval
-  use clm_varctl     , only : single_column, iop_mode, iulog
-=======
   use elm_varcon     , only : grlnd, nameg, namel, namec, namep
   use elm_varcon     , only : spval,ispval
   use elm_varctl     , only : single_column, iulog
->>>>>>> 10c732f3
   use shr_sys_mod    , only : shr_sys_flush
   use decompMod      , only : get_elmlevel_gsize,get_elmlevel_gsmap
   use perf_mod       , only : t_startf, t_stopf
@@ -1473,15 +1467,7 @@
     logical          , optional, intent(in)  :: cnvrtnan2fill ! true => convert any NaN's to _FillValue (spval)
     !
     ! Local Variables
-<<<<<<< HEAD
-    
-    {VTYPE}, allocatable :: iop_data2d(:,:)
-    {VTYPE}, allocatable :: iop_data1d(:)   
- 
-    character(len=8)                 :: clmlevel   ! clmlevel
-=======
     character(len=8)                 :: elmlevel   ! elmlevel
->>>>>>> 10c732f3
     character(len=32)                :: dimname    ! temporary
     integer                          :: n          ! index      
     integer                          :: iodnum     ! iodesc num in list
@@ -1757,13 +1743,8 @@
 !          if (single_column) then
           if (iop_mode .or. single_column) then
              start(:) = 1 ; count(:) = 1
-<<<<<<< HEAD
-             call scam_field_offsets(ncid, clmlevel, vardesc, start, count)
+             call scam_field_offsets(ncid, elmlevel, vardesc, start, count)
              if (present(nt)) then
-=======
-             call scam_field_offsets(ncid, elmlevel, vardesc, start, count)
-                if (present(nt)) then
->>>>>>> 10c732f3
                    n=4
                    if (start(4) .eq. 0) n=3
                    start(n) = nt; count(n) = 1
@@ -2003,11 +1984,7 @@
           if (iop_mode .or. single_column) then
              start(:) = 1 
              count(:) = 1
-<<<<<<< HEAD
-             call scam_field_offsets(ncid, clmlevel, vardesc, start, count)    
-=======
              call scam_field_offsets(ncid, elmlevel, vardesc, start, count)
->>>>>>> 10c732f3
              if (present(nt)) then
                n=5
                if (start(5) .eq. 0) n=4
