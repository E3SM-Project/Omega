--- conflicted
+++ resolved
@@ -11,12 +11,8 @@
   use shr_kind_mod           , only : r8 => shr_kind_r8
   use shr_sys_mod            , only : shr_sys_flush
   use shr_log_mod            , only : errMsg => shr_log_errMsg
-<<<<<<< HEAD
-=======
-  use elm_varctl             , only : wrtdia, iulog, create_glacier_mec_landunit, use_fates, use_extrasnowlayers
->>>>>>> 67af89bf
   use elm_varpar             , only : nlevtrc_soil, nlevsoi
-  use elm_varctl             , only : wrtdia, iulog, create_glacier_mec_landunit, use_fates, use_betr  
+  use elm_varctl             , only : wrtdia, iulog, create_glacier_mec_landunit, use_fates, use_betr, use_extrasnowlayers
   use elm_varctl             , only : use_cn, use_lch4, use_voc, use_noio, use_c13, use_c14
   use elm_varctl             , only : use_erosion
   use clm_time_manager       , only : get_step_size, get_curr_date, get_ref_date, get_nstep, is_beg_curr_day, get_curr_time_string
