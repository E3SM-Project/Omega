--- conflicted
+++ resolved
@@ -1648,10 +1648,6 @@
             ! as computed in HydrologyDrainageMod.F90.
 
             l = col_pp%landunit(c)
-<<<<<<< HEAD
-
-=======
->>>>>>> 16383cb0
             if ( lun_pp%itype(l)==istice_mec) then
                if (j>=1 .and. h2osoi_liq(c,j) > 0._r8) then   ! ice layer with meltwater
                   ! melting corresponds to a negative ice flux
