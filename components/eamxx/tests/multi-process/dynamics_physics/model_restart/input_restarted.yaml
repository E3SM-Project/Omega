%YAML 1.1
---
driver_options:
  atmosphere_dag_verbosity_level: 5

time_stepping:
  time_step: 30
  number_of_steps: 1
  run_t0: 2023-01-01-00030  # YYYY-MM-DD-XXXXX
  case_t0: 2023-01-01-00000  # YYYY-MM-DD-XXXXX

atmosphere_processes:
  atm_procs_list: [homme,physics]
  schedule_type: sequential
  homme:
    moisture: moist
  physics:
    atm_procs_list: [mac_aero_mic,rrtmgp]
    type: group
    schedule_type: sequential
    mac_aero_mic:
      atm_procs_list: [shoc,cld_fraction,p3]
      type: group
      schedule_type: sequential
      number_of_subcycles: 1
      p3:
        max_total_ni: 740.0e3
        do_prescribed_ccn: false
      shoc:
        lambda_low: 0.001
        lambda_high: 0.08
        lambda_slope: 2.65
        lambda_thresh: 0.02
        thl2tune: 1.0
        qw2tune: 1.0
        qwthl2tune: 1.0
        w2tune: 1.0
        length_fac: 0.5
        c_diag_3rd_mom: 7.0
<<<<<<< HEAD
        Ckh: 0.1
        Ckm: 0.1
        shoc_1p5tke: false
=======
        coeff_kh: 0.1
        coeff_km: 0.1
>>>>>>> 09305131
    rrtmgp:
      active_gases: ["h2o", "co2", "o3", "n2o", "co" , "ch4", "o2", "n2"]
      do_aerosol_rad: false
      rrtmgp_coefficients_file_sw: ${SCREAM_DATA_DIR}/init/rrtmgp-data-sw-g112-210809.nc
      rrtmgp_coefficients_file_lw: ${SCREAM_DATA_DIR}/init/rrtmgp-data-lw-g128-210809.nc
      rrtmgp_cloud_optics_file_sw: ${SCREAM_DATA_DIR}/init/rrtmgp-cloud-optics-coeffs-sw.nc
      rrtmgp_cloud_optics_file_lw: ${SCREAM_DATA_DIR}/init/rrtmgp-cloud-optics-coeffs-lw.nc

grids_manager:
  type: homme
  physics_grid_type: gll
  dynamics_namelist_file_name: namelist.nl
  vertical_coordinate_filename: ${SCREAM_DATA_DIR}/init/${EAMxx_tests_IC_FILE_72lev}

# List all the yaml files with the output parameters
scorpio:
  output_yaml_files: ["model_restart_output.yaml"]
...<|MERGE_RESOLUTION|>--- conflicted
+++ resolved
@@ -37,14 +37,9 @@
         w2tune: 1.0
         length_fac: 0.5
         c_diag_3rd_mom: 7.0
-<<<<<<< HEAD
-        Ckh: 0.1
-        Ckm: 0.1
-        shoc_1p5tke: false
-=======
         coeff_kh: 0.1
         coeff_km: 0.1
->>>>>>> 09305131
+        shoc_1p5tke: false
     rrtmgp:
       active_gases: ["h2o", "co2", "o3", "n2o", "co" , "ch4", "o2", "n2"]
       do_aerosol_rad: false
