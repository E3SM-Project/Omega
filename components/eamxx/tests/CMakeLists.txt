--- conflicted
+++ resolved
@@ -60,17 +60,11 @@
   set(TEST_RANK_END ${SCREAM_TEST_MAX_RANKS})
 
   # Initial condition files used in the tests
-<<<<<<< HEAD
-  set(EAMxx_tests_IC_FILE_72lev  "screami_unit_tests_ne2np4L72_20220822.nc")
-  set(EAMxx_tests_IC_FILE_128lev "screami_unit_tests_ne2np4L128_20220822.nc")
-  set(EAMxx_tests_IC_FILE_MAM    "scream_unit_tests_aerosol_optics_ne2np4L72_20220822.nc")
-  set(EAMxx_tests_TOPO_FILE      "USGS-gtopo30_ne2np4pg2_x6t_20230331.nc")
-=======
   set(EAMxx_tests_IC_FILE_72lev         "screami_unit_tests_ne2np4L72_20220822.nc")
   set(EAMxx_tests_IC_FILE_128lev        "screami_unit_tests_ne2np4L128_20220822.nc")
   set(EAMxx_tests_TOPO_FILE             "USGS-gtopo30_ne2np4pg2_x6t_20230331.nc")
+  set(EAMxx_tests_IC_FILE_MAM           "scream_unit_tests_aerosol_optics_ne2np4L72_20220822.nc")
   set(EAMxx_tests_IC_FILE_MAM4xx_72lev  "screami_unit_tests_mam4xx_ne2np4L72_20240329.nc")
->>>>>>> f0346190
 
   # Testing individual atm processes
   add_subdirectory(single-process)
