from utils import expect, run_cmd_no_fail, ensure_psutil

import os, sys, pathlib
ensure_psutil()
import psutil

<<<<<<< HEAD
CIMEROOT = os.path.join(os.path.dirname(os.path.abspath(__file__)), "..","..","..","cime")

# MACHINE -> (env_setup,                      # list of shell commands to set up scream-approved env
#             compilers,                      # list of compilers [CXX, F90, C]
#             batch submit prefix,            # string shell commmand prefix
#             pre-existing baselines root dir # string path)
MACHINE_METADATA = {
    # NOTE: blake must use a different minor version of python than weaver
    # this is so pip installs do not go into the same location for both machines.
    # We have found some python modules are not shareable between these two machinse.
    "blake"    : (["module purge", "module load python/3.8.8/gcc/10.2.0", "module unload gcc/10.2.0", "module load openmpi/2.1.2 zlib git/2.9.4 cmake/3.19.3",
                   "export PATH=/ascldap/users/projects/e3sm/scream/libs/netcdf-fortran/install/blake/bin:$PATH",
                   "export PATH=/ascldap/users/projects/e3sm/scream/libs/netcdf-c/install/blake/bin:$PATH",
                   "export PATH=/ascldap/users/projects/e3sm/scream/libs/pnetcdf/install/blake/bin:$PATH",
                   "export INTEL_LICENSE_FILE=/home/projects/x86-64/intel/licenses/USE_SERVER.lic"  # speeds up license lookup
                  ],
                 ["mpicxx","mpifort","mpicc"],
                  "salloc -N 1 srun -n1 --preserve-env",
                  "/home/projects/e3sm/scream/pr-autotester/master-baselines/blake/"),
    "weaver"   : (["source /etc/profile.d/modules.sh", "module purge", "module load cmake/3.25.1 git/2.39.1 python/3.10.8 py-netcdf4/1.5.8 gcc/11.3.0 cuda/11.8.0 openmpi netcdf-c netcdf-fortran parallel-netcdf netlib-lapack", "export HDF5_USE_FILE_LOCKING=FALSE",
                 ],
                 ["mpicxx","mpifort","mpicc"],
                  "bsub -I -q rhel8 -n 4 -gpu num=4",
                  "/home/projects/e3sm/scream/pr-autotester/master-baselines/weaver/"),
    "mappy"   : (["source /projects/sems/modulefiles/utils/sems-modules-init.sh",
                  "module purge", "module load sems-cmake/3.27.9 sems-git/2.42.0 sems-gcc/11.4.0 sems-openmpi-no-cuda/4.1.6 sems-netcdf-c/4.9.2 sems-netcdf-cxx/4.2 sems-netcdf-fortran/4.6.1 sems-parallel-netcdf/1.12.3 sems-openblas",
                  "export GATOR_INITIAL_MB=4000MB",
                 ],
                 ["mpicxx","mpifort","mpicc"],
                  "",
                  "/sems-data-store/ACME/baselines/scream/master-baselines"),
    "lassen" : (["module --force purge", "module load git gcc/8.3.1 cuda/11.8.0 cmake/3.16.8 spectrum-mpi python/3.7.2", "export LLNL_USE_OMPI_VARS='y'",
                 "export PATH=/usr/workspace/e3sm/netcdf/bin:$PATH",
                 "export LD_LIBRARY_PATH=/usr/workspace/e3sm/netcdf/lib:$LD_LIBRARY_PATH",
                ],
                ["mpicxx","mpifort","mpicc"],
                 "bsub -Ip -qpdebug",
                 ""),
    "ruby-intel" : (["module --force purge", "module use --append /usr/workspace/e3sm/install/quartz/modulefiles", "module load StdEnv cmake/3.19.2 mkl/2022.1.0 intel-classic/2021.6.0-magic mvapich2/2.3.7 hdf5/1.12.2 netcdf-c/4.9.0 netcdf-fortran/4.6.0 parallel-netcdf/1.12.3 python/3.9.12 screamML-venv/0.0.1"],
                 ["mpicxx","mpifort","mpicc"],
                  "salloc --partition=pdebug",
                  ""),
    "dane-intel" : (["module --force purge", "module use --append /usr/workspace/e3sm/install/quartz/modulefiles", "module load StdEnv cmake/3.19.2 mkl/2022.1.0 intel-classic/2021.6.0-magic mvapich2/2.3.7 hdf5/1.12.2 netcdf-c/4.9.0 netcdf-fortran/4.6.0 parallel-netcdf/1.12.3 python/3.9.12 screamML-venv/0.0.1"],
                 ["mpicxx","mpifort","mpicc"],
                  "salloc --partition=pdebug",
                  ""),
    "quartz-intel" : (["module --force purge", "module use --append /usr/workspace/e3sm/install/quartz/modulefiles", "module load StdEnv cmake/3.19.2 mkl/2022.1.0 intel-classic/2021.6.0-magic mvapich2/2.3.7 hdf5/1.12.2 netcdf-c/4.9.0 netcdf-fortran/4.6.0 parallel-netcdf/1.12.3 python/3.9.12 screamML-venv/0.0.1"],
                 ["mpicxx","mpifort","mpicc"],
                  "salloc --partition=pdebug",
                  ""),
    "quartz-gcc" : (["module --force purge", "module load StdEnv cmake/3.16.8 mkl/2019.0 gcc/8.3.1 netcdf-fortran/4.4.4 netcdf/4.4.1.1 pnetcdf/1.9.0 mvapich2/2.3"],
                 ["mpicxx","mpifort","mpicc"],
                  "salloc --partition=pdebug",
                  ""),
    "syrah"  : (["module --force purge", "module load StdEnv cmake/3.16.8 mkl/2019.0 intel/19.0.4 netcdf-fortran/4.4.4 netcdf/4.4.1.1 pnetcdf/1.9.0 mvapich2/2.3"],
                 ["mpicxx","mpifort","mpicc"],
                  "salloc --partition=pbatch --time=60",
                  ""),
    "summit" : (["module purge", "module load cmake/3.18.4 gcc/9.3.0 spectrum-mpi/10.4.0.3-20210112 cuda/11.5.2 python/3.7-anaconda3 netcdf-c/4.8.0 netcdf-fortran/4.4.5 openblas/0.3.5","unset OMPI_CXX", "export OMPI_COMM_WORLD_RANK=0"],
                ["mpicxx","mpifort","mpicc"],
                "bsub -I -q batch -W 0:30 -P cli115 -nnodes 1",
                "/gpfs/alpine/cli115/proj-shared/scream/master-baselines"),
    "pm-cpu" : ([f"eval $({CIMEROOT}/CIME/Tools/get_case_env -c SMS.ne4pg2_ne4pg2.F2010-SCREAMv1.pm-cpu_gnu)"],
                ["CC","ftn","cc"],
                "salloc --time 00:30:00 --nodes=1 --constraint=cpu -q debug --account e3sm_g",
                "/global/cfs/cdirs/e3sm/baselines/gnu/scream/pm-cpu"),
    "pm-gpu" : ([f"eval $({CIMEROOT}/CIME/Tools/get_case_env -c SMS.ne4pg2_ne4pg2.F2010-SCREAMv1.pm-gpu_gnugpu)", "echo cuda=true"],
                ["CC","ftn","cc"],
                "salloc --time 02:00:00 --nodes=4 --constraint=gpu --gpus-per-node=4 --gpu-bind=none --exclusive -q regular --account e3sm_g",
                "/global/cfs/cdirs/e3sm/baselines/gnugpu/scream/pm-gpu"),
    "compy"   : (["module purge", "module load cmake/3.19.6 gcc/8.1.0  mvapich2/2.3.1 python/3.7.3"],
                 ["mpicxx","mpifort","mpicc"],
                  "srun --time 02:00:00 --nodes=1 -p short --exclusive --account e3sm",
                  ""),
    "chrysalis" : ([f"eval $({CIMEROOT}/CIME/Tools/get_case_env)", "export OMP_NUM_THREADS=1"],
                  ["mpic++","mpif90","mpicc"],
                  "srun --mpi=pmi2 -l -N 1 --kill-on-bad-exit --cpu_bind=cores",
                  "/lcrc/group/e3sm/baselines/chrys/intel/scream"),
    "anlgce"   : ([". /nfs/gce/software/spack/opt/spack/linux-ubuntu20.04-x86_64/gcc-9.3.0/lmod-8.3-6fjdtku/lmod/lmod/init/sh", "module purge", "module load autoconf/2.69-bmnwajj automake/1.16.3-r7w24o4 libtool/2.4.6-uh3mpsu m4/1.4.19-7fztfyz cmake/3.20.5-zyz2eld gcc/11.1.0-qsjmpcg zlib/1.2.11-p7dmb5p", "export LD_LIBRARY_PATH=/nfs/gce/projects/climate/software/linux-ubuntu20.04-x86_64/mpich/4.0/gcc-11.1.0/lib:$LD_LIBRARY_PATH", "export PATH=/nfs/gce/projects/climate/software/linux-ubuntu20.04-x86_64/mpich/4.0/gcc-11.1.0/bin:/nfs/gce/projects/climate/software/linux-ubuntu20.04-x86_64/netcdf/4.8.0c-4.3.1cxx-4.5.3f-serial/gcc-11.1.0/bin:$PATH", "export NetCDF_ROOT=/nfs/gce/projects/climate/software/linux-ubuntu20.04-x86_64/netcdf/4.8.0c-4.3.1cxx-4.5.3f-serial/gcc-11.1.0", "export PERL5LIB=/nfs/gce/projects/climate/software/perl5/lib/perl5"],
                 ["mpicxx","mpifort","mpicc"],
                  "",
                  ""),
    "ghci-oci" : ([f"eval $({CIMEROOT}/CIME/Tools/get_case_env -c SMS.ne4pg2_ne4pg2.F2010-SCREAMv1.ghci-oci_gnu)"],
                 ["mpicxx","mpifort","mpicc"],
                 "",
                 ""),
    "anlgce-ub22" : ([". /nfs/gce/software/custom/linux-ubuntu22.04-x86_64/spack/opt/spack/linux-ubuntu22.04-x86_64/gcc-11.2.0/lmod-8.5.6-hkjjxhp/lmod/lmod/init/sh", "module purge", "module load gcc/12.1.0", "export LD_LIBRARY_PATH=/nfs/gce/projects/climate/software/linux-ubuntu22.04-x86_64/mpich/4.1.2/gcc-12.1.0/lib:$LD_LIBRARY_PATH", "export PATH=/nfs/gce/projects/climate/software/linux-ubuntu22.04-x86_64/mpich/4.1.2/gcc-12.1.0/bin:/nfs/gce/projects/climate/software/linux-ubuntu22.04-x86_64/netcdf/4.8.0c-4.3.1cxx-4.5.3f-serial/gcc-12.1.0/bin:$PATH", "export NetCDF_ROOT=/nfs/gce/projects/climate/software/linux-ubuntu22.04-x86_64/netcdf/4.8.0c-4.3.1cxx-4.5.3f-serial/gcc-12.1.0", "export PERL5LIB=/nfs/gce/projects/climate/software/perl5/lib/perl5"],
                 ["mpicxx","mpifort","mpicc"],
                  "",
                  ""),
    "linux-generic" :        ([],["mpicxx","mpifort","mpicc"],"", ""),
    "linux-generic-debug" :  ([],["mpicxx","mpifort","mpicc"],"", ""),
    "linux-generic-serial" : ([],["mpicxx","mpifort","mpicc"],"", ""),
    "ghci-snl-openmp" : ([],
                         ["mpicxx","mpifort","mpicc"],
                         "",
                         "/projects/e3sm/baselines/scream/master-baselines"
                        ),
}

if pathlib.Path("~/.cime/scream_mach_specs.py").expanduser().is_file(): # pylint: disable=no-member
    sys.path.append(str(pathlib.Path("~/.cime").expanduser()))
    from scream_mach_specs import MACHINE_METADATA as LOCAL_MD # pylint: disable=import-error
    if len(LOCAL_MD) == 4:
        MACHINE_METADATA["local"] = LOCAL_MD
    else:
        print("WARNING! File '~/.cime/scream_mach_specs.py' was found, but the MACHINE_METADATA in there is badly formatted. Ignoring it.")
=======
EAMXX_DIR = pathlib.Path(__file__).parent.parent
CIMEROOT = os.path.join(EAMXX_DIR,"..","..","cime")
>>>>>>> 62a27782

###############################################################################
def logical_cores_per_physical_core():
###############################################################################
    return psutil.cpu_count() // psutil.cpu_count(logical=False)

###############################################################################
def get_cpu_ids_from_slurm_env_var():
###############################################################################
    """
    Parse the SLURM_CPU_BIND_LIST, and use the hexadecimal value to determine
    which CPUs on this node are assigned to the job
    NOTE: user should check that the var is set BEFORE calling this function
    """

    cpu_bind_list = os.getenv('SLURM_CPU_BIND_LIST')

    expect (cpu_bind_list is not None,
            "SLURM_CPU_BIND_LIST environment variable is not set. Check, before calling this function")

    # Remove the '0x' prefix and convert to an integer
    mask_int = int(cpu_bind_list, 16)

    # Generate the list of CPU IDs
    cpu_ids = []
    for i in range(mask_int.bit_length()):  # Check each bit position
        if mask_int & (1 << i):  # Check if the i-th bit is set
            cpu_ids.append(i)

    return cpu_ids

###############################################################################
def get_available_cpu_count(logical=True):
###############################################################################
    """
    Get number of CPUs available to this process and its children. logical=True
    will include hyperthreads, logical=False will return only physical cores
    """
    if 'SLURM_CPU_BIND_LIST' in os.environ:
        cpu_count = len(get_cpu_ids_from_slurm_env_var())
    else:
        cpu_count = len(psutil.Process().cpu_affinity())

    if not logical:
        hyperthread_ratio = logical_cores_per_physical_core()
        return int(cpu_count / hyperthread_ratio)
    else:
        return cpu_count

###############################################################################
class Machine(object):
###############################################################################
    """
    Parent class for objects describing a machine to use for EAMxx standalone testing.
    """
    concrete = False
    name = ""
    mach_file = ""
    env_setup = []
    gpu_arch = "none"
    num_bld_res = -1
    num_run_res = -1
    batch = ""
    cxx_compiler = "mpicxx"
    c_compiler   = "mpicc"
    ftn_compiler = "mpifort"
    baselines_dir = ""

    @classmethod
    def setup_base(cls,name,num_bld_res=-1,num_run_res=-1):
        cls.name = name
        cls.mach_file = pathlib.Path(EAMXX_DIR) / "cmake" / "machine-files" / (cls.name + ".cmake")
        cls.num_bld_res = num_bld_res if num_bld_res > 0 else get_available_cpu_count()
        cls.num_run_res = num_run_res if num_run_res > 0 else get_available_cpu_count()

    @classmethod
    def uses_gpu (cls):
        return cls.gpu_arch!="none"

###############################################################################
class Generic(Machine):
###############################################################################
    concrete = True

    @classmethod
    def setup(cls):
        super().setup_base("linux-generic")
        # Set baselines_dir to PWD/../ctest-build/baselines
        cls.baselines_dir = os.path.join(os.path.dirname(__file__), '..', 'ctest-build', 'baselines')

###############################################################################
class CrayMachine(Machine):
###############################################################################
    @classmethod
    def setup_cray(cls,name):
        super().setup_base(name)

        cls.cxx_compiler = "CC"
        cls.c_compiler   = "cc"
        cls.ftn_compiler = "ftn"

###############################################################################
class PM(CrayMachine):
###############################################################################
    @classmethod
    def setup_pm(cls,partition):
        expect (partition in ['cpu', 'gpu'], "Unknown Perlmutter partition")

        super().setup_cray("pm-"+partition)

        compiler = "gnu" if partition=="cpu" else "gnugpu"

        cls.env_setup = [f"eval $({CIMEROOT}/CIME/Tools/get_case_env -c SMS.ne4pg2_ne4pg2.F2010-SCREAMv1.{cls.name}_{compiler})"]
        cls.batch = f"salloc --account e3sm_g --constraint={partition}"
        if partition=="cpu":
            cls.batch += "--time 00:30:00 --nodes=1 -q debug"
        else:
            cls.batch += "--time 02:00:00 --nodes=4 --gpus-per-node=4 --gpu-bind=none --exclusive -q regular"
        
        cls.baselines_dir = f"/global/cfs/cdirs/e3sm/baselines/{compiler}/scream/{cls.name}"

###############################################################################
class PMCPU(PM):
###############################################################################
    concrete = True
    @classmethod
    def setup(cls):
        super().setup_pm("cpu")

###############################################################################
class PMGPU(PM):
###############################################################################
    concrete = True
    @classmethod
    def setup(cls):
        super().setup_pm("gpu")

        cls.num_run_res = 4 # four gpus
        cls.gpu_arch = "cuda"

###############################################################################
class Chrysalis(Machine):
###############################################################################
    concrete = True
    @classmethod
    def setup(cls):
        super().setup_base("chrysalis")

        cls.env_setup = [f"eval $({CIMEROOT}/CIME/Tools/get_case_env)", "export OMP_NUM_THREADS=1"]
        cls.batch = "srun --mpi=pmi2 -l -N 1 --kill-on-bad-exit --cpu_bind=cores"
        cls.baselines_dir = "/lcrc/group/e3sm/baselines/chrys/intel/scream"

        cls.cxx_compiler = "mpic++"
        cls.c_compiler   = "mpicc"
        cls.ftn_compiler = "mpif90"

###############################################################################
class Mappy(Machine):
###############################################################################
    concrete = True
    @classmethod
    def setup(cls):
        super().setup_base("mappy")

        cls.env_setup = ["module purge",
                          "module load sems-cmake/3.27.9 sems-git/2.42.0 sems-gcc/11.4.0 sems-openmpi-no-cuda/4.1.6 sems-netcdf-c/4.9.2 sems-netcdf-cxx/4.2 sems-netcdf-fortran/4.6.1 sems-parallel-netcdf/1.12.3 sems-openblas",
                          "export GATOR_INITIAL_MB=4000MB",
                         ]
        cls.baselines_dir = "/sems-data-store/ACME/baselines/scream/master-baselines"

###############################################################################
class Weaver(Machine):
###############################################################################
    concrete = True
    @classmethod
    def setup(cls):
        super().setup_base("weaver")

        cls.env_setup = ["source /etc/profile.d/modules.sh",
                          "module purge",
                          "module load cmake/3.25.1 git/2.39.1 python/3.10.8 py-netcdf4/1.5.8 gcc/11.3.0 cuda/11.8.0 openmpi netcdf-c netcdf-fortran parallel-netcdf netlib-lapack",
                          "export HDF5_USE_FILE_LOCKING=FALSE"
                         ]
        cls.baselines_dir = "/home/projects/e3sm/scream/pr-autotester/master-baselines/weaver/"
        cls.batch = "bsub -I -q rhel8 -n 4 -gpu num=4"

        cls.num_run_res = 4 # four gpus
        cls.gpu_arch = "cuda"

###############################################################################
class Compy(Machine):
###############################################################################
    concrete = True
    @classmethod
    def setup(cls):
        super().setup_base("compy")

        cls.env_setup = ["module purge", "module load cmake/3.19.6 gcc/8.1.0  mvapich2/2.3.1 python/3.7.3"]
        cls.batch = "srun --time 02:00:00 --nodes=1 -p short --exclusive --account e3sm"

###############################################################################
class GHCISNLCPU(Machine):
###############################################################################
    concrete = True
    @classmethod
    def setup(cls):
        super().setup_base("ghci-snl-cpu")
        cls.baselines_dir = "/projects/e3sm/baselines/scream/ghci-snl-cpu"

###############################################################################
class GHCISNLCuda(Machine):
###############################################################################
    concrete = True
    @classmethod
    def setup(cls):
        super().setup_base(name="ghci-snl-cuda",num_bld_res=16,num_run_res=1)
        cls.baselines_dir = "/projects/e3sm/baselines/scream/ghci-snl-cuda"
        cls.gpu_arch = "cuda"

###############################################################################
class Lassen(Machine):
###############################################################################
    concrete = True
    @classmethod
    def setup(cls):
        super().setup_base("lassen")
        cls.baselines_dir = "/projects/e3sm/baselines/scream/master-baselines"

        cls.env_setup = ["module --force purge",
                          "module load git gcc/8.3.1 cuda/11.8.0 cmake/3.16.8 spectrum-mpi python/3.7.2",
                          "export LLNL_USE_OMPI_VARS='y'",
                          "export PATH=/usr/workspace/e3sm/netcdf/bin:$PATH",
                          "export LD_LIBRARY_PATH=/usr/workspace/e3sm/netcdf/lib:$LD_LIBRARY_PATH",
                         ]
        cls.batch = "bsub -Ip -qpdebug"

        cls.num_run_res = 4 # four gpus
        cls.gpu_arch = "cuda"

###############################################################################
class LLNLIntel(Machine):
###############################################################################
    @classmethod
    def setup_llnl_intel(cls,name):
        super().setup_base(name)

        cls.env_setup = ["module --force purge",
                          "module use --append /usr/workspace/e3sm/install/quartz/modulefiles",
                          "module load StdEnv cmake/3.19.2 mkl/2022.1.0 intel-classic/2021.6.0-magic mvapich2/2.3.7 hdf5/1.12.2 netcdf-c/4.9.0 netcdf-fortran/4.6.0 parallel-netcdf/1.12.3 python/3.9.12 screamML-venv/0.0.1"
                         ]
        cls.batch = "salloc --partition=pdebug",


###############################################################################
class RubyIntel(LLNLIntel):
###############################################################################
    concrete = True
    @classmethod
    def setup(cls):
        super().setup_llnl_intel("ruby-intel")

###############################################################################
class DaneIntel(LLNLIntel):
###############################################################################
    concrete = True
    @classmethod
    def setup(cls):
        super().setup_llnl_intel("dane-intel")

###############################################################################
class QuartzIntel(LLNLIntel):
###############################################################################
    concrete = True
    @classmethod
    def setup(cls):
        super().setup_llnl_intel("quartz-intel")

        cls.env_setup = ["module --force purge",
                         "module use --append /usr/workspace/e3sm/install/quartz/modulefiles",
                         "module load StdEnv cmake/3.19.2 mkl/2022.1.0 intel-classic/2021.6.0-magic mvapich2/2.3.7 hdf5/1.12.2 netcdf-c/4.9.0 netcdf-fortran/4.6.0 parallel-netcdf/1.12.3 python/3.9.12 screamML-venv/0.0.1"
                        ]
        cls.batch = "salloc --partition=pdebug",

###############################################################################
class QuartzGCC(Machine):
###############################################################################
    concrete = True
    @classmethod
    def setup(cls):
        super().setup_base("quartz-gcc")

        cls.env_setup = ["module --force purge",
                         "module load StdEnv cmake/3.16.8 mkl/2019.0 gcc-8.3.1 netcdf-fortran/4.4.4 netcdf/4.4.1.1 pnetcdf/1.9.0 mvapich2/2.3"
                        ]
        cls.batch = "salloc --partition=pdebug",

###############################################################################
class Syrah(Machine):
###############################################################################
    concrete = True
    @classmethod
    def setup(cls):
        super().setup_base("syrah")

        cls.env_setup = ["module --force purge",
                         "module load StdEnv cmake/3.16.8 mkl/2019.0 intel/19.0.4 netcdf-fortran/4.4.4 netcdf/4.4.1.1 pnetcdf/1.9.0 mvapich2/2.3"
                        ]
        cls.batch = "salloc --partition=pdebug --time=60",

###############################################################################
class AnlGce(Machine):
###############################################################################
    concrete = True
    @classmethod
    def setup(cls):
        super().setup_base("anlgce")

        cls.env_setup = [". /nfs/gce/software/spack/opt/spack/linux-ubuntu20.04-x86_64/gcc-9.3.0/lmod-8.3-6fjdtku/lmod/lmod/init/sh",
                         "module purge",
                         "module load autoconf/2.69-bmnwajj automake/1.16.3-r7w24o4 libtool/2.4.6-uh3mpsu m4/1.4.19-7fztfyz cmake/3.20.5-zyz2eld gcc/11.1.0-qsjmpcg zlib/1.2.11-p7dmb5p",
                         "export LD_LIBRARY_PATH=/nfs/gce/projects/climate/software/linux-ubuntu20.04-x86_64/mpich/4.0/gcc-11.1.0/lib:$LD_LIBRARY_PATH",
                         "export PATH=/nfs/gce/projects/climate/software/linux-ubuntu20.04-x86_64/mpich/4.0/gcc-11.1.0/bin:/nfs/gce/projects/climate/software/linux-ubuntu20.04-x86_64/netcdf/4.8.0c-4.3.1cxx-4.5.3f-serial/gcc-11.1.0/bin:$PATH",
                         "export NetCDF_ROOT=/nfs/gce/projects/climate/software/linux-ubuntu20.04-x86_64/netcdf/4.8.0c-4.3.1cxx-4.5.3f-serial/gcc-11.1.0",
                         "export PERL5LIB=/nfs/gce/projects/climate/software/perl5/lib/perl5"
                        ]

###############################################################################
class AnlGceUb22(Machine):
###############################################################################
    concrete = True
    @classmethod
    def setup(cls):
        super().setup_base("anlgce-ub22")

        cls.env_setup = [". /nfs/gce/software/custom/linux-ubuntu22.04-x86_64/spack/opt/spack/linux-ubuntu22.04-x86_64/gcc-11.2.0/lmod-8.5.6-hkjjxhp/lmod/lmod/init/sh",
                         "module purge",
                         "module load gcc/12.1.0",
                         "export LD_LIBRARY_PATH=/nfs/gce/projects/climate/software/linux-ubuntu22.04-x86_64/mpich/4.1.2/gcc-12.1.0/lib:$LD_LIBRARY_PATH",
                         "export PATH=/nfs/gce/projects/climate/software/linux-ubuntu22.04-x86_64/mpich/4.1.2/gcc-12.1.0/bin:/nfs/gce/projects/climate/software/linux-ubuntu22.04-x86_64/netcdf/4.8.0c-4.3.1cxx-4.5.3f-serial/gcc-12.1.0/bin:$PATH",
                         "export NetCDF_ROOT=/nfs/gce/projects/climate/software/linux-ubuntu22.04-x86_64/netcdf/4.8.0c-4.3.1cxx-4.5.3f-serial/gcc-12.1.0",
                         "export PERL5LIB=/nfs/gce/projects/climate/software/perl5/lib/perl5"
                        ]

###############################################################################
def get_all_machines (base=Machine):
###############################################################################
    # If the user has the file ~/.cime/scream_mach_specs.py, import the machine type Local from it
    if pathlib.Path("~/.cime/scream_mach_specs.py").expanduser().is_file(): # pylint: disable=no-member
        sys.path.append(str(pathlib.Path("~/.cime").expanduser()))
        # Add the directory of this file to sys.path, so that ~/.cime/scream_mach_specs.py,
        # if present, can simply do "from machine_specs import Machine" to define machine Local
        sys.path.append(os.path.dirname(__file__))

        # Pylint does not see that this import adds one subclass to Machine
        # Also, its static analysis runs on a static sys.path, without ~/.cime,
        # so it doesn't find the module
        from scream_mach_specs import Local# pylint: disable=unused-import, import-error

    machines = []
    for m in base.__subclasses__():
        if m.concrete:
            m.setup() # Init the class static data
            machines.append(m)

        machines.extend(get_all_machines(m))

    return machines

###############################################################################
def get_machine (name):
###############################################################################

    all_machines = get_all_machines()

    for m in all_machines:
        if m.name==name:
            return m

    raise ValueError(f"Machine with name '{name}' not found.")

###############################################################################
def get_all_supported_machines ():
###############################################################################
    return [m.name for m in get_all_machines()]

###############################################################################
def is_machine_supported(machine):
###############################################################################
    return machine in get_all_supported_machines()

###############################################################################
def assert_machine_supported(machine):
###############################################################################
    expect(is_machine_supported(machine),
           "Machine {} is not currently supported by scream testing system.\n"
          f" Currently supported machines: {','.join(get_all_supported_machines())}\n"
           " Note: you can also create a file `~/.cime/scream_mach_specs.py` with your local machine specs.".format(machine))

###############################################################################
def get_mach_env_setup_command(machine, ctest_j=None):
###############################################################################
    """
    ctest_j=None -> probe for hardware for testing resources
    ctest_j=-1   -> Skip CTEST_PARALLEL_LEVEL
    """

    mach = get_machine(machine)
    mach_custom_env = mach.env_setup
    if ctest_j != -1:
        ctest_j = mach.num_run_res if ctest_j is None else ctest_j
        mach_custom_env.append("export CTEST_PARALLEL_LEVEL={}".format(ctest_j))

    if not mach.uses_gpu():
        mach_custom_env.append("export OMP_PROC_BIND=spread")

    return mach_custom_env

###############################################################################
def setup_mach_env(machine, ctest_j=None):
###############################################################################
    assert_machine_supported(machine)

    env_setup = get_mach_env_setup_command(machine, ctest_j=ctest_j)

    # Do something only if this machine has env specs
    if env_setup != []:
        # Running the env command only modifies the env in the subprocess
        # But we can return the resulting PATH, and update current env with that

        # Get the whole env string after running the env_setup command
        curr_env = run_cmd_no_fail("{{ {};  }} > /dev/null && env | sort".format(" && ".join(env_setup)),verbose=True)

        # Split by line. We are assuming that each env variable is *exactly* on one line
        curr_env_list = curr_env.split("\n")

        # For each line, split the string at the 1st '='.
        # The resulting length-2 stirng is (ENV_VAR_NAME, ENV_VAR_VALUE);
        # use it to update the os environment
        for item in curr_env_list:
            # On fedora systems, the environment contains the annoying entry (on 2 lines)
            #
            # BASH_FUNC_module()=() {  eval `/usr/bin/modulecmd bash $*`
            # }
            # Which breaks the assumption that each env var is on one line.
            # On some systems, this variable seems to have a different name,
            # and there can potentially be other BASH_FUNC_blah variables.
            # To get around this, discard lines that either do not contain '=',
            # or that start with BASH_FUNC_.
            if item.find("BASH_FUNC_") != -1 or item.find("=") == -1:
                continue

            # 2 means only 1st occurence will cause a split.
            # Just in case some env var value contains '='
            item_list = item.split("=",2)
            os.environ.update( dict( { item_list[0] : item_list[1] } ) )<|MERGE_RESOLUTION|>--- conflicted
+++ resolved
@@ -4,118 +4,8 @@
 ensure_psutil()
 import psutil
 
-<<<<<<< HEAD
-CIMEROOT = os.path.join(os.path.dirname(os.path.abspath(__file__)), "..","..","..","cime")
-
-# MACHINE -> (env_setup,                      # list of shell commands to set up scream-approved env
-#             compilers,                      # list of compilers [CXX, F90, C]
-#             batch submit prefix,            # string shell commmand prefix
-#             pre-existing baselines root dir # string path)
-MACHINE_METADATA = {
-    # NOTE: blake must use a different minor version of python than weaver
-    # this is so pip installs do not go into the same location for both machines.
-    # We have found some python modules are not shareable between these two machinse.
-    "blake"    : (["module purge", "module load python/3.8.8/gcc/10.2.0", "module unload gcc/10.2.0", "module load openmpi/2.1.2 zlib git/2.9.4 cmake/3.19.3",
-                   "export PATH=/ascldap/users/projects/e3sm/scream/libs/netcdf-fortran/install/blake/bin:$PATH",
-                   "export PATH=/ascldap/users/projects/e3sm/scream/libs/netcdf-c/install/blake/bin:$PATH",
-                   "export PATH=/ascldap/users/projects/e3sm/scream/libs/pnetcdf/install/blake/bin:$PATH",
-                   "export INTEL_LICENSE_FILE=/home/projects/x86-64/intel/licenses/USE_SERVER.lic"  # speeds up license lookup
-                  ],
-                 ["mpicxx","mpifort","mpicc"],
-                  "salloc -N 1 srun -n1 --preserve-env",
-                  "/home/projects/e3sm/scream/pr-autotester/master-baselines/blake/"),
-    "weaver"   : (["source /etc/profile.d/modules.sh", "module purge", "module load cmake/3.25.1 git/2.39.1 python/3.10.8 py-netcdf4/1.5.8 gcc/11.3.0 cuda/11.8.0 openmpi netcdf-c netcdf-fortran parallel-netcdf netlib-lapack", "export HDF5_USE_FILE_LOCKING=FALSE",
-                 ],
-                 ["mpicxx","mpifort","mpicc"],
-                  "bsub -I -q rhel8 -n 4 -gpu num=4",
-                  "/home/projects/e3sm/scream/pr-autotester/master-baselines/weaver/"),
-    "mappy"   : (["source /projects/sems/modulefiles/utils/sems-modules-init.sh",
-                  "module purge", "module load sems-cmake/3.27.9 sems-git/2.42.0 sems-gcc/11.4.0 sems-openmpi-no-cuda/4.1.6 sems-netcdf-c/4.9.2 sems-netcdf-cxx/4.2 sems-netcdf-fortran/4.6.1 sems-parallel-netcdf/1.12.3 sems-openblas",
-                  "export GATOR_INITIAL_MB=4000MB",
-                 ],
-                 ["mpicxx","mpifort","mpicc"],
-                  "",
-                  "/sems-data-store/ACME/baselines/scream/master-baselines"),
-    "lassen" : (["module --force purge", "module load git gcc/8.3.1 cuda/11.8.0 cmake/3.16.8 spectrum-mpi python/3.7.2", "export LLNL_USE_OMPI_VARS='y'",
-                 "export PATH=/usr/workspace/e3sm/netcdf/bin:$PATH",
-                 "export LD_LIBRARY_PATH=/usr/workspace/e3sm/netcdf/lib:$LD_LIBRARY_PATH",
-                ],
-                ["mpicxx","mpifort","mpicc"],
-                 "bsub -Ip -qpdebug",
-                 ""),
-    "ruby-intel" : (["module --force purge", "module use --append /usr/workspace/e3sm/install/quartz/modulefiles", "module load StdEnv cmake/3.19.2 mkl/2022.1.0 intel-classic/2021.6.0-magic mvapich2/2.3.7 hdf5/1.12.2 netcdf-c/4.9.0 netcdf-fortran/4.6.0 parallel-netcdf/1.12.3 python/3.9.12 screamML-venv/0.0.1"],
-                 ["mpicxx","mpifort","mpicc"],
-                  "salloc --partition=pdebug",
-                  ""),
-    "dane-intel" : (["module --force purge", "module use --append /usr/workspace/e3sm/install/quartz/modulefiles", "module load StdEnv cmake/3.19.2 mkl/2022.1.0 intel-classic/2021.6.0-magic mvapich2/2.3.7 hdf5/1.12.2 netcdf-c/4.9.0 netcdf-fortran/4.6.0 parallel-netcdf/1.12.3 python/3.9.12 screamML-venv/0.0.1"],
-                 ["mpicxx","mpifort","mpicc"],
-                  "salloc --partition=pdebug",
-                  ""),
-    "quartz-intel" : (["module --force purge", "module use --append /usr/workspace/e3sm/install/quartz/modulefiles", "module load StdEnv cmake/3.19.2 mkl/2022.1.0 intel-classic/2021.6.0-magic mvapich2/2.3.7 hdf5/1.12.2 netcdf-c/4.9.0 netcdf-fortran/4.6.0 parallel-netcdf/1.12.3 python/3.9.12 screamML-venv/0.0.1"],
-                 ["mpicxx","mpifort","mpicc"],
-                  "salloc --partition=pdebug",
-                  ""),
-    "quartz-gcc" : (["module --force purge", "module load StdEnv cmake/3.16.8 mkl/2019.0 gcc/8.3.1 netcdf-fortran/4.4.4 netcdf/4.4.1.1 pnetcdf/1.9.0 mvapich2/2.3"],
-                 ["mpicxx","mpifort","mpicc"],
-                  "salloc --partition=pdebug",
-                  ""),
-    "syrah"  : (["module --force purge", "module load StdEnv cmake/3.16.8 mkl/2019.0 intel/19.0.4 netcdf-fortran/4.4.4 netcdf/4.4.1.1 pnetcdf/1.9.0 mvapich2/2.3"],
-                 ["mpicxx","mpifort","mpicc"],
-                  "salloc --partition=pbatch --time=60",
-                  ""),
-    "summit" : (["module purge", "module load cmake/3.18.4 gcc/9.3.0 spectrum-mpi/10.4.0.3-20210112 cuda/11.5.2 python/3.7-anaconda3 netcdf-c/4.8.0 netcdf-fortran/4.4.5 openblas/0.3.5","unset OMPI_CXX", "export OMPI_COMM_WORLD_RANK=0"],
-                ["mpicxx","mpifort","mpicc"],
-                "bsub -I -q batch -W 0:30 -P cli115 -nnodes 1",
-                "/gpfs/alpine/cli115/proj-shared/scream/master-baselines"),
-    "pm-cpu" : ([f"eval $({CIMEROOT}/CIME/Tools/get_case_env -c SMS.ne4pg2_ne4pg2.F2010-SCREAMv1.pm-cpu_gnu)"],
-                ["CC","ftn","cc"],
-                "salloc --time 00:30:00 --nodes=1 --constraint=cpu -q debug --account e3sm_g",
-                "/global/cfs/cdirs/e3sm/baselines/gnu/scream/pm-cpu"),
-    "pm-gpu" : ([f"eval $({CIMEROOT}/CIME/Tools/get_case_env -c SMS.ne4pg2_ne4pg2.F2010-SCREAMv1.pm-gpu_gnugpu)", "echo cuda=true"],
-                ["CC","ftn","cc"],
-                "salloc --time 02:00:00 --nodes=4 --constraint=gpu --gpus-per-node=4 --gpu-bind=none --exclusive -q regular --account e3sm_g",
-                "/global/cfs/cdirs/e3sm/baselines/gnugpu/scream/pm-gpu"),
-    "compy"   : (["module purge", "module load cmake/3.19.6 gcc/8.1.0  mvapich2/2.3.1 python/3.7.3"],
-                 ["mpicxx","mpifort","mpicc"],
-                  "srun --time 02:00:00 --nodes=1 -p short --exclusive --account e3sm",
-                  ""),
-    "chrysalis" : ([f"eval $({CIMEROOT}/CIME/Tools/get_case_env)", "export OMP_NUM_THREADS=1"],
-                  ["mpic++","mpif90","mpicc"],
-                  "srun --mpi=pmi2 -l -N 1 --kill-on-bad-exit --cpu_bind=cores",
-                  "/lcrc/group/e3sm/baselines/chrys/intel/scream"),
-    "anlgce"   : ([". /nfs/gce/software/spack/opt/spack/linux-ubuntu20.04-x86_64/gcc-9.3.0/lmod-8.3-6fjdtku/lmod/lmod/init/sh", "module purge", "module load autoconf/2.69-bmnwajj automake/1.16.3-r7w24o4 libtool/2.4.6-uh3mpsu m4/1.4.19-7fztfyz cmake/3.20.5-zyz2eld gcc/11.1.0-qsjmpcg zlib/1.2.11-p7dmb5p", "export LD_LIBRARY_PATH=/nfs/gce/projects/climate/software/linux-ubuntu20.04-x86_64/mpich/4.0/gcc-11.1.0/lib:$LD_LIBRARY_PATH", "export PATH=/nfs/gce/projects/climate/software/linux-ubuntu20.04-x86_64/mpich/4.0/gcc-11.1.0/bin:/nfs/gce/projects/climate/software/linux-ubuntu20.04-x86_64/netcdf/4.8.0c-4.3.1cxx-4.5.3f-serial/gcc-11.1.0/bin:$PATH", "export NetCDF_ROOT=/nfs/gce/projects/climate/software/linux-ubuntu20.04-x86_64/netcdf/4.8.0c-4.3.1cxx-4.5.3f-serial/gcc-11.1.0", "export PERL5LIB=/nfs/gce/projects/climate/software/perl5/lib/perl5"],
-                 ["mpicxx","mpifort","mpicc"],
-                  "",
-                  ""),
-    "ghci-oci" : ([f"eval $({CIMEROOT}/CIME/Tools/get_case_env -c SMS.ne4pg2_ne4pg2.F2010-SCREAMv1.ghci-oci_gnu)"],
-                 ["mpicxx","mpifort","mpicc"],
-                 "",
-                 ""),
-    "anlgce-ub22" : ([". /nfs/gce/software/custom/linux-ubuntu22.04-x86_64/spack/opt/spack/linux-ubuntu22.04-x86_64/gcc-11.2.0/lmod-8.5.6-hkjjxhp/lmod/lmod/init/sh", "module purge", "module load gcc/12.1.0", "export LD_LIBRARY_PATH=/nfs/gce/projects/climate/software/linux-ubuntu22.04-x86_64/mpich/4.1.2/gcc-12.1.0/lib:$LD_LIBRARY_PATH", "export PATH=/nfs/gce/projects/climate/software/linux-ubuntu22.04-x86_64/mpich/4.1.2/gcc-12.1.0/bin:/nfs/gce/projects/climate/software/linux-ubuntu22.04-x86_64/netcdf/4.8.0c-4.3.1cxx-4.5.3f-serial/gcc-12.1.0/bin:$PATH", "export NetCDF_ROOT=/nfs/gce/projects/climate/software/linux-ubuntu22.04-x86_64/netcdf/4.8.0c-4.3.1cxx-4.5.3f-serial/gcc-12.1.0", "export PERL5LIB=/nfs/gce/projects/climate/software/perl5/lib/perl5"],
-                 ["mpicxx","mpifort","mpicc"],
-                  "",
-                  ""),
-    "linux-generic" :        ([],["mpicxx","mpifort","mpicc"],"", ""),
-    "linux-generic-debug" :  ([],["mpicxx","mpifort","mpicc"],"", ""),
-    "linux-generic-serial" : ([],["mpicxx","mpifort","mpicc"],"", ""),
-    "ghci-snl-openmp" : ([],
-                         ["mpicxx","mpifort","mpicc"],
-                         "",
-                         "/projects/e3sm/baselines/scream/master-baselines"
-                        ),
-}
-
-if pathlib.Path("~/.cime/scream_mach_specs.py").expanduser().is_file(): # pylint: disable=no-member
-    sys.path.append(str(pathlib.Path("~/.cime").expanduser()))
-    from scream_mach_specs import MACHINE_METADATA as LOCAL_MD # pylint: disable=import-error
-    if len(LOCAL_MD) == 4:
-        MACHINE_METADATA["local"] = LOCAL_MD
-    else:
-        print("WARNING! File '~/.cime/scream_mach_specs.py' was found, but the MACHINE_METADATA in there is badly formatted. Ignoring it.")
-=======
 EAMXX_DIR = pathlib.Path(__file__).parent.parent
 CIMEROOT = os.path.join(EAMXX_DIR,"..","..","cime")
->>>>>>> 62a27782
 
 ###############################################################################
 def logical_cores_per_physical_core():
