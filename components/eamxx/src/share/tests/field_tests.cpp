--- conflicted
+++ resolved
@@ -17,21 +17,6 @@
 
 namespace {
 
-<<<<<<< HEAD
-TEST_CASE("field_layout") {
-  using namespace scream;
-  using namespace ShortFieldTagsNames;
-
-  FieldLayout l({EL,GP,GP});
-
-  // Should not be able to set a dimensions vector of wrong rank
-  REQUIRE_THROWS(l.set_dimensions({1,2}));
-
-  l.set_dimensions({1,2,3});
-}
-
-=======
->>>>>>> efe29b9a
 TEST_CASE("field_identifier", "") {
   using namespace scream;
   using namespace ekat::units;
