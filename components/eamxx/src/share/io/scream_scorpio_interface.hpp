--- conflicted
+++ resolved
@@ -7,8 +7,6 @@
 
 #include "ekat/mpi/ekat_comm.hpp"
 #include "ekat/util/ekat_string_utils.hpp"
-
-#include "ekat/mpi/ekat_comm.hpp"
 
 #include <vector>
 
@@ -70,8 +68,6 @@
   void grid_write_data_array(const std::string &filename, const std::string &varname,
                              const T* hbuf, const int buf_size);
 
-<<<<<<< HEAD
-=======
   template<typename T>
   T get_attribute (const std::string& filename, const std::string& att_name)
   {
@@ -90,7 +86,6 @@
   // Shortcut to write/read to/from YYYYMMDD/HHMMSS attributes in the NC file
   void write_timestamp (const std::string& filename, const std::string& ts_name, const util::TimeStamp& ts);
   util::TimeStamp read_timestamp (const std::string& filename, const std::string& ts_name);
->>>>>>> 06a178c7
 
 extern "C" {
   /* Query whether the pio subsystem is inited or not */
@@ -99,14 +94,6 @@
   int get_file_ncid_c2f(const char*&& filename);
   // If mode<0, then simply checks if file is open, regardless of mode
   bool is_file_open_c2f(const char*&& filename, const int& mode);
-<<<<<<< HEAD
-  int get_int_attribute_c2f (const char*&& filename, const char*&& attr_name);
-  void set_int_attribute_c2f (const char*&& filename, const char*&& attr_name, const int& value);
-  void set_str_attribute_c2f (const char*&& filename, const char*&& attr_name, const char*&& value);
-  int get_dimlen_c2f(const char*&& filename, const char*&& dimname);
-  bool has_variable_c2f (const char*&& filename, const char*&& varname);
-=======
->>>>>>> 06a178c7
   /* Query a netCDF file for the time variable */
   double read_time_at_index_c2f(const char*&& filename, const int& time_index);
   double read_curr_time_c2f(const char*&& filename);
