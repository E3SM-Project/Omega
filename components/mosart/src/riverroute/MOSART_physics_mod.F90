--- conflicted
+++ resolved
@@ -680,18 +680,12 @@
     end do  ! DLevelH2R
     ! subcycling within MOSART ends
 
-! check for negative channel storage
-<<<<<<< HEAD
-    if (negchan < -1.e-10) then
-       write(iulog,*) 'Warning: Negative channel storage found! ',negchan
-!       call shr_sys_abort('mosart: negative channel storage')
-=======
+   ! check for negative channel storage
     if (negchan < -1.e-10 .and. negchan >= -1.e-8) then
        write(iulog,*) 'Warning: Small negative channel storage found! ',negchan
     elseif(negchan < -1.e-8) then
        write(iulog,*) 'Error: Negative channel storage found! ',negchan
        call shr_sys_abort('mosart: negative channel storage')
->>>>>>> b87fd0b5
     endif
     TRunoff%flow = TRunoff%flow / Tctl%DLevelH2R
     TRunoff%erowm_regi(:,nt_nmud:nt_nsan) = TRunoff%erowm_regi(:,nt_nmud:nt_nsan) / Tctl%DLevelH2R
