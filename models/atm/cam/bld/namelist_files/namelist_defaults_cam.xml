<?xml version="1.0"?>

<namelist_defaults>

<!-- Timestep size (this is the dynamics/physics coupling interval) -->
<dtime dyn="eul"                   >1200</dtime>
<dtime dyn="eul"   hgrid="256x512" >300 </dtime>
<dtime dyn="eul"   hgrid="128x256" >600 </dtime>
<dtime dyn="eul"   hgrid="64x128"  >1200</dtime>
<dtime dyn="eul"   hgrid="48x96"   >1800</dtime>
<dtime dyn="eul"   hgrid="32x64"   >1800</dtime>
<dtime dyn="eul"   hgrid="8x16"    >1800</dtime>

<dtime dyn="fv"                    >1800</dtime>
<dtime dyn="fv"    waccmx="1"      >300 </dtime>

<dtime dyn="se"                    >1800</dtime>
<dtime dyn="se"    hgrid="ne11np4" >1800</dtime>
<dtime dyn="se"    hgrid="ne16np4" >1800</dtime>
<dtime dyn="se"    hgrid="ne30np4" >1800</dtime>
<dtime dyn="se"    hgrid="ne60np4" >1800</dtime>
<dtime dyn="se"    hgrid="ne120np4">900 </dtime>
<dtime dyn="se"    hgrid="ne240np4">600 </dtime>
<dtime dyn="se"    hgrid="ne0np4_arm_x8v3_lowcon"  >600</dtime>
<dtime dyn="se"    hgrid="ne0np4_conus_x4v1_lowcon"  >900</dtime>
<dtime dyn="se"    hgrid="ne0np4_svalbard_x8v1_lowcon"  >600</dtime>
<dtime dyn="se"    hgrid="ne0np4_sooberingoa_x4x8v1_lowcon"  >600</dtime>

<dtime dyn="sld"                   >3600</dtime>

<!-- Initial conditions -->
<ncdata dyn="fv"  hgrid="0.23x0.31" nlev="26" ic_ymd="101"      >atm/cam/inic/fv/cami_0000-01-01_0.23x0.31_L26_c100513.nc</ncdata>
<ncdata dyn="fv"  hgrid="0.23x0.31" nlev="26" ic_ymd="901"      >atm/cam/inic/fv/cami_0000-09-01_0.23x0.31_L26_c061106.nc</ncdata>
<ncdata dyn="fv"  hgrid="0.47x0.63" nlev="26" ic_ymd="101"      >atm/cam/inic/fv/cami_1980-01-01_0.47x0.63_L26_c071226.nc</ncdata>
<ncdata dyn="fv"  hgrid="0.47x0.63" nlev="26" ic_ymd="901"      >atm/cam/inic/fv/cami_0000-09-01_0.47x0.63_L26_c061106.nc</ncdata>
<ncdata dyn="fv"  hgrid="0.5x0.625" nlev="26" ic_ymd="1001"     >atm/cam/inic/fv/cami_0000-10-01_0.5x0.625_L26_c031204.nc</ncdata>
<ncdata dyn="fv"  hgrid="0.9x1.25"  nlev="26" ic_ymd="101"      >atm/cam/inic/fv/cami_1987-01-01_0.9x1.25_L26_c060703.nc</ncdata>
<ncdata dyn="fv"  hgrid="0.9x1.25"  nlev="26" ic_ymd="901"      >atm/cam/inic/fv/cami_0000-09-01_0.9x1.25_L26_c051205.nc</ncdata>
<ncdata dyn="fv"  hgrid="1.9x2.5"   nlev="26" ic_ymd="101"      >atm/cam/inic/fv/cami_0000-01-01_1.9x2.5_L26_c070408.nc</ncdata>
<ncdata dyn="fv"  hgrid="1.9x2.5"   nlev="26" ic_ymd="901"      >atm/cam/inic/fv/cami_0000-09-01_1.9x2.5_L26_c040809.nc</ncdata>
<ncdata dyn="fv"  hgrid="2.5x3.33"  nlev="26" ic_ymd="101"      >atm/cam/inic/fv/cami_0000-01-01_2.5x3.33_L26_c110309.nc</ncdata>
<ncdata dyn="fv"  hgrid="2.5x3.33"  nlev="26" ic_ymd="901"      >atm/cam/inic/fv/cami_0000-09-01_2.5x3.33_L26_c091007.nc</ncdata>
<ncdata dyn="fv"  hgrid="4x5"       nlev="26" ic_ymd="101"      >atm/cam/inic/fv/cami_0001-01-01_4x5_L26_c060608.nc</ncdata>
<ncdata dyn="fv"  hgrid="10x15"     nlev="26" ic_ymd="101"      >atm/cam/inic/fv/cami_0000-01-01_10x15_L26_c030918.nc</ncdata>

<ncdata dyn="fv"  hgrid="0.23x0.31" nlev="30"  ic_ymd="101"     >atm/cam/inic/fv/cami-mam3_0000-01-01_0.23x0.31_L30_c110527.nc</ncdata>
<ncdata dyn="fv"  hgrid="0.47x0.63" nlev="30"  ic_ymd="101"     >atm/cam/inic/fv/cami-mam3_0000-01-01_0.47x0.63_L30_c100929.nc</ncdata>
<ncdata dyn="fv"  hgrid="0.9x1.25"  nlev="30"  ic_ymd="101"     >atm/cam/inic/fv/cami-mam3_0000-01-01_0.9x1.25_L30_c100618.nc</ncdata>
<ncdata dyn="fv"  hgrid="1.9x2.5"   nlev="30"  ic_ymd="101"     >atm/cam/inic/fv/cami_0000-01-01_1.9x2.5_L30_c070703.nc</ncdata>
<ncdata dyn="fv"  hgrid="1.9x2.5"   nlev="30"  ic_ymd="901"     >atm/cam/inic/fv/cami_0000-09-01_1.9x2.5_L30_c070109.nc</ncdata>
<ncdata dyn="fv"  hgrid="2.5x3.33"  nlev="30"  ic_ymd="101"     >atm/cam/inic/fv/cami_0000-01-01_2.5x3.33_L30_c110309.nc </ncdata>
<ncdata dyn="fv"  hgrid="2.5x3.33"  nlev="30"  ic_ymd="901"     >atm/cam/inic/fv/cami_0000-09-01_2.5x3.33_L30_c100831.nc</ncdata>
<ncdata dyn="fv"  hgrid="4x5"       nlev="30"  ic_ymd="101"     >atm/cam/inic/fv/cami_0000-01-01_4x5_L30_c090108.nc</ncdata>
<ncdata dyn="fv"  hgrid="10x15"     nlev="30"  ic_ymd="101"     >atm/cam/inic/fv/cami_0000-01-01_10x15_L30_c081013.nc</ncdata>

<ncdata dyn="fv"  hgrid="1.9x2.5"   nlev="64"  ic_ymd="101"     >atm/cam/inic/fv/cami_0000-01-01_1.9x2.5_L64_c070703.nc</ncdata>
<ncdata dyn="fv"  hgrid="4x5"       nlev="64"  ic_ymd="101"     >atm/cam/inic/fv/cami_0000-01-01_4x5_L64_c090108.nc</ncdata>
<ncdata dyn="fv"  hgrid="10x15"     nlev="64"  ic_ymd="101"     >atm/cam/inic/fv/cami_0000-01-01_10x15_L64_c081013.nc</ncdata>

<ncdata dyn="fv"  hgrid="1.9x2.5"   nlev="30"  chem="trop_mam3" ic_ymd="101">atm/cam/inic/fv/cami-mam3_0000-01-01_1.9x2.5_L30_c090306.nc</ncdata>

<ncdata dyn="fv"  hgrid="0.47x0.63" nlev="26"  ocn="aquaplanet"  ic_ymd="101" >atm/cam/inic/fv/cami_0000-01-01_0.47x0.63_L26_APE_c080227.nc</ncdata>
<ncdata dyn="fv"  hgrid="1.9x2.5"   nlev="26"  ocn="aquaplanet"  ic_ymd="101" >atm/cam/inic/fv/cami_0000-01-01_1.9x2.5_L26_APE_c080203.nc</ncdata>

<ncdata dyn="fv"  hgrid="0.9x1.25"  nlev="30"  chem="trop_mozart" ic_ymd="19900101" >atm/cam/inic/fv/cami-chem_1990-01-01_0.9x1.25_L30_c080724.nc</ncdata>
<ncdata dyn="fv"  hgrid="1.9x2.5"   nlev="26"  chem="trop_mozart" ic_ymd="19900101" >atm/cam/inic/fv/cami-chem_1990-01-01_1.9x2.5_L26_c080114.nc</ncdata>
<ncdata dyn="fv"  hgrid="1.9x2.5"   nlev="30"  chem="trop_mozart" ic_ymd="19900101" >atm/cam/inic/fv/cami-chem_1990-01-01_1.9x2.5_L30_c080215.nc</ncdata>

<ncdata dyn="fv" hgrid="10x15"   nlev="26" chem="trop_mozart" ic_ymd="101" >atm/cam/inic/fv/camchemi_0012-01-01_10x15_L26_c081104.nc</ncdata>
<ncdata dyn="fv" hgrid="10x15"   nlev="30" chem="trop_mozart" ic_ymd="101" >atm/cam/inic/fv/camchemi_0012-01-01_10x15_L30_c081104.nc</ncdata>
<ncdata dyn="fv" hgrid="4x5"     nlev="26" chem="trop_mozart" ic_ymd="101" >atm/cam/inic/fv/camchemi_0012-01-01_4x5_L26_c081104.nc</ncdata>
<ncdata dyn="fv" hgrid="4x5"     nlev="30" chem="trop_mozart" ic_ymd="101" >atm/cam/inic/fv/camchemi_0012-01-01_4x5_L30_c081104.nc</ncdata>
<ncdata dyn="fv" hgrid="1.9x2.5" nlev="26" chem="trop_mozart" ic_ymd="101" >atm/cam/inic/fv/camchemi_0012-01-01_1.9x2.5_L26_c081104.nc</ncdata>
<ncdata dyn="fv" hgrid="1.9x2.5" nlev="30" chem="trop_mozart" ic_ymd="101" >atm/cam/inic/fv/camchemi_0012-01-01_1.9x2.5_L30_c081104.nc</ncdata>

<ncdata dyn="fv" hgrid="10x15"   nlev="26" chem="trop_mozart_soa" ic_ymd="101" >atm/cam/inic/fv/camchemi_0012-01-01_10x15_L26_c081104.nc</ncdata>
<ncdata dyn="fv" hgrid="10x15"   nlev="30" chem="trop_mozart_soa" ic_ymd="101" >atm/cam/inic/fv/camchemi_0012-01-01_10x15_L30_c081104.nc</ncdata>
<ncdata dyn="fv" hgrid="4x5"     nlev="26" chem="trop_mozart_soa" ic_ymd="101" >atm/cam/inic/fv/camchemi_0012-01-01_4x5_L26_c081104.nc</ncdata>
<ncdata dyn="fv" hgrid="4x5"     nlev="30" chem="trop_mozart_soa" ic_ymd="101" >atm/cam/inic/fv/camchemi_0012-01-01_4x5_L30_c081104.nc</ncdata>
<ncdata dyn="fv" hgrid="1.9x2.5" nlev="26" chem="trop_mozart_soa" ic_ymd="101" >atm/cam/inic/fv/camchemi_0012-01-01_1.9x2.5_L26_c081104.nc</ncdata>
<ncdata dyn="fv" hgrid="1.9x2.5" nlev="30" chem="trop_mozart_soa" ic_ymd="101" >atm/cam/inic/fv/camchemi_0012-01-01_1.9x2.5_L30_c081104.nc</ncdata>

<ncdata dyn="fv" hgrid="10x15"   nlev="30" chem="trop_mozart_mam3" ic_ymd="101" >atm/cam/inic/fv/trop_strat_mam3_chem_2000-01-01_10x15_L30_c120222.nc</ncdata>
<ncdata dyn="fv" hgrid="4x5"     nlev="30" chem="trop_mozart_mam3" ic_ymd="101" >atm/cam/inic/fv/trop_strat_mam3_chem_2000-01-01_4x5_L30_c120222.nc</ncdata>
<ncdata dyn="fv" hgrid="1.9x2.5" nlev="30" chem="trop_mozart_mam3" ic_ymd="101" >atm/cam/inic/fv/trop_strat_mam3_chem_2000-01-01_1.9x2.5_L30_c120222.nc</ncdata>

<ncdata dyn="fv" hgrid="10x15"   nlev="30" chem="trop_strat_mam3" ic_ymd="101" >atm/cam/inic/fv/trop_strat_mam3_chem_2000-01-01_10x15_L30_c121015.nc</ncdata>
<ncdata dyn="fv" hgrid="4x5"     nlev="30" chem="trop_strat_mam3" ic_ymd="101" >atm/cam/inic/fv/trop_strat_mam3_chem_2000-01-01_4x5_L30_c121015.nc</ncdata>
<ncdata dyn="fv" hgrid="1.9x2.5" nlev="30" chem="trop_strat_mam3" ic_ymd="101" >atm/cam/inic/fv/trop_strat_mam3_chem_2000-01-01_1.9x2.5_L30_c121015.nc</ncdata>

<ncdata dyn="fv" hgrid="10x15"   nlev="30" chem="trop_strat_mam7" ic_ymd="101" >atm/cam/inic/fv/trop_strat_mam7_chem_2000-01-01_10x15_L30_c121011.nc</ncdata>
<ncdata dyn="fv" hgrid="4x5"     nlev="30" chem="trop_strat_mam7" ic_ymd="101" >atm/cam/inic/fv/trop_strat_mam7_chem_2000-01-01_4x5_L30_c121011.nc</ncdata>
<ncdata dyn="fv" hgrid="1.9x2.5" nlev="30" chem="trop_strat_mam7" ic_ymd="101" >atm/cam/inic/fv/trop_strat_mam7_chem_2000-01-01_1.9x2.5_L30_c121011.nc</ncdata>

<ncdata dyn="fv" hgrid="10x15"   nlev="26" chem="super_fast_llnl" ic_ymd="101" >atm/cam/inic/fv/camchemi_0012-01-01_10x15_L26_c081104.nc</ncdata>
<ncdata dyn="fv" hgrid="10x15"   nlev="30" chem="super_fast_llnl" ic_ymd="101" >atm/cam/inic/fv/camchemi_0012-01-01_10x15_L30_c081104.nc</ncdata>
<ncdata dyn="fv" hgrid="4x5"     nlev="26" chem="super_fast_llnl" ic_ymd="101" >atm/cam/inic/fv/camchemi_0012-01-01_4x5_L26_c081104.nc</ncdata>
<ncdata dyn="fv" hgrid="4x5"     nlev="30" chem="super_fast_llnl" ic_ymd="101" >atm/cam/inic/fv/camchemi_0012-01-01_4x5_L30_c081104.nc</ncdata>
<ncdata dyn="fv" hgrid="1.9x2.5" nlev="26" chem="super_fast_llnl" ic_ymd="101" >atm/cam/inic/fv/camchemi_0012-01-01_1.9x2.5_L26_c081104.nc</ncdata>
<ncdata dyn="fv" hgrid="1.9x2.5" nlev="30" chem="super_fast_llnl" ic_ymd="101" >atm/cam/inic/fv/camchemi_0012-01-01_1.9x2.5_L30_c081104.nc</ncdata>

<ncdata dyn="fv"  hgrid="4x5"       nlev="26"  chem="trop_mozart" ic_ymd="901" >atm/cam/chem/trop_mozart/ic/cami_0000-09-01_4x5_L26_c060217.nc</ncdata>
<ncdata dyn="fv"  hgrid="10x15"     nlev="26"  chem="trop_mozart" ic_ymd="901" >atm/cam/chem/trop_mozart/ic/cami_0000-09-01_10x15_L26_c060216.nc</ncdata>

<ncdata dyn="fv"  hgrid="0.9x1.25"  nlev="66"   ic_ymd="20000201" >atm/waccm/ic/cami_2000-02-01_0.9x1.25_L66_c040928.nc</ncdata>
<ncdata dyn="fv"  hgrid="0.9x1.25"  nlev="103"  ic_ymd="20000201" >atm/waccm/ic/cami_2000-02-01_0.9x1.25_L103_c041005.nc</ncdata>
<ncdata dyn="fv"  hgrid="1.9x2.5"   nlev="66"   ic_ymd="20000701" >atm/waccm/ic/cami_2000-07-01_1.9x2.5_L66_c040928.nc</ncdata>
<ncdata dyn="fv"  hgrid="1.9x2.5"   nlev="70"   ic_ymd="20000101" >atm/waccm/ic/f2000.waccm-mam3_1.9x2.5_L70.cam2.i.0017-01-01.c120410.nc</ncdata>
<ncdata dyn="fv"  hgrid="4x5"       nlev="70"   ic_ymd="20000101" >atm/waccm/ic/f2000.waccm-mam3_4x5_L70.cam2.i.0017-01-01.c121113.nc</ncdata>
<ncdata dyn="fv"  hgrid="1.9x2.5"   nlev="70"   ic_ymd="18500101" >atm/waccm/ic/b1850.waccm-mam3_1.9x2.5_L70.cam2.i.0156-01-01.c120523.nc</ncdata>
<ncdata dyn="fv"  hgrid="1.9x2.5"   nlev="103"  ic_ymd="20000501" >atm/waccm/ic/cami_2000-05-01_1.9x2.5_L103_c040928.nc</ncdata>
<ncdata dyn="fv"  hgrid="1.9x2.5"   nlev="125"  ic_ymd="20000701" >atm/waccm/ic/cami_2000-07-01_1.9x2.5_L125_c040928.nc</ncdata>
<ncdata dyn="fv"  hgrid="4x5"       nlev="66"   ic_ymd="19600101" >atm/waccm/ic/wa3_4x5_1950_spinup.cam2.i.1960-01-01-00000.nc</ncdata>
<ncdata dyn="fv"  hgrid="10x15"     nlev="66"   ic_ymd="20000101" >atm/waccm/ic/cami_2000-01-01_10x15_L66_c041121.nc</ncdata>
<ncdata dyn="fv"  hgrid="4x5"       nlev="66"  chem="waccm_mozart_sulfur"   ic_ymd="20000101" >atm/waccm/ic/f40.2000.4deg.wcm.carma.sulf.004.cam2.i.0008-01-01-00000.nc</ncdata>

<ncdata dyn="fv"  hgrid="1.9x2.5"   nlev="81"  waccmx="1"  ic_ymd="20000101" >atm/waccm/ic/WAX3548T08CO_2003top_f2000.waccm_0017bottom_L81_c110906.nc</ncdata>

<ncdata dyn="eul" hgrid="512x1024"  nlev="26"              ic_ymd="101" >atm/cam/inic/gaus/T341clim01.cam2.i.0024-01-01-00000.nc</ncdata>
<ncdata dyn="eul" hgrid="256x512"   nlev="26"              ic_ymd="101" >atm/cam/inic/gaus/cami_0000-01-01_256x512_L26_c030918.nc</ncdata>

<ncdata dyn="eul" hgrid="128x256"   nlev="26"              ic_ymd="101" >atm/cam/inic/gaus/cami_0000-01-01_128x256_L26_c030918.nc</ncdata>
<ncdata dyn="eul" hgrid="128x256"   nlev="26"              ic_ymd="901" >atm/cam/inic/gaus/cami_0000-09-01_128x256_L26_c040422.nc</ncdata>

<ncdata           hgrid="64x128"    nlev="26"              ic_ymd="101" >atm/cam/inic/gaus/cami_0000-01-01_64x128_T42_L26_c031110.nc</ncdata>
<ncdata           hgrid="64x128"    nlev="26"              ic_ymd="901" >atm/cam/inic/gaus/cami_0000-09-01_64x128_L26_c030918.nc</ncdata>
<ncdata           hgrid="64x128"    nlev="30"              ic_ymd="101" >atm/cam/inic/gaus/cami_0000-01-01_64x128_L30_c090102.nc</ncdata>
<ncdata           hgrid="64x128"    nlev="30"              ic_ymd="901" >atm/cam/inic/gaus/cami_0000-09-01_64x128_L30_c031210.nc</ncdata>
<ncdata           hgrid="48x96"     nlev="26"              ic_ymd="101" >atm/cam/inic/gaus/cami_0000-01-01_48x96_L26_c091218.nc</ncdata>
<ncdata dyn="eul" hgrid="48x96"     nlev="26"              ic_ymd="901" >atm/cam/inic/gaus/cami_0000-09-01_48x96_L26_c040420.nc</ncdata>
<ncdata           hgrid="48x96"     nlev="30"              ic_ymd="101" >atm/cam/inic/gaus/cami_0000-01-01_48x96_L30_c100426.nc</ncdata>
<ncdata           hgrid="32x64"     nlev="26"              ic_ymd="901" >atm/cam/inic/gaus/cami_0000-09-01_32x64_L26_c030918.nc</ncdata>
<ncdata           hgrid="32x64"     nlev="30"              ic_ymd="101" >atm/cam/inic/gaus/cami_0000-01-01_32x64_L30_c090107.nc</ncdata>
<ncdata           hgrid="8x16"      nlev="26"              ic_ymd="101" >atm/cam/inic/gaus/cami_0000-01-01_8x16_L26_c030228.nc</ncdata>
<ncdata           hgrid="8x16"      nlev="26"              ic_ymd="901" >atm/cam/inic/gaus/cami_0000-09-01_8x16_L26_c030918.nc</ncdata>
<ncdata           hgrid="8x16"      nlev="30"              ic_ymd="101" >atm/cam/inic/gaus/cami_0000-01-01_8x16_L30_c090102.nc</ncdata>


<ncdata dyn="se" hgrid="ne16np4"  nlev="26"             ic_ymd="101" >atm/cam/inic/homme/cami_0000-01-01_ne16np4_L26_c120525.nc</ncdata>
<ncdata dyn="se" hgrid="ne16np4"  nlev="30"             ic_ymd="101" >atm/cam/inic/homme/cami-mam3_0000-01-ne16np4_L30_c090306.nc</ncdata>
<ncdata dyn="se" hgrid="ne30np4"  nlev="26"             ic_ymd="101" >atm/cam/inic/homme/cami_0000-01-01_ne30np4_L26_c100108.nc</ncdata>
<ncdata dyn="se" hgrid="ne30np4"  nlev="26"             ic_ymd="901" >atm/cam/inic/homme/cami_0000-09-01_ne30np4_L26_c040422.nc</ncdata>
<ncdata dyn="se" hgrid="ne30np4"  nlev="30"             ic_ymd="101" >atm/cam/inic/homme/cami-mam3_0000-01-01_ne30np4_L30_c130424.nc</ncdata>
<ncdata dyn="se" hgrid="ne60np4"  nlev="30"             ic_ymd="101" >atm/cam/inic/homme/cami-mam3_0000-01-ne60np4_L30_c090306.nc</ncdata>
<ncdata dyn="se" hgrid="ne120np4" nlev="26"             ic_ymd="901" >atm/cam/inic/homme/cami_0000-09-01_ne120np4_L26_c061106.nc</ncdata>
<ncdata dyn="se" hgrid="ne120np4" nlev="26"             ic_ymd="101" >atm/cam/inic/homme/cami_0000-01-01_ne120np4_L26_c110304.nc</ncdata>
<ncdata dyn="se" hgrid="ne120np4" nlev="30"             ic_ymd="101" >atm/cam/inic/homme/cami-mam3_0000-01-ne120np4_L30_c110928.nc</ncdata>
<ncdata dyn="se" hgrid="ne240np4" nlev="26"             ic_ymd="101" >atm/cam/inic/homme/cami_1850-01-01_ne240np4_L26_c110314.nc</ncdata>
<ncdata dyn="se" hgrid="ne240np4" nlev="26"             ic_ymd="901" >atm/cam/inic/homme/cami_0000-09-01_ne240np4_L26_c061106.nc</ncdata>

<ncdata dyn="se" hgrid="ne240np4" nlev="30"              >atm/cam/inic/homme/cami-mam3_0000-01-ne240np4_L30_c111004.nc</ncdata>

<ncdata dyn="se" hgrid="ne30np4x8arm"  nlev="30"                     >atm/cam/inic/homme/cami-mam3_0000-01-01_arm30x8_L30_c130424.nc</ncdata>
<ncdata dyn="se" hgrid="ne30np4x8arm"  nlev="26" ocn="aquaplanet"    >atm/cam/inic/homme/cami_0003-01-01_arm30x8_L26_ape_c000000.nc</ncdata>

<ncdata dyn="se" hgrid="ne0np4_arm_x8v3_lowcon"  nlev="30"                     >atm/cam/inic/homme/cami-mam3_0000-01-01_arm_x8v3_lowcon_np4_L30_c000000.nc</ncdata>
<ncdata dyn="se" hgrid="ne0np4_arm_x8v3_lowcon"  nlev="26" ocn="aquaplanet"    >atm/cam/inic/homme/cami_0003-01-01_arm_x8v3_lowcon_np4_L26_ape_c000000.nc</ncdata>

<!--Initial file from interpic utility:  ncdata dyn="se" hgrid="ne0np4_conus_x4v1_lowcon"  nlev="30"                     >atm/cam/inic/homme/cami-mam3_0000-01-01_conusx4v1np4_L30_c100618.nc</ncdata-->
<!-- New file from 1 month spin-up, the renamed $CASE.cam.i* file. -->
<ncdata dyn="se" hgrid="ne0np4_conus_x4v1_lowcon"  nlev="30"                     >atm/cam/inic/homme/cami-mam3_0000-01-01_conusx4v1np4_L30_c141106.nc</ncdata>
<ncdata dyn="se" hgrid="ne0np4_conus_x4v1_lowcon"  nlev="30" ocn="aquaplanet"    >atm/cam/inic/homme/cami_0003-01-01_conusx4v1np4_L30_ape_c000000.nc</ncdata>

<!--Initial file from interpic utility:  ncdata dyn="se" hgrid="ne0np4_svalbard_x8v1_lowcon"  nlev="30"                     >atm/cam/inic/homme/cami-mam3_0000-01-01_svalbardx8v1np4_L30_c100618.nc</ncdata-->
<!-- New file from 1 month spin-up, the renamed $CASE.cam.i* file. -->
<ncdata dyn="se" hgrid="ne0np4_svalbard_x8v1_lowcon"  nlev="30"                     >atm/cam/inic/homme/cami-mam3_0000-01-01_svalbardx8v1np4_L30_c141107.nc</ncdata>
<ncdata dyn="se" hgrid="ne0np4_svalbard_x8v1_lowcon"  nlev="30" ocn="aquaplanet"    >atm/cam/inic/homme/cami_0003-01-01_svalbardx8v1np4_L30_ape_c000000.nc</ncdata>

<!--Initial file from interpic utility:  ncdata dyn="se" hgrid="ne0np4_sooberingoa_x4x8v1_lowcon"  nlev="30"                     >atm/cam/inic/homme/cami-mam3_0000-01-01_sooberingoax4x8v1np4_L30_c100618.nc</ncdata-->
<!-- New file from 1 month spin-up, the renamed $CASE.cam.i* file. -->
<ncdata dyn="se" hgrid="ne0np4_sooberingoa_x4x8v1_lowcon"  nlev="30"                     >atm/cam/inic/homme/cami-mam3_0000-01-01_sooberingoax4x8v1np4_L30_c141110.nc</ncdata>
<ncdata dyn="se" hgrid="ne0np4_sooberingoa_x4x8v1_lowcon"  nlev="30" ocn="aquaplanet"    >atm/cam/inic/homme/cami_0003-01-01_sooberingoax4x8v1np4_L30_ape_c000000.nc</ncdata>


<ncdata dyn="se" hgrid="ne5np8"   nlev="26"  ocn="aquaplanet" ic_ymd="101" >atm/cam/inic/homme/cami_0000-01-01_ne5np8_L26_ape_c061102.nc</ncdata>
<ncdata dyn="se" hgrid="ne16np4"  nlev="26"  ocn="aquaplanet" ic_ymd="101" >atm/cam/inic/homme/cami_0000-01-01_ne16np4_L26_ape_c071213.nc</ncdata>
<ncdata dyn="se" hgrid="ne16np8"  nlev="26"  ocn="aquaplanet" ic_ymd="101" >atm/cam/inic/homme/cami_0000-01-01_ne16np8_L26_ape_c110222.nc</ncdata>
<ncdata dyn="se" hgrid="ne21np4"  nlev="26"  ocn="aquaplanet" ic_ymd="101" >atm/cam/inic/homme/cami_0000-01-01_ne21np4_L26_ape_c071210.nc</ncdata>
<ncdata dyn="se" hgrid="ne30np4"  nlev="26"  ocn="aquaplanet" ic_ymd="101" >atm/cam/inic/homme/cami_0000-01-01_ne30np4_L26_ape_c071210.nc</ncdata>

<ncdata dyn="se" hgrid="ne16np4"  nlev="30"  ocn="aquaplanet" ic_ymd="101" >atm/cam/inic/homme/cami_0000-01-01_ne16np4_L30_ape_c101201.nc</ncdata>
<ncdata dyn="se" hgrid="ne30np4"  nlev="30"  ocn="aquaplanet" ic_ymd="101" >atm/cam/inic/homme/cami_0000-01-01_ne30np4_L30_ape_c111020.nc</ncdata>


<!-- Topography -->
<bnd_topo hgrid="256x512" >atm/cam/topo/topo-from-cami_0000-01-01_256x512_L26_c030918.nc</bnd_topo>
<bnd_topo hgrid="128x256" >atm/cam/topo/USGS-gtopo30_128x256_c050520.nc</bnd_topo>
<bnd_topo hgrid="64x128"  >atm/cam/topo/USGS-gtopo30_64x128_c050520.nc</bnd_topo>
<bnd_topo hgrid="48x96"   >atm/cam/topo/USGS-gtopo30_48x96_c050520.nc</bnd_topo>
<bnd_topo hgrid="32x64"   >atm/cam/topo/USGS-gtopo30_32x64_c050520.nc</bnd_topo>
<bnd_topo hgrid="8x16"    >atm/cam/topo/USGS-gtopo30_8x16_c050520.nc</bnd_topo>

<bnd_topo hgrid="0.23x0.31" >atm/cam/topo/USGS_gtopo30_0.23x0.31_remap_c061107.nc</bnd_topo>
<bnd_topo hgrid="0.47x0.63" >atm/cam/topo/USGS_gtopo30_0.47x0.63_remap_c061106.nc</bnd_topo>
<bnd_topo hgrid="0.5x0.625" >atm/cam/topo/topo-from-cami_0000-10-01_0.5x0.625_L26_c031204.nc</bnd_topo>
<bnd_topo hgrid="0.9x1.25"  >atm/cam/topo/USGS-gtopo30_0.9x1.25_remap_c051027.nc</bnd_topo>
<bnd_topo hgrid="1.9x2.5"   >atm/cam/topo/USGS-gtopo30_1.9x2.5_remap_c050602.nc</bnd_topo>
<bnd_topo hgrid="2.5x3.33"  >atm/cam/topo/USGS-gtopo30_2.5x3.33_remap_c100204.nc</bnd_topo>
<bnd_topo hgrid="4x5"       >atm/cam/topo/USGS-gtopo30_4x5_remap_c050520.nc</bnd_topo>
<bnd_topo hgrid="10x15"     >atm/cam/topo/USGS-gtopo30_10x15_remap_c050520.nc</bnd_topo>

<bnd_topo hgrid="ne16np4"   >atm/cam/topo/USGS-gtopo30_1.9x2.5_smooth500-50_ne16np4_c050602.nc</bnd_topo>
<bnd_topo hgrid="ne30np4"   >atm/cam/topo/USGS-gtopo30_ne30np4_16xdel2-PFC-consistentSGH.nc</bnd_topo>
<bnd_topo hgrid="ne60np4"   >atm/cam/topo/USGS_gtopo30_0.47x0.63_smooth2000-100_ne60np4_c061106.nc</bnd_topo>
<bnd_topo hgrid="ne120np4"  >atm/cam/topo/USGS-gtopo30_ne120np4_16xdel2-PFC-consistentSGH.nc</bnd_topo>
<bnd_topo hgrid="ne240np4"  >atm/cam/topo/USGS_gtopo30_0.23x0.31_smooth1000-50_ne240np4_c061107.nc</bnd_topo>

<bnd_topo hgrid="ne0np4_arm_x8v3_lowcon"  >atm/cam/inic/homme/USGS-gtopo30_arm_x8v3_lowcon_tensor12xconsistentSGH.nc</bnd_topo>
<bnd_topo hgrid="ne0np4_conus_x4v1_lowcon"  >atm/cam/topo/USGS-gtopo30_0.9x1.25_remap_conusx4v1_c051027.nc</bnd_topo>
<bnd_topo hgrid="ne0np4_svalbard_x8v1_lowcon"  >atm/cam/topo/USGS-gtopo30_0.9x1.25_remap_svalbardx8v1_c051027.nc</bnd_topo>
<bnd_topo hgrid="ne0np4_sooberingoa_x4x8v1_lowcon"  >atm/cam/topo/USGS-gtopo30_0.9x1.25_remap_sooberingoax4x8v1_c051027.nc</bnd_topo>

<!-- Bulk aerosol physical properties (includes optics) -->

<!-- CAM3 Bulk aerosols.  Optics for CAM-RT -->
<bam_cam3_sul   rad="camrt">atm/cam/physprops/sul_cam3_c080918.nc</bam_cam3_sul>
<bam_cam3_dust1 rad="camrt">atm/cam/physprops/dustv1b1_cam3_c080918.nc</bam_cam3_dust1>
<bam_cam3_dust2 rad="camrt">atm/cam/physprops/dustv1b2_cam3_c080918.nc</bam_cam3_dust2>
<bam_cam3_dust3 rad="camrt">atm/cam/physprops/dustv1b3_cam3_c080918.nc</bam_cam3_dust3>
<bam_cam3_dust4 rad="camrt">atm/cam/physprops/dustv1b4_cam3_c080918.nc</bam_cam3_dust4>
<bam_cam3_bcpho rad="camrt">atm/cam/physprops/bcpho_cam3_c080918.nc</bam_cam3_bcpho>
<bam_cam3_bcphi rad="camrt">atm/cam/physprops/bcphi_cam3_c080918.nc</bam_cam3_bcphi>
<bam_cam3_ocpho rad="camrt">atm/cam/physprops/ocpho_cam3_c080918.nc</bam_cam3_ocpho>
<bam_cam3_ocphi rad="camrt">atm/cam/physprops/ocphi_cam3_c080918.nc</bam_cam3_ocphi>
<bam_cam3_ssam  rad="camrt">atm/cam/physprops/ssam_cam3_c080918.nc</bam_cam3_ssam>
<bam_cam3_sscm  rad="camrt">atm/cam/physprops/sscm_cam3_c080918.nc</bam_cam3_sscm>

<!-- CAM-Chem bulk aerosols (different aerosol names used in prescribed and prognostic modes) -->
<!-- Optics for CAM-RT -->
<bam_sulf  rad="camrt">atm/cam/physprops/sulfate_camrt_c080918.nc</bam_sulf>
<bam_SO4   rad="camrt">atm/cam/physprops/sulfate_camrt_c080918.nc</bam_SO4>
<bam_dust1 rad="camrt">atm/cam/physprops/dust1_camrt_c080918.nc</bam_dust1>
<bam_DST01 rad="camrt">atm/cam/physprops/dust1_camrt_c080918.nc</bam_DST01>
<bam_dust2 rad="camrt">atm/cam/physprops/dust2_camrt_c080918.nc</bam_dust2>
<bam_DST02 rad="camrt">atm/cam/physprops/dust2_camrt_c080918.nc</bam_DST02>
<bam_dust3 rad="camrt">atm/cam/physprops/dust3_camrt_c080918.nc</bam_dust3>
<bam_DST03 rad="camrt">atm/cam/physprops/dust3_camrt_c080918.nc</bam_DST03>
<bam_dust4 rad="camrt">atm/cam/physprops/dust4_camrt_c080918.nc</bam_dust4>
<bam_DST04 rad="camrt">atm/cam/physprops/dust4_camrt_c080918.nc</bam_DST04>
<bam_bcar1 rad="camrt">atm/cam/physprops/bcpho_camrt_c080918.nc</bam_bcar1>
<bam_CB1   rad="camrt">atm/cam/physprops/bcpho_camrt_c080918.nc</bam_CB1>
<bam_bcar2 rad="camrt">atm/cam/physprops/bcphi_camrt_c080918.nc</bam_bcar2>
<bam_CB2   rad="camrt">atm/cam/physprops/bcphi_camrt_c080918.nc</bam_CB2>
<bam_ocar1 rad="camrt">atm/cam/physprops/ocpho_camrt_c080918.nc</bam_ocar1>
<bam_OC1   rad="camrt">atm/cam/physprops/ocpho_camrt_c080918.nc</bam_OC1>
<bam_ocar2 rad="camrt">atm/cam/physprops/ocphi_camrt_c080918.nc</bam_ocar2>
<bam_OC2   rad="camrt">atm/cam/physprops/ocphi_camrt_c080918.nc</bam_OC2>
<bam_SSLTA rad="camrt">atm/cam/physprops/ssam_camrt_c080918.nc</bam_SSLTA>
<bam_SSLTC rad="camrt">atm/cam/physprops/sscm_camrt_c080918.nc</bam_SSLTC>

<!-- CAM-Chem bulk aerosols (different names used in prescribed and prognostic modes) -->
<!-- Optics for RRTMG -->
<bam_sulf   rad="rrtmg">atm/cam/physprops/sulfate_rrtmg_c080918.nc</bam_sulf>
<bam_SO4    rad="rrtmg">atm/cam/physprops/sulfate_rrtmg_c080918.nc</bam_SO4>
<bam_dust1  rad="rrtmg">atm/cam/physprops/dust1_rrtmg_c080918.nc</bam_dust1>
<bam_DST01  rad="rrtmg">atm/cam/physprops/dust1_rrtmg_c080918.nc</bam_DST01>
<bam_dust2  rad="rrtmg">atm/cam/physprops/dust2_rrtmg_c080918.nc</bam_dust2>
<bam_DST02  rad="rrtmg">atm/cam/physprops/dust2_rrtmg_c080918.nc</bam_DST02>
<bam_dust3  rad="rrtmg">atm/cam/physprops/dust3_rrtmg_c080918.nc</bam_dust3>
<bam_DST03  rad="rrtmg">atm/cam/physprops/dust3_rrtmg_c080918.nc</bam_DST03>
<bam_dust4  rad="rrtmg">atm/cam/physprops/dust4_rrtmg_c080918.nc</bam_dust4>
<bam_DST04  rad="rrtmg">atm/cam/physprops/dust4_rrtmg_c080918.nc</bam_DST04>
<bam_bcar1  rad="rrtmg">atm/cam/physprops/bcpho_rrtmg_c080918.nc</bam_bcar1>
<bam_CB1    rad="rrtmg">atm/cam/physprops/bcpho_rrtmg_c080918.nc</bam_CB1>
<bam_bcar2  rad="rrtmg">atm/cam/physprops/bcphi_rrtmg_c080918.nc</bam_bcar2>
<bam_CB2    rad="rrtmg">atm/cam/physprops/bcphi_rrtmg_c080918.nc</bam_CB2>
<bam_ocar1  rad="rrtmg">atm/cam/physprops/ocpho_rrtmg_c080918.nc</bam_ocar1>
<bam_OC1    rad="rrtmg">atm/cam/physprops/ocpho_rrtmg_c080918.nc</bam_OC1>
<bam_ocar2  rad="rrtmg">atm/cam/physprops/ocphi_rrtmg_c080918.nc</bam_ocar2>
<bam_OC2    rad="rrtmg">atm/cam/physprops/ocphi_rrtmg_c080918.nc</bam_OC2>
<bam_sslt1  rad="rrtmg">atm/cam/physprops/seasalt1_rrtmg_c080918.nc</bam_sslt1>
<bam_SSLT01 rad="rrtmg">atm/cam/physprops/seasalt1_rrtmg_c080918.nc</bam_SSLT01>
<bam_sslt2  rad="rrtmg">atm/cam/physprops/seasalt2_rrtmg_c080918.nc</bam_sslt2>
<bam_SSLT02 rad="rrtmg">atm/cam/physprops/seasalt2_rrtmg_c080918.nc</bam_SSLT02>
<bam_sslt3  rad="rrtmg">atm/cam/physprops/seasalt3_rrtmg_c080918.nc</bam_sslt3>
<bam_SSLT03 rad="rrtmg">atm/cam/physprops/seasalt3_rrtmg_c080918.nc</bam_SSLT03>
<bam_sslt4  rad="rrtmg">atm/cam/physprops/seasalt4_rrtmg_c080918.nc</bam_sslt4>
<bam_SSLT04 rad="rrtmg">atm/cam/physprops/seasalt4_rrtmg_c080918.nc</bam_SSLT04>
<bam_SSLTA  rad="rrtmg">atm/cam/physprops/ssam_rrtmg_c080918.nc</bam_SSLTA>
<bam_SSLTC  rad="rrtmg">atm/cam/physprops/sscm_rrtmg_c080918.nc</bam_SSLTC>

<!-- CAM-Chem modal aerosols (different names used in prescribed and prognostic modes) -->
<!-- Optics for RRTMG -->
<!-- 3 mode -->
<mam_so4  rad="rrtmg">atm/cam/physprops/sulfate_rrtmg_c080918.nc</mam_so4>
<mam_pom  rad="rrtmg" mam="3mode">atm/cam/physprops/ocpho_rrtmg_c101112.nc</mam_pom>
<mam_pom  rad="rrtmg">atm/cam/physprops/ocpho_rrtmg_c130709.nc</mam_pom>
<mam_soa  rad="rrtmg">atm/cam/physprops/ocphi_rrtmg_c100508.nc</mam_soa>
<mam_bc   rad="rrtmg">atm/cam/physprops/bcpho_rrtmg_c100508.nc</mam_bc>
<mam_dst  rad="rrtmg">atm/cam/physprops/dust4_rrtmg_c090521.nc</mam_dst>
<mam_ncl  rad="rrtmg">atm/cam/physprops/ssam_rrtmg_c100508.nc</mam_ncl>
<mam_nh4  rad="rrtmg">atm/cam/physprops/sulfate_rrtmg_c080918.nc</mam_nh4>

<!-- Eruptive volcanic aerosols  -->
<VOLC_MMR rad="camrt">atm/cam/physprops/sulfuricacid_cam3_c080918.nc</VOLC_MMR>
<VOLC_MMR rad="rrtmg">atm/cam/physprops/rrtmg_Bi_sigma1.8_c100521.nc'</VOLC_MMR>

<!-- Sea Salt aerosol emission scale factors -->
<seasalt_emis_scale>                          1.35 </seasalt_emis_scale>
<seasalt_emis_scale chem="trop_mam4">         1.35 </seasalt_emis_scale>
<seasalt_emis_scale chem="trop_strat_mam4">   1.35 </seasalt_emis_scale>
<seasalt_emis_scale chem="trop_mam7">         1.62 </seasalt_emis_scale>
<seasalt_emis_scale chem="trop_strat_mam7">   1.62 </seasalt_emis_scale>

<!-- Modal optics calculations -->
<mam3_mode1_file rad="rrtmg">atm/cam/physprops/mam3_mode1_rrtmg_c110318.nc</mam3_mode1_file>
<mam3_mode2_file rad="rrtmg">atm/cam/physprops/mam3_mode2_rrtmg_c110318.nc</mam3_mode2_file>
<mam3_mode3_file rad="rrtmg">atm/cam/physprops/mam3_mode3_rrtmg_c110318.nc</mam3_mode3_file>

<mam4_mode1_file rad="rrtmg">atm/cam/physprops/mam4_mode1_rrtmg_c130628.nc</mam4_mode1_file>
<mam4_mode2_file rad="rrtmg">atm/cam/physprops/mam4_mode2_rrtmg_c130628.nc</mam4_mode2_file>
<mam4_mode3_file rad="rrtmg">atm/cam/physprops/mam4_mode3_rrtmg_c130628.nc</mam4_mode3_file>
<mam4_mode4_file rad="rrtmg">atm/cam/physprops/mam4_mode4_rrtmg_c130628.nc</mam4_mode4_file>

<mam7_mode1_file rad="rrtmg">atm/cam/physprops/mam7_mode1_rrtmg_c120904.nc</mam7_mode1_file>
<mam7_mode2_file rad="rrtmg">atm/cam/physprops/mam7_mode2_rrtmg_c120904.nc</mam7_mode2_file>
<mam7_mode3_file rad="rrtmg">atm/cam/physprops/mam7_mode3_rrtmg_c120904.nc</mam7_mode3_file>
<mam7_mode4_file rad="rrtmg">atm/cam/physprops/mam7_mode4_rrtmg_c120904.nc</mam7_mode4_file>
<mam7_mode5_file rad="rrtmg">atm/cam/physprops/mam7_mode5_rrtmg_c120904.nc</mam7_mode5_file>
<mam7_mode6_file rad="rrtmg">atm/cam/physprops/mam7_mode6_rrtmg_c120904.nc</mam7_mode6_file>
<mam7_mode7_file rad="rrtmg">atm/cam/physprops/mam7_mode7_rrtmg_c120904.nc</mam7_mode7_file>

<water_refindex_file>atm/cam/physprops/water_refindex_rrtmg_c080910.nc</water_refindex_file>

<!-- Cloud optics for RRTMG -->
<liqcldoptics  rad="rrtmg" microphys="rk">slingo</liqcldoptics>
<icecldoptics  rad="rrtmg" microphys="rk">ebertcurry</icecldoptics>
<liqcldoptics  rad="rrtmg">gammadist</liqcldoptics>
<icecldoptics  rad="rrtmg">mitchell</icecldoptics>
<iceopticsfile rad="rrtmg">atm/cam/physprops/iceoptics_c080917.nc</iceopticsfile>
<liqopticsfile rad="rrtmg">atm/cam/physprops/F_nwvl200_mu20_lam50_res64_t298_c080428.nc</liqopticsfile>

<!-- CAM-RT absorptivity/emissivity lookup table -->
<absems_data>atm/cam/rad/abs_ems_factors_fastvx.c030508.nc</absems_data>

<radiation_scheme rad="camrt">camrt</radiation_scheme>
<radiation_scheme rad="rrtmg">rrtmg</radiation_scheme>


<!-- CARMA file paths -->
<carma_emis_file        carma="meteor_smoke">atm/waccm/emis/meteor_smoke_kalashnikova.nc</carma_emis_file> 
<carma_escale_file      carma="meteor_smoke">atm/waccm/emis/smoke_grf_frentzke.nc</carma_escale_file> 
<carma_emis_file        carma="mixed_sulfate">atm/waccm/emis/meteor_smoke_kalashnikova.nc</carma_emis_file> 
<carma_escale_file      carma="mixed_sulfate">atm/waccm/emis/smoke_grf_frentzke.nc</carma_escale_file> 
<carma_emis_file        carma="pmc">atm/waccm/emis/meteor_smoke_kalashnikova.nc</carma_emis_file> 
<carma_escale_file      carma="pmc">atm/waccm/emis/smoke_grf_frentzke.nc</carma_escale_file> 
<carma_mice_file        carma="pmc">atm/cam/physprops/mice_warren_2008.nc</carma_mice_file> 
<carma_emis_file        carma="pmc_sulfate">atm/waccm/emis/meteor_smoke_kalashnikova.nc</carma_emis_file> 
<carma_escale_file      carma="pmc_sulfate">atm/waccm/emis/smoke_grf_frentzke.nc</carma_escale_file> 
<carma_mice_file        carma="pmc_sulfate">atm/cam/physprops/mice_warren_2008.nc</carma_mice_file> 
<carma_soilerosion_file carma="cirrus_dust">atm/cam/dst/soil_erosion_factor_1x1_c120907.nc</carma_soilerosion_file> 
<carma_soilerosion_file carma="dust">atm/cam/dst/soil_erosion_factor_1x1_c120907.nc</carma_soilerosion_file> 
<carma_emis_file        carma="tholin">atm/waccm/emis/early_earth_haze.nc</carma_emis_file> 

<!-- CAM-Chem ozone (2000 climatology) -->
<prescribed_ozone_datapath>atm/cam/ozone</prescribed_ozone_datapath>
<prescribed_ozone_file>ozone_1.9x2.5_L26_2000clim_c091112.nc</prescribed_ozone_file>
<prescribed_ozone_name>O3</prescribed_ozone_name>
<prescribed_ozone_type>CYCLICAL</prescribed_ozone_type>
<prescribed_ozone_cycle_yr>2000</prescribed_ozone_cycle_yr>

<prescribed_ozone_file chem="waccm_ghg">waccm_ozone_c121126.nc</prescribed_ozone_file>
<prescribed_ozone_cycle_yr chem="waccm_ghg">0</prescribed_ozone_cycle_yr>

<!-- CAM-Chem aerosols (2000 climatology) -->
<prescribed_aero_datapath  aer_model='bam'  >atm/cam/chem/trop_mozart_aero/aero</prescribed_aero_datapath>
<prescribed_aero_file      aer_model='bam'  >aero_1.9x2.5_L26_2000clim_c091112.nc</prescribed_aero_file>
<prescribed_aero_model     aer_model='bam'  >bulk</prescribed_aero_model>
<prescribed_aero_type      aer_model='bam'  >CYCLICAL</prescribed_aero_type>
<prescribed_aero_cycle_yr  aer_model='bam'  >2000</prescribed_aero_cycle_yr>
<prescribed_aero_filelist  aer_model='bam'  >aero_1.9x2.5_L26_list_c070514.txt</prescribed_aero_filelist>
<prescribed_aero_datapath  aer_model='mam'  >atm/cam/chem/trop_mam/aero</prescribed_aero_datapath>
<prescribed_aero_file      aer_model='mam'  >mam3_1.9x2.5_L30_2000clim_c130319.nc</prescribed_aero_file>
<prescribed_aero_model     aer_model='mam'  >modal</prescribed_aero_model>
<prescribed_aero_type      aer_model='mam'  >CYCLICAL</prescribed_aero_type>
<prescribed_aero_cycle_yr  aer_model='mam'  >2000</prescribed_aero_cycle_yr>
<prescribed_aero_filelist  aer_model='mam'  >aero_1.9x2.5_L26_list_c070514.txt</prescribed_aero_filelist>

<!-- aerosol deposition (2000 climatology) -->
<aerodep_flx_datapath  aer_model='bam'  >atm/cam/chem/trop_mozart_aero/aero</aerodep_flx_datapath>
<aerodep_flx_file      aer_model='bam'  >aerosoldep_monthly_1849-2006_1.9x2.5_c090803.nc</aerodep_flx_file>
<aerodep_flx_type      aer_model='bam'  >CYCLICAL</aerodep_flx_type>
<aerodep_flx_cycle_yr  aer_model='bam'  >2000</aerodep_flx_cycle_yr>
<aerodep_flx_datapath  aer_model='mam'  >atm/cam/chem/trop_mam/aero</aerodep_flx_datapath>
<aerodep_flx_file      aer_model='mam'  >mam3_1.9x2.5_L30_2000clim_c130319.nc</aerodep_flx_file>
<aerodep_flx_type      aer_model='mam'  >CYCLICAL</aerodep_flx_type>
<aerodep_flx_cycle_yr  aer_model='mam'  >2000</aerodep_flx_cycle_yr>

<!-- Volcanic Aerosol Mass -->
<bndtvvolc>atm/cam/rad/VolcanicMass_1870-1999_64x1_L18_c040115.nc</bndtvvolc>

<!-- Tropopause climatology -->
<tropopause_climo_file>atm/cam/chem/trop_mozart/ub/clim_p_trop.nc</tropopause_climo_file>


<!-- Solar constant from Judith Lean via Caspar Ammann for 1990 or 2000 -->
<solar_const>1361.27</solar_const>
<solar_data_file                    >atm/cam/solar/solar_ave_sc19-sc23.c090810.nc</solar_data_file>
<solar_data_file chem="waccm_mozart"   >atm/cam/solar/spectral_irradiance_Lean_1610-2009_ann_c100405.nc</solar_data_file>
<solar_data_file chem="waccm_mozart_mam3">atm/cam/solar/spectral_irradiance_Lean_1610-2009_ann_c100405.nc</solar_data_file>
<solar_data_file chem="waccm_mozart_sulfur">atm/cam/solar/spectral_irradiance_Lean_1610-2009_ann_c100405.nc</solar_data_file>

<!-- GHG values for 2000 from ghg_hist_1850-2005_c090419.nc -->
<co2vmr>367.0e-6</co2vmr>
<ch4vmr>1760.0e-9</ch4vmr>
<n2ovmr>316.0e-9</n2ovmr>
<f11vmr>653.45e-12</f11vmr>
<f12vmr>535.0e-12</f12vmr>

<!-- Time-variant chemistry surface values -->
<bndtvghg>atm/cam/ggas/ghg_hist_1765-2005_c091218.nc</bndtvghg>
<flbc_file>atm/waccm/lb/LBC_1850-2100_1.9x2.5_REF2_za_c080114.nc</flbc_file>
<flbc_file chem="waccm_mozart_sulfur">atm/waccm/lb/LBC_1765-2005_1.9x2.5_CMIP5_za_c111110.nc</flbc_file>

<!-- Time-variant CO2 fossil fuel emissions -->
<co2flux_fuel_file hgrid="0.9x1.25" sim_year="1850-2000">atm/cam/ggas/co2flux_fossil_1751-2006-monthly_0.9x1.25_c20100204.nc</co2flux_fuel_file>

<!-- DMS surface emissions -->
<bndtvdms          hgrid="128x256"  >atm/cam/scyc/DMS_emissions_128x256_clim_c040122.nc</bndtvdms>
<bndtvdms          hgrid="64x128"   >atm/cam/scyc/DMS_emissions_64x128_c030722.nc</bndtvdms>
<bndtvdms          hgrid="32x64"    >atm/cam/scyc/DMS_emissions_32x64_c030722.nc</bndtvdms>
<bndtvdms dyn="fv" hgrid="4x5"      >atm/cam/scyc/DMS_emissions_4x5_noncon_c050306.nc</bndtvdms>

<!-- oxidant data for prognostic sulfur cycle -->
<bndtvoxid          hgrid="128x256" >atm/cam/scyc/oxid_128x256_L26_clim_c040112.nc</bndtvoxid>
<bndtvoxid          hgrid="64x128"  >atm/cam/scyc/oxid_3d_64x128_L26_c030722.nc</bndtvoxid>
<bndtvoxid          hgrid="32x64"   >atm/cam/scyc/oxid_3d_32x64_L26_c030722.nc</bndtvoxid>
<bndtvoxid dyn="fv" hgrid="4x5"     >atm/cam/scyc/oxid_4x5_L26_noncon_c050306.nc</bndtvoxid>

<!-- SOx surface emissions -->
<bndtvsox          hgrid="128x256"  >atm/cam/scyc/SOx_emissions_128x256_L2_1850-2000_c040321.nc</bndtvsox>
<bndtvsox          hgrid="64x128"   >atm/cam/scyc/SOx_emissions_64x128_L2_c030722.nc</bndtvsox>
<bndtvsox          hgrid="32x64"    >atm/cam/scyc/SOx_emissions_32x64_L2_c030722.nc</bndtvsox>
<bndtvsox dyn="fv" hgrid="4x5"      >atm/cam/scyc/SOx_emissions_4x5_noncon_c050306.nc</bndtvsox>

<!-- Greenhouse gas production/loss rates -->
<bndtvg>atm/cam/ggas/noaamisc.r8.nc</bndtvg>

<!-- WACCM_GHG H2O production/loss rates -->
<h2orates chem="waccm_ghg">atm/waccm/phot/xh2o_c080826.nc</h2orates>

<!-- Constituents for non-LTE calculations and heating rates below 200 nm -->
<waccm_forcing_datapath chem="waccm_ghg">atm/waccm/ub</waccm_forcing_datapath>
<waccm_forcing_file     chem="waccm_ghg">ghg_forcing_2000_c110321.nc</waccm_forcing_file>

<!-- Waccm electric field parameters -->
<efield_lflux_file >atm/waccm/efld/coeff_lflux.dat</efield_lflux_file>
<efield_hflux_file >atm/waccm/efld/coeff_hflux.dat</efield_hflux_file>
<efield_wei96_file >atm/waccm/efld/wei96.cofcnts</efield_wei96_file>

<!-- Waccm aurora and euv parameters -->
<euvacdat_file  >atm/waccm/phot/euvac.dat</euvacdat_file>
<photon_file    chem="waccm_mozart">atm/waccm/phot/photon_c101203.dat</photon_file>
<photon_file    chem="waccm_mozart_mam3">atm/waccm/phot/photon_c101203.dat</photon_file>
<photon_file    chem="waccm_mozart_sulfur">atm/waccm/phot/photon_c101203.dat</photon_file>
<electron_file  >atm/waccm/phot/electron.dat</electron_file>
<euvac_file     >atm/waccm/phot/euvac.nc</euvac_file>

<!-- Waccm solar variability parameters -->
<solar_parms_file                    >atm/waccm/phot/wasolar_ave.nc</solar_parms_file>
<solar_parms_file chem="waccm_ghg"   >atm/waccm/phot/wasolar.nc</solar_parms_file>
<solar_parms_file chem="waccm_mozart">atm/waccm/phot/wasolar.nc</solar_parms_file>
<solar_parms_file chem="waccm_mozart_sulfur">atm/waccm/phot/wasolar.nc</solar_parms_file>
<solar_parms_file chem="waccm_mozart_mam3">atm/waccm/phot/wasolar.nc</solar_parms_file>

<!-- Gravity wave settings for WACCM -->
<effgw_oro>0.125D0</effgw_oro>

<effgw_cm>1.D0</effgw_cm>
<frontgfc            >1.25D-15</frontgfc>
<frontgfc hgrid="4x5">7.5D-16</frontgfc>
<taubgnd             >1.5D-3</taubgnd>
<taubgnd  hgrid="4x5">1.0D-3</taubgnd>

<effgw_beres>0.1D0</effgw_beres>

<!-- Changes to default gravity wave settings for 60 layer CAM -->
<effgw_beres nlev="60">0.55D0</effgw_beres>
<effgw_oro   nlev="60">0.0625D0</effgw_oro>

<!-- Beres scheme gravity wave file -->
<gw_drag_file>atm/waccm/gw/newmfspectra40_dc25.nc</gw_drag_file>

<!-- Waccm-x runtime option -->
<waccmx_opt           >off</waccmx_opt>
<waccmx_opt waccmx="1">neutral</waccmx_opt>

<!-- For MEGAN VOCs -->
<megan_factors_file>atm/cam/chem/trop_mozart/emis/megan21_emis_factors_c20130304.nc</megan_factors_file>

<!-- Airplane emissions -->
<airpl_emis_file>atm/cam/chem/trop_mozart/emis/emissions.aircraft.T42LR.nc</airpl_emis_file>
<no2_aircraft_emis_file>atm/cam/chem/1850-2000_emis/IPCC_emissions_aircraft_NO2_1850-2000_1.9x2.5_c090729.nc</no2_aircraft_emis_file>
<bc_aircraft_emis_file>atm/cam/chem/1850-2000_emis/IPCC_emissions_aircraft_BC_1850-2000_1.9x2.5.c090729.nc</bc_aircraft_emis_file>

<co_aircraft_emis  >atm/cam/chem/trop_mozart/emis/extfrc.CO.1.9x2.5_c101206.nc</co_aircraft_emis>
<no_aircraft_emis  >atm/cam/chem/trop_mozart/emis/extfrc.NO.1.9x2.5_c101206.nc</no_aircraft_emis>
<so2_aircraft_emis >atm/cam/chem/trop_mozart/emis/extfrc.SO2.1.9x2.5_c101206.nc</so2_aircraft_emis>

<!-- Trop chem emissions (default emis files) -->
<bigalk_emis_file      >atm/cam/chem/emis/1992-2010/emissions.BIGALK.surface.1.9x2.5_c110426.nc</bigalk_emis_file>
<bigene_emis_file      >atm/cam/chem/emis/1992-2010/emissions.BIGENE.surface.1.9x2.5_c110426.nc</bigene_emis_file>
<c10h16_emis_file      >atm/cam/chem/emis/1992-2010/emissions.C10H16.surface.1.9x2.5_c110426.nc</c10h16_emis_file>
<c2h2_emis_file        >atm/cam/chem/emis/1992-2010/emissions.C2H2.surface.1.9x2.5_c110426.nc</c2h2_emis_file>
<c2h4_emis_file        >atm/cam/chem/emis/1992-2010/emissions.C2H4.surface.1.9x2.5_c110426.nc</c2h4_emis_file>
<c2h5oh_emis_file      >atm/cam/chem/emis/1992-2010/emissions.C2H5OH.surface.1.9x2.5_c110426.nc</c2h5oh_emis_file>
<c2h6_emis_file        >atm/cam/chem/emis/1992-2010/emissions.C2H6.surface.1.9x2.5_c110426.nc</c2h6_emis_file>
<c3h6_emis_file        >atm/cam/chem/emis/1992-2010/emissions.C3H6.surface.1.9x2.5_c110426.nc</c3h6_emis_file>
<c3h8_emis_file        >atm/cam/chem/emis/1992-2010/emissions.C3H8.surface.1.9x2.5_c110426.nc</c3h8_emis_file>
<cb1_emis_file         >atm/cam/chem/emis/1992-2010/emissions.CB1.surface.1.9x2.5_c110426.nc</cb1_emis_file>
<cb2_emis_file         >atm/cam/chem/emis/1992-2010/emissions.CB2.surface.1.9x2.5_c110426.nc</cb2_emis_file>
<ch2o_emis_file        >atm/cam/chem/emis/1992-2010/emissions.CH2O.surface.1.9x2.5_c110426.nc</ch2o_emis_file>
<ch3cho_emis_file      >atm/cam/chem/emis/1992-2010/emissions.CH3CHO.surface.1.9x2.5_c110426.nc</ch3cho_emis_file>
<ch3cn_emis_file       >atm/cam/chem/emis/1992-2010/emissions.CH3CN.surface.1.9x2.5_c110426.nc</ch3cn_emis_file>
<ch3coch3_emis_file    >atm/cam/chem/emis/1992-2010/emissions.CH3COCH3.surface.1.9x2.5_c110426.nc</ch3coch3_emis_file>
<acetone_emis_file     >atm/cam/chem/emis/1992-2010/emissions.CH3COCH3.surface.1.9x2.5_c110426.nc</acetone_emis_file>
<ch3cooh_emis_file     >atm/cam/chem/emis/1992-2010/emissions.CH3COOH.surface.1.9x2.5_c110426.nc</ch3cooh_emis_file>
<ch3oh_emis_file       >atm/cam/chem/emis/1992-2010/emissions.CH3OH.surface.1.9x2.5_c110426.nc</ch3oh_emis_file>
<co_emis_file          >atm/cam/chem/emis/1992-2010/emissions.CO.surface.1.9x2.5_c110426.nc</co_emis_file>
<dms_emis_file         >atm/cam/chem/emis/1992-2010/emissions.DMS.surface.1.9x2.5_c110426.nc</dms_emis_file>
<hcn_emis_file         >atm/cam/chem/emis/1992-2010/emissions.HCN.surface.1.9x2.5_c110426.nc</hcn_emis_file>
<hcooh_emis_file       >atm/cam/chem/emis/1992-2010/emissions.HCOOH.surface.1.9x2.5_c110426.nc</hcooh_emis_file>
<isop_emis_file        >atm/cam/chem/emis/1992-2010/emissions.ISOP.surface.1.9x2.5_c110426.nc</isop_emis_file>
<mek_emis_file         >atm/cam/chem/emis/1992-2010/emissions.MEK.surface.1.9x2.5_c110426.nc</mek_emis_file>
<nh3_emis_file         >atm/cam/chem/emis/1992-2010/emissions.NH3.surface.1.9x2.5_c110426.nc</nh3_emis_file>
<no_emis_file          >atm/cam/chem/emis/1992-2010/emissions.NO.surface.1.9x2.5_c110426.nc</no_emis_file>
<nox_emis_file         >atm/cam/chem/emis/1992-2010/emissions.NO.surface.1.9x2.5_c110426.nc</nox_emis_file>
<oc1_emis_file         >atm/cam/chem/emis/1992-2010/emissions.OC1.surface.1.9x2.5_c110426.nc</oc1_emis_file>
<oc2_emis_file         >atm/cam/chem/emis/1992-2010/emissions.OC1.surface.1.9x2.5_c110426.nc</oc2_emis_file>
<so2_emis_file         >atm/cam/chem/emis/1992-2010/emissions.SO2.surface.1.9x2.5_c110426.nc</so2_emis_file>
<toluene_emis_file     >atm/cam/chem/emis/1992-2010/emissions.TOLUENE.surface.1.9x2.5_c110426.nc</toluene_emis_file>
<soa_benzene_emis_file >atm/cam/chem/emis/1992-2010/emissions.SOA_BENZENE.surface.1.9x2.5_c120313.nc</soa_benzene_emis_file>
<soa_xylene_emis_file  >atm/cam/chem/emis/1992-2010/emissions.SOA_XYLENE.surface.1.9x2.5_c120313.nc</soa_xylene_emis_file>
<soa_toluene_emis_file >atm/cam/chem/emis/1992-2010/emissions.SOA_TOLUENE.surface.1.9x2.5_c120313.nc</soa_toluene_emis_file>
<benzene_emis_file     >atm/cam/chem/2000_emis/IPCC_emissions_houw_BENZENE_2000_1.9x2.5_c120227.nc</benzene_emis_file>
<xylene_emis_file      >atm/cam/chem/2000_emis/IPCC_emissions_houw_XYLENE_2000_1.9x2.5_c120227.nc</xylene_emis_file>

<!-- WACCM emissions -->
<nox_emis_file  chem="waccm_mozart">atm/cam/chem/1850-2000_emis/IPCC_emissions_houw_NOx_1850-2000_1.9x2.5.c090728.nc</nox_emis_file>
<co_emis_file   chem="waccm_mozart">atm/cam/chem/1850-2000_emis/IPCC_emissions_houw_CO_1850-2000_1.9x2.5.c090728.nc</co_emis_file>
<ch2o_emis_file chem="waccm_mozart">atm/cam/chem/1850-2000_emis/IPCC_emissions_houw_CH2O_1850-2000_1.9x2.5.c090728.nc</ch2o_emis_file>
<so2_emis_file  chem="waccm_mozart">atm/cam/chem/1850-2000_emis/IPCC_emissions_houw_SO2_1850-2000_1.9x2.5.c090522.nc</so2_emis_file> 

<nox_emis_file  chem="waccm_mozart_mam3">atm/cam/chem/emis/1992-2010/emissions.NO.surface.1.9x2.5_c110426.nc</nox_emis_file>
<co_emis_file   chem="waccm_mozart_mam3">atm/cam/chem/emis/1992-2010/emissions.CO.surface.1.9x2.5_c110426.nc</co_emis_file>
<ch2o_emis_file chem="waccm_mozart_mam3">atm/cam/chem/emis/1992-2010/emissions.CH2O.surface.1.9x2.5_c110426.nc</ch2o_emis_file>
<dms_emis_file	chem="waccm_mozart_mam3">atm/cam/chem/trop_mozart_aero/emis/aerocom_mam3_dms_surf_2000_c120315.nc</dms_emis_file>
<so2_emis_file	chem="waccm_mozart_mam3">atm/cam/chem/trop_mozart_aero/emis/ar5_mam3_so2_surf_2000_c120315.nc</so2_emis_file>

<nox_emis_file  chem="waccm_mozart_sulfur">atm/cam/chem/1850-2000_emis/IPCC_emissions_houw_NOx_1850-2000_1.9x2.5.c090728.nc</nox_emis_file>
<co_emis_file   chem="waccm_mozart_sulfur">atm/cam/chem/1850-2000_emis/IPCC_emissions_houw_CO_1850-2000_1.9x2.5.c090728.nc</co_emis_file>
<ch2o_emis_file chem="waccm_mozart_sulfur">atm/cam/chem/1850-2000_emis/IPCC_emissions_houw_CH2O_1850-2000_1.9x2.5.c090728.nc</ch2o_emis_file>
<so2_emis_file  chem="waccm_mozart_sulfur">atm/cam/chem/1850-2000_emis/IPCC_emissions_houw_SO2_1850-2000_1.9x2.5.c090522.nc</so2_emis_file> 

<!-- super_fast Chemistry emissions -->
<ch2o_emis_file	   chem="super_fast_llnl">atm/cam/chem/trop_mozart/emis/emissions.CH2O.surface.T42LR.nc</ch2o_emis_file>
<co_emis_file      chem="super_fast_llnl">atm/cam/chem/trop_mozart/emis/emissions.CO.surface.T42LR.nc</co_emis_file>
<dms_emis_file     chem="super_fast_llnl">atm/cam/chem/trop_mozart/emis/emissions.DMS.surface.T42LR.nc</dms_emis_file>
<nox_emis_file     chem="super_fast_llnl">atm/cam/chem/trop_mozart/emis/emissions.NO.surface.T42LR.nc</nox_emis_file>
<so2_emis_file     chem="super_fast_llnl">atm/cam/chem/trop_mozart/emis/emissions.SO2.surface.T42LR.nc</so2_emis_file>
<isop_emis_file    chem="super_fast_llnl">atm/cam/chem/trop_mozart/emis/emissions.ISOP.surface.T42LR.nc</isop_emis_file>

<!-- BAM and MAM aerosol emissions -->
<dms_emis_bam      >atm/cam/chem/trop_mozart_aero/emis/aerocom_DMS_2000.c080417.nc</dms_emis_bam>
<cb1_emis_bam      >atm/cam/chem/trop_mozart_aero/emis/aerocom_CB1_2000.c080807.nc</cb1_emis_bam>
<oc1_emis_bam      >atm/cam/chem/trop_mozart_aero/emis/aerocom_OC1_2000.nosoa.c080807.nc</oc1_emis_bam>
<so2_emis_bam      >atm/cam/chem/trop_mozart_aero/emis/aerocom_SO2_surface_2000.c080807.nc</so2_emis_bam>
<so4_emis_bam      >atm/cam/chem/trop_mozart_aero/emis/aerocom_SO4_surface_2000.c080807.nc</so4_emis_bam>

<so2_vrt_emis_file >atm/cam/chem/trop_mozart_aero/emis/aerocom_SO2_vertical_2000.c080807.nc</so2_vrt_emis_file>
<so4_vrt_emis_file >atm/cam/chem/trop_mozart_aero/emis/aerocom_SO4_vertical_2000.c080807.nc</so4_vrt_emis_file>

<!-- modal aerosol emissions -->
<nh3_emis_file     ver="mam">atm/cam/chem/trop_mozart_aero/emis/emis_NH3_2000_c111014.nc</nh3_emis_file>
<dms_emis_file	   ver="mam">atm/cam/chem/trop_mozart_aero/emis/aerocom_mam3_dms_surf_2000_c120315.nc</dms_emis_file>
<so2_emis_file	   ver="mam">atm/cam/chem/trop_mozart_aero/emis/ar5_mam3_so2_surf_2000_c120315.nc</so2_emis_file>
<soag_emis_file	   ver="mam">atm/cam/chem/trop_mozart_aero/emis/ar5_mam3_soag_1.5_surf_2000_c130422.nc</soag_emis_file>
<bc_a1_emis_file   ver="mam">atm/cam/chem/trop_mozart_aero/emis/ar5_mam3_bc_surf_2000_c120315.nc</bc_a1_emis_file>
<bc_a3_emis_file   ver="mam">atm/cam/chem/trop_mozart_aero/emis/ar5_mam3_bc_surf_2000_c120315.nc</bc_a3_emis_file>
<bc_a4_emis_file   ver="mam">atm/cam/chem/trop_mozart_aero/emis/ar5_mam3_bc_surf_2000_c120315.nc</bc_a4_emis_file>
<pom_a1_emis_file  ver="mam">atm/cam/chem/trop_mozart_aero/emis/ar5_mam3_pom_surf_2000_c130422.nc</pom_a1_emis_file>
<pom_a3_emis_file  ver="mam">atm/cam/chem/trop_mozart_aero/emis/ar5_mam3_pom_surf_2000_c130422.nc</pom_a3_emis_file>
<pom_a4_emis_file  ver="mam">atm/cam/chem/trop_mozart_aero/emis/ar5_mam3_pom_surf_2000_c130422.nc</pom_a4_emis_file>
<so4_a1_emis_file  ver="mam">atm/cam/chem/trop_mozart_aero/emis/ar5_mam3_so4_a1_surf_2000_c120315.nc</so4_a1_emis_file>
<so4_a2_emis_file  ver="mam">atm/cam/chem/trop_mozart_aero/emis/ar5_mam3_so4_a2_surf_2000_c120315.nc</so4_a2_emis_file>
<num_a1_emis_file  ver="mam">atm/cam/chem/trop_mozart_aero/emis/ar5_mam3_num_a1_surf_2000_c120315.nc</num_a1_emis_file>
<num_a2_emis_file  ver="mam">atm/cam/chem/trop_mozart_aero/emis/ar5_mam3_num_a2_surf_2000_c120315.nc</num_a2_emis_file>

<so2_ext_file      ver="mam">atm/cam/chem/trop_mozart_aero/emis/ar5_mam3_so2_elev_2000_c120315.nc </so2_ext_file>
<so4_a1_ext_file   ver="mam">atm/cam/chem/trop_mozart_aero/emis/ar5_mam3_so4_a1_elev_2000_c120315.nc</so4_a1_ext_file>
<so4_a2_ext_file   ver="mam">atm/cam/chem/trop_mozart_aero/emis/ar5_mam3_so4_a2_elev_2000_c120315.nc</so4_a2_ext_file>
<num_a1_ext_file   ver="mam">atm/cam/chem/trop_mozart_aero/emis/ar5_mam3_num_a1_elev_2000_c120315.nc</num_a1_ext_file>
<num_a2_ext_file   ver="mam">atm/cam/chem/trop_mozart_aero/emis/ar5_mam3_num_a2_elev_2000_c120315.nc</num_a2_ext_file>
<pom_a1_ext_file   ver="mam">atm/cam/chem/trop_mozart_aero/emis/ar5_mam3_pom_elev_2000_c130422.nc </pom_a1_ext_file>
<pom_a3_ext_file   ver="mam">atm/cam/chem/trop_mozart_aero/emis/ar5_mam3_pom_elev_2000_c130422.nc </pom_a3_ext_file>
<pom_a4_ext_file   ver="mam">atm/cam/chem/trop_mozart_aero/emis/ar5_mam3_pom_elev_2000_c130422.nc </pom_a4_ext_file>
<bc_a1_ext_file    ver="mam">atm/cam/chem/trop_mozart_aero/emis/ar5_mam3_bc_elev_2000_c120315.nc </bc_a1_ext_file>
<bc_a3_ext_file    ver="mam">atm/cam/chem/trop_mozart_aero/emis/ar5_mam3_bc_elev_2000_c120315.nc </bc_a3_ext_file>
<bc_a4_ext_file    ver="mam">atm/cam/chem/trop_mozart_aero/emis/ar5_mam3_bc_elev_2000_c120315.nc </bc_a4_ext_file>

<mam7_num_a1_emis_file >atm/cam/chem/trop_mozart_aero/emis/ar5_mam7_num_a1_surf_2000_c120716.nc</mam7_num_a1_emis_file>
<mam7_num_a3_emis_file >atm/cam/chem/trop_mozart_aero/emis/ar5_mam7_num_a3_surf_2000_c120716.nc</mam7_num_a3_emis_file>
<mam7_num_a1_ext_file  >atm/cam/chem/trop_mozart_aero/emis/ar5_mam7_num_a1_elev_2000_c120716.nc</mam7_num_a1_ext_file>
<mam7_num_a3_ext_file  >atm/cam/chem/trop_mozart_aero/emis/ar5_mam7_num_a3_elev_2000_c120716.nc</mam7_num_a3_ext_file>

<!-- prescribed oxidants for prognostic aerosol chemistry -->
<tracer_cnst_file     ver="fixed_ox">oxid_1.9x2.5_L26_1850-2005_c091123.nc</tracer_cnst_file>
<tracer_cnst_datapath ver="fixed_ox">atm/cam/chem/trop_mozart_aero/oxid</tracer_cnst_datapath>
<tracer_cnst_type     ver="fixed_ox">CYCLICAL</tracer_cnst_type>
<tracer_cnst_cycle_yr ver="fixed_ox">2000</tracer_cnst_cycle_yr>
<tracer_cnst_filelist ver="fixed_ox">oxid_1.9x2.5_L26_clim_list.c090805.txt</tracer_cnst_filelist>

<!-- prescribed methane  -->
<tracer_cnst_file     ver="fixed_ch4">CH4_1990-1999_clim_c090605.nc</tracer_cnst_file>
<tracer_cnst_filelist ver="fixed_ch4">filelist_c090605.txt</tracer_cnst_filelist>
<tracer_cnst_datapath ver="fixed_ch4">atm/cam/chem/methane</tracer_cnst_datapath>
<tracer_cnst_type     ver="fixed_ch4">CYCLICAL</tracer_cnst_type>
<tracer_cnst_cycle_yr ver="fixed_ch4">1995</tracer_cnst_cycle_yr>

<prescribed_ghg_file      ver="fixed_ch4">CH4_1990-1999_clim_c090605.nc</prescribed_ghg_file>
<prescribed_ghg_filelist  ver="fixed_ch4">filelist_c090605.txt</prescribed_ghg_filelist>
<prescribed_ghg_datapath  ver="fixed_ch4">atm/cam/chem/methane</prescribed_ghg_datapath>
<prescribed_ghg_type      ver="fixed_ch4">CYCLICAL</prescribed_ghg_type>
<prescribed_ghg_cycle_yr  ver="fixed_ch4">1995</prescribed_ghg_cycle_yr>

<!-- SAD data -->
<sad_file>atm/waccm/sulf/SAD_SULF_1950-2011_1.9x2.5_c130102.nc</sad_file>

<!-- sulfate data -->
<sulf_file>atm/waccm/sulf/sulfate.ar5_camchem_c130304.nc</sulf_file>

<!-- dry deposition method -->
<drydep_method                 >xactive_lnd</drydep_method>
<drydep_method chem="trop_mam3">xactive_atm</drydep_method>
<drydep_method chem="trop_mam4">xactive_atm</drydep_method>
<drydep_method chem="trop_mam7">xactive_atm</drydep_method>
<drydep_method chem="waccm_mozart_mam3">xactive_atm</drydep_method>

<!-- Dry Dep surface data file needed by prognostic MAM on unstructured grid only. -->
<drydep_srf_file hgrid="ne16np4" >atm/cam/chem/trop_mam/atmsrf_ne16np4_110920.nc</drydep_srf_file>
<drydep_srf_file hgrid="ne30np4" >atm/cam/chem/trop_mam/atmsrf_ne30np4_110920.nc</drydep_srf_file>
<drydep_srf_file hgrid="ne60np4" >atm/cam/chem/trop_mam/atmsrf_ne60np4_110920.nc</drydep_srf_file>
<drydep_srf_file hgrid="ne120np4">atm/cam/chem/trop_mam/atmsrf_ne120np4_110920.nc</drydep_srf_file>
<drydep_srf_file hgrid="ne240np4">atm/cam/chem/trop_mam/atmsrf_ne240np4_110920.nc</drydep_srf_file>
<drydep_srf_file hgrid="ne0np4_arm_x8v3_lowcon">atm/cam/chem/trop_mam/atmsrf_armx8v3.nc</drydep_srf_file>
<drydep_srf_file hgrid="ne0np4_conus_x4v1_lowcon">atm/cam/chem/trop_mam/atmsrf_conusx4v1.nc</drydep_srf_file>
<drydep_srf_file hgrid="ne0np4_svalbard_x8v1_lowcon">atm/cam/chem/trop_mam/atmsrf_svalbardx8v1.nc</drydep_srf_file>
<drydep_srf_file hgrid="ne0np4_sooberingoa_x4x8v1_lowcon">atm/cam/chem/trop_mam/atmsrf_sooberingoax4x8v1.nc</drydep_srf_file>

<!-- depvel data -->
<depvel_file    >atm/cam/chem/trop_mozart/dvel/depvel_monthly.nc</depvel_file>
<depvel_lnd_file>atm/cam/chem/trop_mozart/dvel/regrid_vegetation.nc</depvel_lnd_file>
<clim_soilw_file>atm/cam/chem/trop_mozart/dvel/clim_soilw.nc</clim_soilw_file>
<season_wes_file>atm/cam/chem/trop_mozart/dvel/season_wes.nc</season_wes_file>

<!-- photolysis inputs -->
<xs_coef_file>atm/waccm/phot/effxstex.txt</xs_coef_file>
<tuv_xsect_file>atm/cam/chem/trop_mozart/phot/tuv_xsect.nc</tuv_xsect_file>
<o2_xsect_file>atm/cam/chem/trop_mozart/phot/o2src.nc</o2_xsect_file>
<xs_short_file>atm/waccm/phot/xs_short_jpl10_c130206.nc</xs_short_file>
<xs_long_file >atm/waccm/phot/temp_prs_GT200nm_JPL10_c130206.nc</xs_long_file>
<xs_short_file chem="trop_mam3">atm/waccm/phot/xs_short_jpl06_c080930.nc</xs_short_file>
<xs_long_file  chem="trop_mam3">atm/waccm/phot/temp_prs_GT200nm_jpl06_c080930.nc</xs_long_file>
<rsf_file                     >atm/waccm/phot/RSF_GT200nm_v3.0_c080811.nc</rsf_file>
<rsf_file     chem="trop_mam3">atm/waccm/phot/RSF_GT200nm_v3.0_c080416.nc</rsf_file>
<rsf_file     chem="trop_mam4">atm/waccm/phot/RSF_GT200nm_v3.0_c080416.nc</rsf_file>
<exo_coldens_file>atm/cam/chem/trop_mozart/phot/exo_coldens.nc</exo_coldens_file>

<!-- WACCM Upper boundary conditions -->
<tgcm_ubc_file>atm/waccm/ub/tgcm_ubc_1993_c100204.nc</tgcm_ubc_file>
<snoe_ubc_file>atm/waccm/ub/snoe_eof.nc</snoe_ubc_file>

<!-- Boundary data for Tropopheric Chemistry -->
<fstrat_file    >atm/cam/chem/trop_mozart/ub/ubvals_b40.20th.track1_1996-2005_c110315.nc</fstrat_file>
<linoz_data_path>atm/cam/chem/trop_mozart/ub</linoz_data_path>
<linoz_data_file>linoz2004_2006jpl_c081216.nc</linoz_data_file>
<chlorine_loading_file>atm/cam/chem/trop_mozart/ub/EESC_1850-2100_c090603.nc</chlorine_loading_file>

<!-- Fossil fuel carbon aerosol surface emissions-->
  <!-- standard 4 species carbon --> 
<caer_emis          hgrid="64x128"  >atm/cam/rad/carbon_penner_cooke_doubled_64x128_c021120.nc</caer_emis>
<caer_emis          hgrid="32x64"   >atm/cam/rad/carbon_penner_cooke_doubled_32x64_c021120.nc</caer_emis>
<caer_emis dyn="fv" hgrid="4x5"     >atm/cam/rad/carbon_penner_cooke_doubled_4x5_c021120.nc</caer_emis>
  <!-- 'alternative' 16 species carbon from Tami Bond. --> 
<caer_emis          hgrid="64x128" nspecies="16" >atm/cam/rad/ftbc-btbc-oct03-64x128_c050929.nc</caer_emis>


<!-- soil erodibility factors -->
<soil_erod_file                  >atm/cam/dst/dst_1.9x2.5_c090203.nc</soil_erod_file>
<!-- Maintain FV 1-deg version since production model tuned with it. -->
<soil_erod_file  hgrid="0.9x1.25">atm/cam/dst/dst_0.9x1.25_c100121.nc</soil_erod_file>
<!-- Use some special files at low resolutions for backwards compatibility only -->
<soil_erod_file  hgrid="4x5"     >atm/cam/dst/dst_4x5_c090203.nc</soil_erod_file>
<soil_erod_file  hgrid="10x15"   >atm/cam/dst/dst_10x15_c090203.nc</soil_erod_file>
<soil_erod_file  hgrid="8x16"    >atm/cam/dst/dst_8x16_c090203.nc</soil_erod_file>
<soil_erod_file  hgrid="32x64"   >atm/cam/dst/dst_32x64_c090203.nc</soil_erod_file>
<soil_erod_file  hgrid="48x96"   >atm/cam/dst/dst_48x96_c090203.nc</soil_erod_file>
<soil_erod_file  hgrid="64x128"  >atm/cam/dst/dst_64x128_c090203.nc</soil_erod_file>
<soil_erod_file  hgrid="128x256" >atm/cam/dst/dst_128x256_c090203.nc</soil_erod_file>

<!-- Turbulent Mountain Stress -->
<do_tms                                                     > .false. </do_tms>
<do_tms    hgrid="48x96"                                    > .true.  </do_tms>
<do_tms                   chem="waccm_mozart"               > .true.  </do_tms>
<do_tms                   chem="waccm_mozart_sulfur"        > .true.  </do_tms>
<do_tms                   chem="waccm_ghg"                  > .true.  </do_tms>
<do_tms                                       phys="cam5"   > .true.  </do_tms>

<tms_z0fac                                                  > 0.075D0 </tms_z0fac>
<tms_z0fac hgrid="48x96"                                    > 0.100D0 </tms_z0fac>
<tms_z0fac                chem="waccm_mozart"               > 0.100D0 </tms_z0fac>
<tms_z0fac                chem="waccm_mozart_sulfur"        > 0.100D0 </tms_z0fac>
<tms_z0fac                chem="waccm_ghg"                  > 0.100D0 </tms_z0fac>

<tms_orocnst                                                > 1.0D0   </tms_orocnst>

<!-- Implicit Turbulent Surface Stress -->
<do_iss                 > .false. </do_iss>
<do_iss phys="cam5"      > .true.  </do_iss>

<!-- Use convective water in radiation calculation -->
<conv_water_in_rad                 > 0 </conv_water_in_rad>
<conv_water_in_rad phys="cam5"      > 1 </conv_water_in_rad>

<!-- CLUBB_SGS -->
<do_clubb_sgs                > .false. </do_clubb_sgs>
<do_clubb_sgs  clubb_sgs="1" > .true.  </do_clubb_sgs>


<!-- CLUBB_history -->
<clubb_history               > .false. </clubb_history>
<clubb_rad_history           > .false. </clubb_rad_history>


<!-- Microphysics scheme -->
<microp_scheme microphys="rk">RK</microp_scheme>
<microp_scheme microphys="mg1">MG</microp_scheme>
<microp_scheme microphys="mg1.5">MG</microp_scheme>

<micro_mg_version microphys="mg1">1</micro_mg_version>
<micro_mg_sub_version microphys="mg1">0</micro_mg_sub_version>

<micro_mg_version microphys="mg1.5">1</micro_mg_version>
<micro_mg_sub_version microphys="mg1.5">5</micro_mg_sub_version>

<microp_uniform>.false.</microp_uniform>
<!-- BSINGH - Added flags for regenration and liq cld frac bug fixes    -->
<regen_fix             >.false.</regen_fix>
<liqcf_fix             >.false.</liqcf_fix>
<!-- BSINGH - Ends    -->

<micro_mg_dcs                                     > 400.0D-6 </micro_mg_dcs>
<micro_mg_dcs     phys="cam5" microphys="mg1"     > 400.0D-6 </micro_mg_dcs>
<micro_mg_dcs     phys="cam5" microphys="mg1.5"   > 250.0D-6 </micro_mg_dcs>
<<<<<<< HEAD

<micro_mg_dcs                                     > 400.0D-6 </micro_mg_dcs>
<micro_mg_dcs     phys="cam5" microphys="mg1"     > 400.0D-6 </micro_mg_dcs>
<micro_mg_dcs     phys="cam5" microphys="mg1.5"   > 250.0D-6 </micro_mg_dcs>
=======
>>>>>>> c9771b7e

<!-- Macrophysics scheme -->
<macrop_scheme                       >none</macrop_scheme>
<macrop_scheme macrophys="rk"        >rk</macrop_scheme>
<macrop_scheme macrophys="park"      >park</macrop_scheme>
<macrop_scheme macrophys="clubb_sgs" >CLUBB_SGS</macrop_scheme>

<!-- Vertical limit on troposphere cloud physics -->

<trop_cloud_top_press>      1.D2 </trop_cloud_top_press>

<!-- Vertical limit for modal aerosol processes -->

<clim_modal_aero_top_press> 1.D-4 </clim_modal_aero_top_press>

<!-- Scaling eddy diffusivities -->
  <!-- NOTE: the kv and eddy values are alternate ways of trying to -->
  <!-- limit high diffusivities with diag_TKE. -->
<kv_top_pressure                      >0.D0</kv_top_pressure>

<kv_top_scale                            >1.D0</kv_top_scale>
<kv_top_scale phys="cam5" waccm_phys="1" >0.D0</kv_top_scale>

<kv_freetrop_scale                    >1.D0</kv_freetrop_scale>

<eddy_lbulk_max                       >40.D3</eddy_lbulk_max>

<eddy_leng_max                            >40.D3</eddy_leng_max>
<eddy_leng_max carma="cirrus"             >30.D0</eddy_leng_max>
<eddy_leng_max phys="cam5" waccm_phys="1" >100.D0</eddy_leng_max>

<eddy_max_bot_pressure                            >100.D3</eddy_max_bot_pressure>
<eddy_max_bot_pressure phys="cam5" waccm_phys="1" >100.D0</eddy_max_bot_pressure>

<diff_cnsrv_mass_check                > .false. </diff_cnsrv_mass_check>

<!-- Molecular diffusion limits -->

<do_molec_press> 0.1D0 </do_molec_press>
<molec_diff_bot_press> 50.D0 </molec_diff_bot_press>

<!-- dust emission tuning factor -->
<dust_emis_fact                                                         >2.76D0</dust_emis_fact>
<dust_emis_fact                                         chem="trop_bam"	>4.2D0 </dust_emis_fact>
<dust_emis_fact                            phys="cam5"                  >0.35D0</dust_emis_fact>
<dust_emis_fact          hgrid="0.47x0.63" phys="cam5"                  >0.45D0</dust_emis_fact>
<dust_emis_fact          hgrid="0.23x0.31" phys="cam5"                  >0.45D0</dust_emis_fact>

<dust_emis_fact dyn="se"                   phys="cam5"                  >0.55D0</dust_emis_fact>
<dust_emis_fact dyn="fv"                   phys="cam5" clubb_sgs="1"    >0.13D0</dust_emis_fact>


<!-- BSINGH - Sea Salt tuning option for scavenging mods by PNNL -->
<ssalt_tuning>.false.</ssalt_tuning>

<!-- BSINGH - convective transport scheme options by PNNL -->
<convproc_do_aer         >.false.</convproc_do_aer>
<convproc_method_activate>2</convproc_method_activate>
<convproc_do_gas         >.false.</convproc_do_gas>

<!-- BSINGH - wet deposition option by PNNL -->
<resus_fix>.false.</resus_fix>
<!-- BSINGH - Ends -->


<!-- in-cloud scav for cloud-borne aerosol tuning factor -->
<sol_facti_cloud_borne                 >1.0D0</sol_facti_cloud_borne>
<sol_facti_cloud_borne clubb_sgs="1"   >0.6D0</sol_facti_cloud_borne>
<!-- BSINGH - wet scavenging tuning option by PNNL -->
<sscav_tuning>.false.</sscav_tuning>

<<<<<<< HEAD
=======
<!-- BSINGH - ice nucleation option by PNNL -->
<demott_ice_nuc>.false.</demott_ice_nuc>

>>>>>>> c9771b7e

<!-- sub-column switches for physics packages -->
<use_subcol_microp>.false.</use_subcol_microp>
<subcol_scheme    >off    </subcol_scheme>

<!-- sub-column tstcp switches for testing purposes -->
<subcol_tstcp_noAvg  >.false.</subcol_tstcp_noAvg>
<subcol_tstcp_filter >.false.</subcol_tstcp_filter>
<subcol_tstcp_weight >.false.</subcol_tstcp_weight>
<subcol_tstcp_perturb>.false.</subcol_tstcp_perturb>

<!-- sub-column vamp switches  -->
<subcol_vamp_ctyp  > 3 </subcol_vamp_ctyp>
<subcol_vamp_otyp  > 1 </subcol_vamp_otyp>
<subcol_vamp_nsubc > 10 </subcol_vamp_nsubc>

<!-- sub-column SILHS switches -->
<subcol_silhs_weight >.true.</subcol_silhs_weight>
<subcol_silhs_numsubcol >4</subcol_silhs_numsubcol>

<!-- Deep convection scheme -->
<deep_scheme>ZM</deep_scheme>

<!-- PBL scheme -->
<eddy_scheme pbl="uw"             >diag_TKE </eddy_scheme>
<eddy_scheme pbl="hb"             >HB       </eddy_scheme>
<eddy_scheme pbl="hbr"            >HBR      </eddy_scheme>
<eddy_scheme pbl="clubb_sgs"      >CLUBB_SGS</eddy_scheme>

<shallow_scheme pbl="uw"          >UW       </shallow_scheme>
<shallow_scheme pbl="hb"          >Hack     </shallow_scheme>
<shallow_scheme pbl="hbr"         >Hack     </shallow_scheme>
<shallow_scheme pbl="clubb_sgs"   >CLUBB_SGS</shallow_scheme>

<!-- Surface flux averaging -->
<srf_flux_avg eddy_scheme="HB"       >0</srf_flux_avg>
<srf_flux_avg eddy_scheme="HBR"      >0</srf_flux_avg>
<srf_flux_avg eddy_scheme="diag_TKE" >0</srf_flux_avg>
<srf_flux_avg eddy_scheme="CLUBB_SGS">0</srf_flux_avg>

<!-- Cloud fraction -->
<cldfrc_freeze_dry             >.true.</cldfrc_freeze_dry>

<cldfrc_ice            >.false.</cldfrc_ice>
<cldfrc_ice phys="cam5" >.true.</cldfrc_ice>

<cldfrc_rhminl                                                        > 0.900D0 </cldfrc_rhminl>
<cldfrc_rhminl                   phys="cam5" carma="cirrus"           > 0.910D0 </cldfrc_rhminl>
<cldfrc_rhminl                   phys="cam5"                          > 0.8975D0 </cldfrc_rhminl>
<cldfrc_rhminl hgrid="1.9x2.5"   phys="cam5" microphys="mg1.5"        > 0.9125D0 </cldfrc_rhminl>
<cldfrc_rhminl hgrid="1.9x2.5"   phys="cam5"                          > 0.8875D0 </cldfrc_rhminl>

<cldfrc_rhminl hgrid="1.9x2.5"   phys="cam4"                          > 0.910D0 </cldfrc_rhminl>
<cldfrc_rhminl hgrid="0.9x1.25"  phys="cam4"                          > 0.920D0 </cldfrc_rhminl>
<cldfrc_rhminl hgrid="0.47x0.63" phys="cam4"                          > 0.920D0 </cldfrc_rhminl>
<cldfrc_rhminl hgrid="0.47x0.63" phys="cam4" ocn="docn"               > 0.913D0 </cldfrc_rhminl>
<cldfrc_rhminl hgrid="512x1024"  phys="cam4"                          > 0.903D0 </cldfrc_rhminl>
<cldfrc_rhminl hgrid="128x256"   phys="cam4"                          > 0.905D0 </cldfrc_rhminl>
<cldfrc_rhminl hgrid="48x96"     phys="cam4"                          > 0.880D0 </cldfrc_rhminl>
<cldfrc_rhminl dyn="se"       phys="cam4"                             > 0.910D0 </cldfrc_rhminl>

<cldfrc_rhminl_adj_land                                               > 0.100D0 </cldfrc_rhminl_adj_land>
<cldfrc_rhminl_adj_land                      carma="cirrus"           > 0.000D0 </cldfrc_rhminl_adj_land>

<cldfrc_rhminh                                                        > 0.800D0 </cldfrc_rhminh>
<cldfrc_rhminh hgrid="0.23x0.31" phys="cam4"                          > 0.770D0 </cldfrc_rhminh>
<cldfrc_rhminh hgrid="0.47x0.63" phys="cam4"                          > 0.700D0 </cldfrc_rhminh>
<cldfrc_rhminh hgrid="0.9x1.25"  phys="cam4"                          > 0.770D0 </cldfrc_rhminh>
<cldfrc_rhminh hgrid="48x96"     phys="cam4"                          > 0.500D0 </cldfrc_rhminh>
<cldfrc_rhminh hgrid="4x5"       phys="cam4" chem="waccm_mozart"      > 0.900D0 </cldfrc_rhminh>
<cldfrc_rhminh hgrid="4x5"       phys="cam4" chem="waccm_mozart_sulfur"> 0.900D0 </cldfrc_rhminh>
<cldfrc_rhminh hgrid="4x5"       phys="cam4" chem="waccm_ghg"         > 0.900D0 </cldfrc_rhminh>
<cldfrc_rhminh hgrid="10x15"     phys="cam4" chem="waccm_mozart"      > 0.900D0 </cldfrc_rhminh>
<cldfrc_rhminh hgrid="10x15"     phys="cam4" chem="waccm_mozart_sulfur"> 0.900D0 </cldfrc_rhminh>
<cldfrc_rhminh hgrid="10x15"     phys="cam4" chem="waccm_ghg"         > 0.900D0 </cldfrc_rhminh>
<cldfrc_rhminh hgrid="128x256"                                        > 0.680D0 </cldfrc_rhminh>
<cldfrc_rhminh hgrid="128x256"                                        > 0.680D0 </cldfrc_rhminh>
<cldfrc_rhminh hgrid="512x1024"                                       > 0.650D0 </cldfrc_rhminh>


<cldfrc_sh1                                                           > 0.07D0 </cldfrc_sh1>
<cldfrc_sh1 dyn="fv"                                                  > 0.04D0 </cldfrc_sh1>
<cldfrc_sh1 dyn="fv"     hgrid="0.47x0.63"  phys="cam4"               > 0.10D0 </cldfrc_sh1>
<cldfrc_sh1 dyn="se"                                               > 0.04D0 </cldfrc_sh1>

<cldfrc_sh2                                                           > 500.0D0 </cldfrc_sh2>

<cldfrc_dp1                                                           > 0.14D0 </cldfrc_dp1>
<cldfrc_dp1             phys="cam5"                                   > 0.10D0 </cldfrc_dp1>
<cldfrc_dp1 dyn="fv"    phys="cam4"                                   > 0.10D0 </cldfrc_dp1>
<cldfrc_dp1 dyn="se" phys="cam4"                                      > 0.10D0 </cldfrc_dp1>

<cldfrc_dp2                                                           > 500.0D0 </cldfrc_dp2>
<cldfrc_dp2          phys="cam5"                                      > 500.0D0 </cldfrc_dp2>

<cldfrc_premit                                                        > 75000.0D0 </cldfrc_premit>
<cldfrc_premit dyn="fv"  hgrid="0.23x0.31"                            > 25000.0D0 </cldfrc_premit>
<cldfrc_premit dyn="fv"  hgrid="0.47x0.63"                            > 25000.0D0 </cldfrc_premit>
<cldfrc_premit dyn="fv"  hgrid="0.5x0.625"                            > 25000.0D0 </cldfrc_premit>
<cldfrc_premit dyn="eul" hgrid="128x256"                              > 25000.0D0 </cldfrc_premit>
<cldfrc_premit dyn="eul" hgrid="256x512"                              > 25000.0D0 </cldfrc_premit>
<cldfrc_premit dyn="eul" hgrid="512x1024"                             > 25000.0D0 </cldfrc_premit>
<cldfrc_premit dyn="se"                                            > 25000.0D0 </cldfrc_premit>
<cldfrc_premit                                      pbl="uw"          > 40000.0D0 </cldfrc_premit>
<cldfrc_premit dyn="fv"  hgrid="0.23x0.31"          pbl="uw"          > 40000.0D0 </cldfrc_premit>
<cldfrc_premit dyn="fv"  hgrid="0.47x0.63"          pbl="uw"          > 40000.0D0 </cldfrc_premit>
<cldfrc_premit dyn="fv"  hgrid="0.5x0.625"          pbl="uw"          > 40000.0D0 </cldfrc_premit>
<cldfrc_premit dyn="eul" hgrid="128x256"            pbl="uw"          > 40000.0D0 </cldfrc_premit>
<cldfrc_premit dyn="eul" hgrid="256x512"            pbl="uw"          > 40000.0D0 </cldfrc_premit>
<cldfrc_premit dyn="eul" hgrid="512x1024"           pbl="uw"          > 40000.0D0 </cldfrc_premit>
<cldfrc_premit dyn="se"                          pbl="uw"          > 40000.0D0 </cldfrc_premit>

<cldfrc_premib              > 750.0D2 </cldfrc_premib>
<cldfrc_premib  phys="cam5" > 700.0D2 </cldfrc_premib>

<cldfrc_iceopt                             > 1 </cldfrc_iceopt>
<cldfrc_iceopt  phys="cam5"                > 5 </cldfrc_iceopt>
<cldfrc_iceopt  phys="cam4" carma="cirrus" > 4 </cldfrc_iceopt>
<cldfrc_iceopt  phys="cam5" carma="cirrus" > 4 </cldfrc_iceopt>

<cldfrc_icecrit                            > 0.95D0 </cldfrc_icecrit>
<cldfrc_icecrit phys="cam5"                > 0.93D0 </cldfrc_icecrit>
<cldfrc_icecrit             carma="cirrus" > 0.70D0 </cldfrc_icecrit>
<cldfrc_icecrit phys="cam5" carma="cirrus" > 0.70D0 </cldfrc_icecrit>

<!-- Cldwat -->
<cldwat_icritc                                                        >  5.0e-6  </cldwat_icritc>
<cldwat_icritc  dyn="fv"                                              >  9.5e-6  </cldwat_icritc>
<cldwat_icritc  dyn="fv"  hgrid="0.23x0.31"                           > 45.0e-6  </cldwat_icritc>
<cldwat_icritc  dyn="fv"  hgrid="0.47x0.63"                           > 45.0e-6  </cldwat_icritc>
<cldwat_icritc  dyn="fv"  hgrid="0.5x0.625"                           > 45.0e-6  </cldwat_icritc>
<cldwat_icritc  dyn="fv"  hgrid="0.9x1.25"                            > 18.0e-6  </cldwat_icritc>
<cldwat_icritc  dyn="fv"  hgrid="1x1.25"                              > 18.0e-6  </cldwat_icritc>
<cldwat_icritc  dyn="fv"  hgrid="1.9x2.5"                             >  9.5e-6  </cldwat_icritc>
<cldwat_icritc  dyn="fv"  hgrid="2x2.5"                               >  9.5e-6  </cldwat_icritc>
<cldwat_icritc  hgrid="512x1024"                                      > 30.0e-6  </cldwat_icritc>
<cldwat_icritc  hgrid="256x512"                                       > 20.0e-6  </cldwat_icritc>
<cldwat_icritc  hgrid="128x256"                                       > 16.0e-6  </cldwat_icritc>
<cldwat_icritc  hgrid="48x96"                                         >  1.0e-6  </cldwat_icritc>
<cldwat_icritc  dyn="se"                                           > 18.0e-6  </cldwat_icritc>

<cldwat_icritw                                                        >  4.0e-4  </cldwat_icritw>
<cldwat_icritw  dyn="fv"                                              >  2.0e-4  </cldwat_icritw>
<cldwat_icritw  dyn="fv"  hgrid="0.47x0.63"   phys="cam4"             >  2.0e-6  </cldwat_icritw>
<cldwat_icritw  dyn="se"                                           >  2.0e-4  </cldwat_icritw>

<cldwat_conke                                                        >  10.0e-6 </cldwat_conke>
<cldwat_conke dyn="fv"                                               >  5.0e-6  </cldwat_conke>
<cldwat_conke dyn="eul"  hgrid="512x1024"                            >  5.0e-6  </cldwat_conke>
<cldwat_conke dyn="eul"  hgrid="256x512"                             >  5.0e-6  </cldwat_conke>
<cldwat_conke dyn="eul"  hgrid="128x256"                             >  5.0e-6  </cldwat_conke>
<cldwat_conke dyn="se"                                            >  5.0e-6  </cldwat_conke>

<cldwat_r3lcrit                                                      >  10.0e-6  </cldwat_r3lcrit>
<cldwat_r3lcrit  hgrid="48x96"                                       >   1.0e-6  </cldwat_r3lcrit>

<!-- hkconv Moist Convection -->
<hkconv_cmftau> 1800.0D0 </hkconv_cmftau>
<hkconv_c0 dyn="fv"                                                >  1.0e-4 </hkconv_c0>
<hkconv_c0 dyn="fv"   hgrid="0.23x0.31"                            >  5.0e-5 </hkconv_c0>
<hkconv_c0 dyn="fv"   hgrid="0.47x0.63"                            >  5.0e-5 </hkconv_c0>
<hkconv_c0 dyn="fv"   hgrid="0.5x0.625"                            >  5.0e-5 </hkconv_c0>
<hkconv_c0 dyn="fv"   hgrid="4x5"                                  >  2.0e-4 </hkconv_c0>

<hkconv_c0                                                         >  2.0e-4 </hkconv_c0>
<hkconv_c0   hgrid="512x1024"                                      >  1.0e-5 </hkconv_c0>
<hkconv_c0   hgrid="256x512"                                       >  1.0e-5 </hkconv_c0>
<hkconv_c0   hgrid="48x96"                                         >  1.0e-4 </hkconv_c0>
<hkconv_c0   hgrid="128x256"                                       >  1.0e-4 </hkconv_c0>
<hkconv_c0   dyn="se"                                           >  1.0e-4 </hkconv_c0>

<!-- uwshcu Moist Convection -->
<uwshcu_rpen                                                       >  10.0 </uwshcu_rpen>
<uwshcu_rpen hgrid="1.9x2.5"                                       >   5.0 </uwshcu_rpen>
<uwshcu_rpen hgrid="1.9x2.5"  microphys="mg1.5"                    >  10.0 </uwshcu_rpen>

<uwshcu_rpen dyn="se"                                           >   5.0 </uwshcu_rpen>

<!-- zm conv -->
<zmconv_c0_lnd                                                        > 0.0030D0 </zmconv_c0_lnd>
<zmconv_c0_lnd                                    phys="cam5"         > 0.0059D0 </zmconv_c0_lnd>
<zmconv_c0_lnd                   hgrid="ne120np4" phys="cam5"         > 0.0035D0 </zmconv_c0_lnd>
<zmconv_c0_lnd  dyn="fv"                          phys="cam4"         > 0.0035D0 </zmconv_c0_lnd>
<zmconv_c0_lnd  dyn="se"                       phys="cam4"         > 0.0035D0 </zmconv_c0_lnd>
<zmconv_c0_lnd                   hgrid="48x96"    phys="cam4"         > 0.0020D0 </zmconv_c0_lnd>
<zmconv_c0_lnd                   hgrid="128x256"  phys="cam4"         > 0.0040D0 </zmconv_c0_lnd>
<zmconv_c0_lnd                   hgrid="256x512"  phys="cam4"         > 0.0040D0 </zmconv_c0_lnd>
<zmconv_c0_lnd                   hgrid="512x1024" phys="cam4"         > 0.0040D0 </zmconv_c0_lnd>

<zmconv_c0_ocn                                                        > 0.0030D0 </zmconv_c0_ocn>
<zmconv_c0_ocn                                    phys="cam5"         > 0.0450D0 </zmconv_c0_ocn>
<zmconv_c0_ocn                   hgrid="ne120np4" phys="cam5"         > 0.0035D0 </zmconv_c0_ocn>
<zmconv_c0_ocn  dyn="fv"                          phys="cam4"         > 0.0035D0 </zmconv_c0_ocn>
<zmconv_c0_ocn  dyn="se"                       phys="cam4"         > 0.0035D0 </zmconv_c0_ocn>
<zmconv_c0_ocn                   hgrid="48x96"    phys="cam4"         > 0.0020D0 </zmconv_c0_ocn>
<zmconv_c0_ocn                   hgrid="128x256"  phys="cam4"         > 0.0040D0 </zmconv_c0_ocn>
<zmconv_c0_ocn                   hgrid="256x512"  phys="cam4"         > 0.0040D0 </zmconv_c0_ocn>
<zmconv_c0_ocn                   hgrid="512x1024" phys="cam4"         > 0.0040D0 </zmconv_c0_ocn>

<zmconv_ke                                                            > 3.0E-6 </zmconv_ke>
<zmconv_ke      dyn="fv"                                              > 1.0E-6 </zmconv_ke>
<zmconv_ke      dyn="se"                                           > 1.0E-6 </zmconv_ke>
<zmconv_ke                       hgrid="128x256"                      > 1.0E-6 </zmconv_ke>
<zmconv_ke                       hgrid="256x512"                      > 1.0E-6 </zmconv_ke>
<zmconv_ke                       hgrid="512x1024"                     > 1.0E-6 </zmconv_ke>


<!-- Cloud sedimentation -->

<cldsed_ice_stokes_fac                                    > 1.0D0 </cldsed_ice_stokes_fac>
<cldsed_ice_stokes_fac waccm_phys="1"                     > 0.5D0 </cldsed_ice_stokes_fac>
<cldsed_ice_stokes_fac hgrid="1.9x2.5"   phys="cam4"      > 0.5D0 </cldsed_ice_stokes_fac>


<!-- Gravity wave drag parameters -->
<fcrit2              >1.0</fcrit2>

<!-- FV dycore -->
<fft_flt phys="cam3"  >0</fft_flt>
<fft_flt              >1</fft_flt>

<div24del2flag                              > 2</div24del2flag>
<div24del2flag                   phys="cam5"> 4</div24del2flag>
<div24del2flag hgrid="0.23x0.31" phys="cam4">42</div24del2flag>
<div24del2flag hgrid="0.47x0.63" phys="cam4">42</div24del2flag>
<div24del2flag hgrid="0.23x0.31" phys="cam5">42</div24del2flag>
<div24del2flag hgrid="0.47x0.63" phys="cam5">42</div24del2flag>

<nspltvrm                  >1</nspltvrm>
<nspltvrm hgrid="0.9x1.25" >2</nspltvrm>
<nspltvrm hgrid="0.47x0.63">2</nspltvrm>
<nspltvrm hgrid="0.23x0.31">2</nspltvrm>
<nspltvrm    waccm_phys="1">2</nspltvrm>
<nspltrac    waccm_phys="1">2</nspltrac>

<nsplit      waccm_phys="1">8</nsplit>

<del2coef                >3.e+5</del2coef>

<filtcw                  >0</filtcw>
<filtcw hgrid="0.23x0.31">1</filtcw>

<!--for subcycling spectral-->
<eul_nsplit dyn="eul"> 1 </eul_nsplit>
<eul_nsplit dyn="eul" hgrid="512x1024"> 12 </eul_nsplit>

<!-- iop dataset for SCAM mode -->
<iopfile dyn="eul">atm/cam/scam/iop/ARM95_4scam.nc</iopfile>

<!-- physics loadbalance -->
<phys_loadbalance dyn="se"> 0 </phys_loadbalance>
<phys_loadbalance dyn="eul"> 3 </phys_loadbalance>

<!-- Control output to history file(s) -->
<history_amwg>                 .true.   </history_amwg>
<history_vdiag>                .false.  </history_vdiag>
<history_aerosol>              .false.  </history_aerosol>
<history_aero_optics>          .false.  </history_aero_optics>
<history_eddy>                 .false.  </history_eddy>
<history_budget>               .false.  </history_budget>
<history_waccm>                .false.  </history_waccm>
<history_waccm waccm_phys="1"> .true.   </history_waccm>

<!-- BSINGH - ndrop.F90 "repeated g1 equation" bug fix flag -->
<fix_g1_err_ndrop>             .false.  </fix_g1_err_ndrop>


<!-- ================================================================== -->
<!-- Defaults for SE                                                    -->
<!-- ================================================================== -->

<se_partmethod> 4 </se_partmethod>
<se_topology> "cube" </se_topology>
<statefreq> 480 </statefreq>
<integration> "explicit" </integration>

<mesh_file hgrid="ne0np4_arm_x8v3_lowcon"  >atm/cam/inic/homme/arm_x8v3_lowcon.g</mesh_file>
<mesh_file hgrid="ne0np4_conus_x4v1_lowcon"  >atm/cam/inic/homme/conusx4v1.g</mesh_file>
<mesh_file hgrid="ne0np4_svalbard_x8v1_lowcon"  >atm/cam/inic/homme/svalbardx8v1.g</mesh_file>
<mesh_file hgrid="ne0np4_sooberingoa_x4x8v1_lowcon"  >atm/cam/inic/homme/sooberingoax4x8v1.g</mesh_file>

<nu_top> 2.5e5 </nu_top>
<nu_top hgrid="ne240np4"> 1.0e5 </nu_top>

<nu>                   1.0e15 </nu>
<nu hgrid="ne11np4" >  2.0e16 </nu>
<nu hgrid="ne16np4" >  7.0e15 </nu>
<nu hgrid="ne30np4" >  1.0e15 </nu>
<nu hgrid="ne60np4" >  1.0e14 </nu>
<nu hgrid="ne120np4">  1.0e13 </nu>
<nu hgrid="ne240np4">  1.1e12 </nu>
<nu hgrid="ne0np4_arm_x8v3_lowcon"  > 8.0e-8</nu>
<nu hgrid="ne0np4_conus_x4v1_lowcon"  > 8.0e-8</nu>
<nu hgrid="ne0np4_svalbard_x8v1_lowcon"  > 8.0e-8</nu>
<nu hgrid="ne0np4_sooberingoa_x4x8v1_lowcon"  > 8.0e-8</nu>



<!-- This will set nu_q to nu internally. -->
<nu_q> -1.0 </nu_q>

<nu_p>                   1.0e15 </nu_p>
<nu_p hgrid="ne11np4" >  2.0e16 </nu_p>
<nu_p hgrid="ne16np4" >  7.0e15 </nu_p>
<nu_p hgrid="ne30np4" >  1.0e15 </nu_p>
<nu_p hgrid="ne60np4" >  1.0e14 </nu_p>
<nu_p hgrid="ne120np4">  1.0e13 </nu_p>
<nu_p hgrid="ne240np4">  1.1e12 </nu_p>
<nu_p hgrid="ne0np4_arm_x8v3_lowcon"  > 8.0e-8</nu_p>
<nu_p hgrid="ne0np4_conus_x4v1_lowcon"  > 8.0e-8</nu_p>
<nu_p hgrid="ne0np4_svalbard_x8v1_lowcon"  > 8.0e-8</nu_p>
<nu_p hgrid="ne0np4_sooberingoa_x4x8v1_lowcon"  > 8.0e-8</nu_p>


<nu_div>                   2.5e15 </nu_div>
<nu_div hgrid="ne11np4" >  5.0e16 </nu_div>
<nu_div hgrid="ne16np4" > 15.5e15 </nu_div>
<nu_div hgrid="ne30np4" >  2.5e15 </nu_div>
<nu_div hgrid="ne60np4" >  2.5e14 </nu_div>
<nu_div hgrid="ne120np4">  2.5e13 </nu_div>
<nu_div hgrid="ne240np4">  2.5e12 </nu_div>
<nu_div hgrid="ne0np4_arm_x8v3_lowcon"  > 20.0e-8</nu_div>
<nu_div hgrid="ne0np4_conus_x4v1_lowcon"  > 20.0e-8</nu_div>
<nu_div hgrid="ne0np4_svalbard_x8v1_lowcon"  > 20.0e-8</nu_div>
<nu_div hgrid="ne0np4_sooberingoa_x4x8v1_lowcon"  > 20.0e-8</nu_div>

<hypervis_order >     2 </hypervis_order>

<hypervis_subcycle>                   3 </hypervis_subcycle>
<hypervis_subcycle hgrid="ne11np4" >  3 </hypervis_subcycle>
<hypervis_subcycle hgrid="ne16np4" >  3 </hypervis_subcycle>
<hypervis_subcycle hgrid="ne30np4" >  3 </hypervis_subcycle>
<hypervis_subcycle hgrid="ne60np4" >  4 </hypervis_subcycle>
<hypervis_subcycle hgrid="ne120np4">  4 </hypervis_subcycle>
<hypervis_subcycle hgrid="ne240np4">  4 </hypervis_subcycle>
<hypervis_subcycle dyn="se" waccm_phys="1">  1 </hypervis_subcycle>
<hypervis_subcycle hgrid="ne0np4_arm_x8v3_lowcon"  > 8 </hypervis_subcycle>
<hypervis_subcycle hgrid="ne0np4_conus_x4v1_lowcon"  > 7 </hypervis_subcycle>
<hypervis_subcycle hgrid="ne0np4_svalbard_x8v1_lowcon"  > 8 </hypervis_subcycle>
<hypervis_subcycle hgrid="ne0np4_sooberingoa_x4x8v1_lowcon"  > 8 </hypervis_subcycle>

<hypervis_subcycle_q> 1 </hypervis_subcycle_q>

<tstep_type > 5 </tstep_type>

<qsplit > 1 </qsplit>

<rsplit >                  3 </rsplit>
<rsplit hgrid="ne11np4" >  2 </rsplit>
<rsplit hgrid="ne16np4" >  3 </rsplit>
<rsplit hgrid="ne30np4" >  3 </rsplit>
<rsplit hgrid="ne60np4" >  3 </rsplit>
<rsplit hgrid="ne120np4">  3 </rsplit>
<rsplit hgrid="ne240np4">  3 </rsplit>

<se_nsplit>                   2 </se_nsplit>
<se_nsplit hgrid="ne11np4" >  1 </se_nsplit>
<se_nsplit hgrid="ne16np4" >  1 </se_nsplit>
<se_nsplit hgrid="ne30np4" >  2 </se_nsplit>
<se_nsplit hgrid="ne60np4" >  4 </se_nsplit>
<se_nsplit hgrid="ne120np4">  4 </se_nsplit>
<se_nsplit hgrid="ne240np4">  5 </se_nsplit>
<se_nsplit hgrid="ne0np4_arm_x8v3_lowcon"  > 5 </se_nsplit>
<se_nsplit hgrid="ne0np4_conus_x4v1_lowcon"  > 4 </se_nsplit>
<se_nsplit hgrid="ne0np4_svalbard_x8v1_lowcon"  > 5 </se_nsplit>
<se_nsplit hgrid="ne0np4_sooberingoa_x4x8v1_lowcon"  > 5 </se_nsplit>

<se_nsplit hgrid="ne11np4"  waccm_phys="1">  5 </se_nsplit>
<se_nsplit hgrid="ne16np4"  waccm_phys="1">  5 </se_nsplit>
<se_nsplit hgrid="ne30np4"  waccm_phys="1">  10 </se_nsplit>
<se_nsplit hgrid="ne60np4"  waccm_phys="1">  20 </se_nsplit>
<se_nsplit hgrid="ne120np4" waccm_phys="1">  20 </se_nsplit>
<se_nsplit hgrid="ne240np4" waccm_phys="1">  25 </se_nsplit>

<hypervis_scaling> 0 </hypervis_scaling>
<hypervis_scaling  hgrid="ne0np4_arm_x8v3_lowcon"  > 3.2 </hypervis_scaling>
<hypervis_scaling  hgrid="ne0np4_conus_x4v1_lowcon"  > 3.2 </hypervis_scaling>
<hypervis_scaling  hgrid="ne0np4_svalbard_x8v1_lowcon"  > 3.2 </hypervis_scaling>
<hypervis_scaling  hgrid="ne0np4_sooberingoa_x4x8v1_lowcon"  > 3.2 </hypervis_scaling>

<se_ne hgrid="ne0np4_arm_x8v3_lowcon"  > 0 </se_ne>
<se_ne hgrid="ne0np4_conus_x4v1_lowcon"  > 0 </se_ne>
<se_ne hgrid="ne0np4_svalbard_x8v1_lowcon"  > 0 </se_ne>
<se_ne hgrid="ne0np4_sooberingoa_x4x8v1_lowcon"  > 0 </se_ne>

<se_ftype> 0 </se_ftype>

<se_phys_tscale> 0 </se_phys_tscale>
<se_limiter_option> 8 </se_limiter_option>
<vert_remap_q_alg> 1 </vert_remap_q_alg>

<interpolate_analysis> .false. </interpolate_analysis>
<interp_nlon> 0 </interp_nlon>
<interp_nlat> 0 </interp_nlat>
<interp_type> 1 </interp_type>
<interp_gridtype> 1 </interp_gridtype>

<!-- ================================================================== -->
<!-- Defaults for driver namelist seq_infodata_inparm                   -->
<!-- ================================================================== -->

<!-- Case name -->
<case_name>camrun</case_name>

<!-- Run-type of simulation -->
<start_type>startup</start_type>

<!-- ================================================================== -->
<!-- Defaults for driver namelist seq_timemgr_inparm                    -->
<!-- ================================================================== -->

<!-- Length of run -->
<stop_option>ndays</stop_option>
<stop_n>1</stop_n>

<!-- Length of time for restarts -->
<restart_option>'monthly'</restart_option>

<!-- Starting date.  The value of start_ymd is used to match the ic_ymd    -->
<!-- attribute of the ncdata files -->
<start_ymd>101</start_ymd>

<!-- Orbit -->
<orb_iyear >1990</orb_iyear>

<ocean_tight_coupling >.true.</ocean_tight_coupling>

<!-- ================================================================== -->
<!-- Defaults for clm_inparm                                            -->
<!-- ================================================================== -->

<!-- Urban air conditioning/heating and wasteheat -->
<urban_hac>ON_WASTEHEAT</urban_hac>

<!-- Urban traffic flux -->
<urban_traffic>.false.</urban_traffic>

<!-- Plant function types (relative to {csmdata}) -->
<fpftcon>lnd/clm2/pftdata/pft-physiology.clm40.c130424.nc</fpftcon>

<!-- Initial condition datasets (relative to {csmdata}) -->
<!-- The year has been removed from the ic_ymd attribute for the climatology files -->
<!-- so that they will be used when the default 101 climatology start date -->
<!-- is used.  The sim_year attribute defaults to 2000 in build-namelist, -->
<!-- and is set explicitly in the use case files -->
<finidat hgrid="0.9x1.25"  ic_ymd="101" sim_year="2000">lnd/clm2/initdata/clmi.BCN.2000-01-01_0.9x1.25_gx1v6_simyr2000_c100303.nc</finidat>
<finidat hgrid="1.9x2.5"   ic_ymd="101" sim_year="2000">lnd/clm2/initdata/clmi.BCN.2000-01-01_1.9x2.5_gx1v6_simyr2000_c100309.nc</finidat>
<finidat hgrid="48x96"     ic_ymd="101" sim_year="2000">lnd/clm2/initdata/clmi.BCN_0051-01-01_48x96_gx3v7_simyr2000_c110509.nc</finidat>

<finidat hgrid="0.9x1.25"  ic_ymd="101" sim_year="1850">ccsm4_init/b40.1850.track1.1deg.006/0863-01-01/b40.1850.track1.1deg.006.clm2.r.0863-01-01-00000.nc</finidat>
<finidat hgrid="1.9x2.5"   ic_ymd="101" sim_year="1850">ccsm4_init/b40.1850.track1.2deg.003/year_401/b40.1850.track1.2deg.003.clm2.r.0401-01-01-00000.nc</finidat>
<finidat hgrid="48x96"     ic_ymd="101" sim_year="1850">lnd/clm2/initdata/clmi.BCN.1850-01-01_48x96_gx3v7_simyr1850_c110421.nc</finidat>
<finidat hgrid="ne30np4"   ic_ymd="101" sim_year="2000">lnd/clm2/initdata/clmi.BCN.2000-01-01_ne30np4_gx1v6_simyr2000_c110328.nc</finidat>
<finidat hgrid="ne0np4_arm_x8v3_lowcon"  ic_ymd="101" sim_year="2000">lnd/clm2/initdata/clmi.armx8v3.1850-01-01.nc</finidat>
<finidat hgrid="ne0np4_conus_x4v1_lowcon" ic_ymd="101" sim_year="2000">lnd/clm2/initdata/clmi.conusx4v1.2000-01-01_c141106.nc</finidat>
<finidat hgrid="ne0np4_svalbard_x8v1_lowcon"  ic_ymd="101" sim_year="1850">lnd/clm2/initdata/clmi.svalbardx8v1.1850-01-01.nc</finidat>
<finidat hgrid="ne0np4_sooberingoa_x4x8v1_lowcon"  ic_ymd="101" sim_year="1850">lnd/clm2/initdata/clmi.sooberingoax4x8v1.1850-01-01_c141110.nc</finidat>

<!-- Surface datasets (relative to {csmdata}) -->
<!-- for present day simulations - year 2000 -->
<fsurdat hgrid="128x256"   sim_year="2000">lnd/clm2/surfdata/surfdata_128x256_simyr2000_c100406.nc</fsurdat>
<fsurdat hgrid="64x128"    sim_year="2000">lnd/clm2/surfdata/surfdata_64x128_simyr2000_c090928.nc</fsurdat>
<fsurdat hgrid="48x96"     sim_year="2000">lnd/clm2/surfdata/surfdata_48x96_simyr2000_c100505.nc</fsurdat>
<fsurdat hgrid="32x64"     sim_year="2000">lnd/clm2/surfdata/surfdata_32x64_simyr2000_c090928.nc</fsurdat>
<fsurdat hgrid="8x16"      sim_year="2000">lnd/clm2/surfdata/surfdata_8x16_simyr2000_c090928.nc</fsurdat>

<fsurdat hgrid="0.23x0.31" sim_year="2000">lnd/clm2/surfdata/surfdata_0.23x0.31_simyr2000_c100406.nc</fsurdat>
<fsurdat hgrid="0.47x0.63" sim_year="2000">lnd/clm2/surfdata/surfdata_0.47x0.63_simyr2000_c091023.nc</fsurdat>
<fsurdat hgrid="0.9x1.25"  sim_year="2000">lnd/clm2/surfdata/surfdata_0.9x1.25_simyr2000_c091006.nc</fsurdat>
<fsurdat hgrid="1.9x2.5"   sim_year="2000">lnd/clm2/surfdata/surfdata_1.9x2.5_simyr2000_c091005.nc</fsurdat>
<fsurdat hgrid="2.5x3.33"  sim_year="2000">lnd/clm2/surfdata/surfdata_2.5x3.33_simyr2000_c091023.nc</fsurdat>
<fsurdat hgrid="4x5"       sim_year="2000">lnd/clm2/surfdata/surfdata_4x5_simyr2000_c090928.nc</fsurdat>
<fsurdat hgrid="10x15"     sim_year="2000">lnd/clm2/surfdata/surfdata_10x15_simyr2000_c090928.nc</fsurdat>

<fsurdat hgrid="ne16np4"   sim_year="2000">lnd/clm2/surfdata_map/surfdata_ne16np4_simyr2000_c120126.nc</fsurdat>
<fsurdat hgrid="ne30np4"   sim_year="2000">lnd/clm2/surfdata_map/surfdata_ne30np4_simyr2000_c110801.nc</fsurdat>
<fsurdat hgrid="ne60np4"   sim_year="2000">lnd/clm2/surfdata_map/surfdata_ne60np4_simyr2000_c120416.nc</fsurdat>
<fsurdat hgrid="ne120np4"  sim_year="2000">lnd/clm2/surfdata_map/surfdata_ne120np4_simyr2000_c120711.nc</fsurdat>
<fsurdat hgrid="ne240np4"  sim_year="2000">lnd/clm2/surfdata_map/surfdata_ne240np4_simyr2000_c110801.nc</fsurdat>

<!-- for pre-industrial simulations - year 1850 -->
<fsurdat hgrid="512x1024"  sim_year="1850">lnd/clm2/surfdata/surfdata_512x1024_simyr1850_c100315.nc</fsurdat>
<fsurdat hgrid="128x256"   sim_year="1850">lnd/clm2/surfdata/surfdata_128x256_simyr1850_c100406.nc</fsurdat>
<fsurdat hgrid="64x128"    sim_year="1850">lnd/clm2/surfdata/surfdata_64x128_simyr1850_c090928.nc</fsurdat>
<fsurdat hgrid="48x96"     sim_year="1850">lnd/clm2/surfdata/surfdata_48x96_simyr1850_c110114.nc</fsurdat>
<fsurdat hgrid="32x64"     sim_year="1850">lnd/clm2/surfdata/surfdata_32x64_simyr1850_c090928.nc</fsurdat>
<fsurdat hgrid="8x16"      sim_year="1850">lnd/clm2/surfdata/surfdata_8x16_simyr1850_c090928.nc</fsurdat>

<fsurdat hgrid="0.23x0.31" sim_year="1850">lnd/clm2/surfdata/surfdata_0.23x0.31_simyr1850_c100404.nc</fsurdat>
<fsurdat hgrid="0.47x0.63" sim_year="1850">lnd/clm2/surfdata/surfdata_0.47x0.63_simyr1850_c100826.nc</fsurdat>
<fsurdat hgrid="0.9x1.25"  sim_year="1850">lnd/clm2/surfdata/surfdata_0.9x1.25_simyr1850_c091006.nc</fsurdat>
<fsurdat hgrid="1.9x2.5"   sim_year="1850">lnd/clm2/surfdata/surfdata_1.9x2.5_simyr1850_c091108.nc</fsurdat>
<fsurdat hgrid="2.5x3.33"  sim_year="1850">lnd/clm2/surfdata/surfdata_2.5x3.33_simyr1850_c091109.nc</fsurdat>
<fsurdat hgrid="4x5"       sim_year="1850">lnd/clm2/surfdata/surfdata_4x5_simyr1850_c090928.nc</fsurdat>
<fsurdat hgrid="10x15"     sim_year="1850">lnd/clm2/surfdata/surfdata_10x15_simyr1850_c100202.nc</fsurdat>

<fsurdat hgrid="ne16np4"   sim_year="1850">lnd/clm2/surfdata/surfdata_ne16np4_simyr1850_c120126.nc</fsurdat>
<fsurdat hgrid="ne30np4"   sim_year="1850">lnd/clm2/surfdata/surfdata_ne30np4_simyr1850_c110727.nc</fsurdat>
<fsurdat hgrid="ne60np4"   sim_year="1850">lnd/clm2/surfdata/surfdata_ne60np4_simyr1850_c120416.nc</fsurdat>
<fsurdat hgrid="ne120np4"  sim_year="1850">lnd/clm2/surfdata/surfdata_ne120np4_simyr1850_c110817.nc</fsurdat>
<fsurdat hgrid="ne240np4"  sim_year="1850">lnd/clm2/surfdata/surfdata_ne240np4_simyr1850_c120127.nc</fsurdat>

<!-- Dynamic PFT surface datasets (relative to {csmdata}) -->
<fpftdyn hgrid="48x96"         sim_year="1850-2000" >lnd/clm2/surfdata/surfdata.pftdyn_48x96_hist_simyr1850-2005_c110114.nc</fpftdyn>

<fpftdyn hgrid="0.9x1.25"      sim_year="1850-2000" >lnd/clm2/surfdata/surfdata.pftdyn_0.9x1.25_simyr1850-2005_c091008.nc</fpftdyn>
<fpftdyn hgrid="1.9x2.5"       sim_year="1850-2000" >lnd/clm2/surfdata/surfdata.pftdyn_1.9x2.5_simyr1850-2005_c091108.nc</fpftdyn>
<fpftdyn hgrid="2.5x3.33"      sim_year="1850-2000" >lnd/clm2/surfdata/surfdata.pftdyn_2.5x3.33_simyr1850-2005_c091109.nc</fpftdyn>
<fpftdyn hgrid="10x15"         sim_year="1850-2000" >lnd/clm2/surfdata/surfdata.pftdyn_10x15_simyr1850-2005_c100205.nc</fpftdyn>

<!-- Dynamic PFT surface datasets for future scenarios(relative to {csmdata}) -->
<fpftdyn hgrid="0.9x1.25"      rcp="8.5" sim_year="1850-2100" >lnd/clm2/surfdata/surfdata.pftdyn_0.9x1.25_rcp8.5_simyr1850-2100_c100319.nc</fpftdyn>
<fpftdyn hgrid="1.9x2.5"       rcp="8.5" sim_year="1850-2100" >lnd/clm2/surfdata/surfdata.pftdyn_1.9x2.5_rcp8.5_simyr1850-2100_c100322.nc</fpftdyn>
<fpftdyn hgrid="10x15"         rcp="8.5" sim_year="1850-2100" >lnd/clm2/surfdata/surfdata.pftdyn_10x15_rcp8.5_simyr1850-2100_c100202.nc</fpftdyn>

<fpftdyn hgrid="0.9x1.25"      rcp="6"  sim_year="1850-2100" >lnd/clm2/surfdata/surfdata.pftdyn_0.9x1.25_rcp6.0_simyr1850-2100_c100812.nc</fpftdyn>
<fpftdyn hgrid="1.9x2.5"       rcp="6"  sim_year="1850-2100" >lnd/clm2/surfdata/surfdata.pftdyn_1.9x2.5_rcp6.0_simyr1850-2100_c100813.nc</fpftdyn>
<fpftdyn hgrid="10x15"         rcp="6"  sim_year="1850-2100" >lnd/clm2/surfdata/surfdata.pftdyn_10x15_rcp6.0_simyr1850-2100_c100901.nc</fpftdyn>

<fpftdyn hgrid="0.9x1.25"      rcp="4.5" sim_year="1850-2100" >lnd/clm2/surfdata/surfdata.pftdyn_0.9x1.25_rcp4.5_simyr1850-2100_c100406.nc</fpftdyn>
<fpftdyn hgrid="1.9x2.5"       rcp="4.5" sim_year="1850-2100" >lnd/clm2/surfdata/surfdata.pftdyn_1.9x2.5_rcp4.5_simyr1850-2100_c100322.nc</fpftdyn>
<fpftdyn hgrid="10x15"         rcp="4.5" sim_year="1850-2100" >lnd/clm2/surfdata/surfdata.pftdyn_10x15_rcp4.5_simyr1850-2100_c100322.nc</fpftdyn>

<fpftdyn hgrid="0.9x1.25"      rcp="2.6" sim_year="1850-2100" >lnd/clm2/surfdata/surfdata.pftdyn_0.9x1.25_rcp2.6_simyr1850-2100_c100323.nc</fpftdyn>
<fpftdyn hgrid="1.9x2.5"       rcp="2.6" sim_year="1850-2100" >lnd/clm2/surfdata/surfdata.pftdyn_1.9x2.5_rcp2.6_simyr1850-2100_c100322.nc</fpftdyn>
<fpftdyn hgrid="10x15"         rcp="2.6" sim_year="1850-2100" >lnd/clm2/surfdata/surfdata.pftdyn_10x15_rcp2.6_simyr1850-2100_c100322.nc</fpftdyn>


<!-- Grid/Fraction datasets (relative to {csmdata}) -->

<fatmlndfrc hgrid="128x256"   >share/domains/domain.clm/domain.lnd.T85_USGS.111004.nc</fatmlndfrc>
<fatmlndfrc hgrid="64x128"    >share/domains/domain.clm/domain.lnd.T42_USGS.111004.nc</fatmlndfrc>
<fatmlndfrc hgrid="48x96"     >share/domains/domain.lnd.T31_gx3v7.090928.nc</fatmlndfrc>
<fatmlndfrc hgrid="32x64"     >share/domains/domain.lnd.T21_USGS.111004.nc</fatmlndfrc>
<fatmlndfrc hgrid="8x16"      >share/domains/domain.clm/domain.lnd.T5_USGS.111004.nc</fatmlndfrc>

<fatmlndfrc hgrid="0.23x0.31" >share/domains/domain.lnd.fv0.23x0.31_gx1v6.100517.nc</fatmlndfrc>
<fatmlndfrc hgrid="0.47x0.63" >share/domains/domain.lnd.fv0.47x0.63_gx1v6.090407.nc</fatmlndfrc>
<fatmlndfrc hgrid="0.9x1.25"  >share/domains/domain.lnd.fv0.9x1.25_gx1v6.090309.nc</fatmlndfrc>
<fatmlndfrc hgrid="1.9x2.5"   >share/domains/domain.lnd.fv1.9x2.5_gx1v6.090206.nc</fatmlndfrc>
<fatmlndfrc hgrid="2.5x3.33"  >share/domains/domain.lnd.fv2.5x3.33_gx3v7.110223.nc</fatmlndfrc>
<fatmlndfrc hgrid="4x5"       >share/domains/domain.lnd.fv4x5_USGS.110713.nc</fatmlndfrc>
<fatmlndfrc hgrid="10x15"     >share/domains/domain.lnd.fv10x15_USGS.110713.nc</fatmlndfrc>

<fatmlndfrc hgrid="ne16np4"   >share/domains/domain.lnd.ne16np4_gx3v7.120406.nc</fatmlndfrc>
<fatmlndfrc hgrid="ne30np4"   >share/domains/domain.lnd.ne30np4_gx1v6.110905.nc</fatmlndfrc>
<fatmlndfrc hgrid="ne60np4"   >share/domains/domain.lnd.ne60np4_gx1v6.120406.nc</fatmlndfrc>
<fatmlndfrc hgrid="ne120np4"  >share/domains/domain.lnd.ne120np4_gx1v6.111226.nc</fatmlndfrc>
<fatmlndfrc hgrid="ne240np4"  >share/domains/domain.lnd.ne240np4_gx1v6.120125.nc</fatmlndfrc>

<!-- SNICAR (SNow, ICe, and Aerosol Radiative model) datasets -->
<fsnowoptics >lnd/clm2/snicardata/snicar_optics_5bnd_c090915.nc</fsnowoptics>
<fsnowaging  >lnd/clm2/snicardata/snicar_drdt_bst_fit_60_c070416.nc</fsnowaging>

<!-- River Transport Model 1/2 degree grid river routing file (relative to {csmdata}) -->
<frivinp_rtm>lnd/clm2/rtmdata/rdirc_0.5x0.5_simyr2000_c101124.nc</frivinp_rtm>

<!-- ================================================================== -->
<!-- CAM specific surface models DOM and CSIM4                          -->
<!-- ================================================================== -->

<!-- SST datasets used with DOM/CSIM4 and DOCN -->
<!-- Present day SST -->
<bndtvs hgrid="0.23x0.31"  sim_year="2000">atm/cam/sst/sst_HadOIBl_bc_0.23x0.31_clim_c061106.nc</bndtvs>
<bndtvs hgrid="0.47x0.63"  sim_year="2000">atm/cam/sst/sst_HadOIBl_bc_0.47x0.63_clim_c061106.nc</bndtvs>
<bndtvs hgrid="0.5x0.625"  sim_year="2000">atm/cam/sst/sst_HadOIBl_bc_0.5x0.625_1949_2001_c040402.nc</bndtvs>
<bndtvs hgrid="0.9x1.25"   sim_year="2000">atm/cam/sst/sst_HadOIBl_bc_0.9x1.25_clim_c040926a.nc</bndtvs>
<bndtvs hgrid="1.9x2.5"    sim_year="2000">atm/cam/sst/sst_HadOIBl_bc_1.9x2.5_clim_c061031.nc</bndtvs>
<bndtvs hgrid="2.5x3.33"   sim_year="2000">atm/cam/sst/sst_HadOIBl_bc_2.5x3.33_clim_c091210.nc</bndtvs>
<bndtvs hgrid="4x5"        sim_year="2000">atm/cam/sst/sst_HadOIBl_bc_4x5_clim_c061031.nc</bndtvs>
<bndtvs hgrid="10x15"      sim_year="2000">atm/cam/sst/sst_HadOIBl_bc_10x15_clim_c050526.nc</bndtvs>

<bndtvs hgrid="256x512"    sim_year="2000">atm/cam/sst/sst_HadOIBl_bc_256x512_clim_c031031.nc</bndtvs>
<bndtvs hgrid="128x256"    sim_year="2000">atm/cam/sst/sst_HadOIBl_bc_128x256_clim_c050526.nc</bndtvs>
<bndtvs hgrid="64x128"     sim_year="2000">atm/cam/sst/sst_HadOIBl_bc_64x128_clim_c050526.nc</bndtvs>
<bndtvs hgrid="48x96"      sim_year="2000">atm/cam/sst/sst_HadOIBl_bc_48x96_clim_c050526.nc</bndtvs>
<bndtvs hgrid="32x64"      sim_year="2000">atm/cam/sst/sst_HadOIBl_bc_32x64_clim_c050526.nc</bndtvs>
<bndtvs hgrid="8x16"       sim_year="2000">atm/cam/sst/sst_HadOIBl_bc_8x16_clim_c050526.nc</bndtvs>

<bndtvs dyn="se"        sim_year="2000">atm/cam/sst/sst_HadOIBl_bc_1x1_clim_c101029.nc</bndtvs>

<!-- Pre-industrial SST: 1850 -->
<bndtvs hgrid="0.23x0.31"  sim_year="1850">atm/cam/sst/sst_HadOIBl_bc_0.23x0.31_clim_pi_c091020.nc</bndtvs>
<bndtvs hgrid="0.47x0.63"  sim_year="1850">atm/cam/sst/sst_HadOIBl_bc_0.47x0.63_clim_pi_c100128.nc</bndtvs>
<bndtvs hgrid="0.9x1.25"   sim_year="1850">atm/cam/sst/sst_HadOIBl_bc_0.9x1.25_clim_pi_c100127.nc</bndtvs>
<bndtvs hgrid="1.9x2.5"    sim_year="1850">atm/cam/sst/sst_HadOIBl_bc_1.9x2.5_clim_pi_c100127.nc</bndtvs>
<bndtvs hgrid="2.5x3.33"   sim_year="1850">ocn/docn7/SSTDATA/sst_HadOIBl_bc_2.5x3.33_clim_pi_c091020.nc</bndtvs>
<bndtvs hgrid="4x5"        sim_year="1850">atm/cam/sst/sst_HadOIBl_bc_4x5_clim_pi_c100127.nc</bndtvs>
<bndtvs hgrid="10x15"      sim_year="1850">atm/cam/sst/sst_HadOIBl_bc_10x15_clim_pi_c100127.nc</bndtvs>

<bndtvs hgrid="128x256"    sim_year="1850">atm/cam/sst/sst_HadOIBl_bc_128x256_clim_pi_c100128.nc</bndtvs>
<bndtvs hgrid="64x128"     sim_year="1850">atm/cam/sst/sst_HadOIBl_bc_64x128_clim_pi_c100128.nc</bndtvs>
<bndtvs hgrid="48x96"      sim_year="1850">atm/cam/sst/sst_HadOIBl_bc_48x96_clim_pi_c100128.nc</bndtvs>
<bndtvs hgrid="32x64"      sim_year="1850">atm/cam/sst/sst_HadOIBl_bc_32x64_clim_pi_c100128.nc</bndtvs>
<bndtvs hgrid="8x16"       sim_year="1850">atm/cam/sst/sst_HadOIBl_bc_8x16_clim_pi_c100128.nc</bndtvs>

<bndtvs dyn="se"        sim_year="1850">atm/cam/sst/sst_HadOIBl_bc_1x1_clim_pi_c100129.nc</bndtvs>

<!-- Time-varying SSTs: 1850-2005 -->
<bndtvs hgrid="0.23x0.31"  sim_year="1850-2000">atm/cam/sst/sst_HadOIBl_bc_0.23x0.31_clim_pi_c091020.nc</bndtvs>
<bndtvs hgrid="0.47x0.63"  sim_year="1850-2000">atm/cam/sst/sst_HadOIBl_bc_0.47x0.63_1850_2012_c130411.nc</bndtvs>
<bndtvs hgrid="0.9x1.25"   sim_year="1850-2000">atm/cam/sst/sst_HadOIBl_bc_0.9x1.25_1850_2012_c130411.nc</bndtvs>
<bndtvs hgrid="1.9x2.5"    sim_year="1850-2000">atm/cam/sst/sst_HadOIBl_bc_1.9x2.5_1850_2012_c130411.nc</bndtvs>
<bndtvs hgrid="2.5x3.33"   sim_year="1850-2000">ocn/docn7/SSTDATA/sst_HadOIBl_bc_2.5x3.33_1870_2008_c091020.nc</bndtvs>
<bndtvs hgrid="4x5"        sim_year="1850-2000">atm/cam/sst/sst_HadOIBl_bc_4x5_1850_2012_c130411.nc</bndtvs>
<bndtvs hgrid="10x15"      sim_year="1850-2000">atm/cam/sst/sst_HadOIBl_bc_10x15_1850_2012_c130411.nc</bndtvs>

<bndtvs hgrid="128x256"    sim_year="1850-2000">atm/cam/sst/sst_HadOIBl_bc_128x256_1850_2012_c130411.nc</bndtvs>
<bndtvs hgrid="64x128"     sim_year="1850-2000">atm/cam/sst/sst_HadOIBl_bc_64x128_1850_2012_c130411.nc</bndtvs>
<bndtvs hgrid="48x96"      sim_year="1850-2000">atm/cam/sst/sst_HadOIBl_bc_48x96_1850_2008_c100128.nc</bndtvs>
<bndtvs hgrid="32x64"      sim_year="1850-2000">atm/cam/sst/sst_HadOIBl_bc_32x64_1850_2012_c130411.nc</bndtvs>
<bndtvs hgrid="8x16"       sim_year="1850-2000">atm/cam/sst/sst_HadOIBl_bc_8x16_1850_2012_c130411.nc</bndtvs>

<bndtvs dyn="se"        sim_year="1850-2000">atm/cam/sst/sst_HadOIBl_bc_1x1_1850_2012_c130411.nc</bndtvs>

<!-- SST domain files -->
<bndtvs_domain dyn="se"  >ocn/docn7/domain.ocn.1x1.111007.nc</bndtvs_domain>

<!-- Ocean domain files -->
<focndomain hgrid="128x256" >atm/cam/ocnfrac/domain.camocn.128x256_USGS_070807.nc</focndomain>
<focndomain hgrid="64x128"  >atm/cam/ocnfrac/domain.camocn.64x128_USGS_070807.nc</focndomain>
<focndomain hgrid="48x96"   >atm/cam/ocnfrac/domain.camocn.48x96_gx3v7_100114.nc</focndomain>
<focndomain hgrid="32x64"   >atm/cam/ocnfrac/domain.camocn.32x64_USGS_070807.nc</focndomain>
<focndomain hgrid="8x16"    >atm/cam/ocnfrac/domain.camocn.8x16_USGS_070807.nc</focndomain>

<focndomain hgrid="0.23x0.31" >atm/cam/ocnfrac/domain.camocn.0.23x0.31_gx1v6_101108.nc</focndomain>
<focndomain hgrid="0.47x0.63" >atm/cam/ocnfrac/domain.camocn.0.47x0.63_gx1v6_090408.nc</focndomain>
<focndomain hgrid="0.9x1.25"  >atm/cam/ocnfrac/domain.camocn.0.9x1.25_gx1v6_090403.nc</focndomain>
<focndomain hgrid="1.9x2.5"   >atm/cam/ocnfrac/domain.camocn.1.9x2.5_gx1v6_090403.nc</focndomain>
<focndomain hgrid="2.5x3.33"  >atm/cam/ocnfrac/domain.camocn.fv2.5x3.33_gx3v7_110223.nc</focndomain>
<focndomain hgrid="4x5"       >atm/cam/ocnfrac/domain.camocn.4x5_USGS_070807.nc</focndomain>
<focndomain hgrid="10x15"     >atm/cam/ocnfrac/domain.camocn.10x15_USGS_070807.nc</focndomain>

<focndomain hgrid="ne16np4"   >share/domains/domain.ocn.ne16np4_gx3v7.121113.nc</focndomain>
<focndomain hgrid="ne30np4"   >share/domains/domain.ocn.ne30np4_gx1v6_110217.nc</focndomain>
<focndomain hgrid="ne60np4"   >share/domains/domain.ocn.ne60np4_gx1v6.120406.nc</focndomain>
<focndomain hgrid="ne120np4"  >share/domains/domain.ocn.ne120np4_gx1v6.111226.nc</focndomain>
<focndomain hgrid="ne240np4"  >share/domains/domain.ocn.ne240np4_gx1v6.111226.nc</focndomain>

</namelist_defaults><|MERGE_RESOLUTION|>--- conflicted
+++ resolved
@@ -752,13 +752,6 @@
 <micro_mg_dcs                                     > 400.0D-6 </micro_mg_dcs>
 <micro_mg_dcs     phys="cam5" microphys="mg1"     > 400.0D-6 </micro_mg_dcs>
 <micro_mg_dcs     phys="cam5" microphys="mg1.5"   > 250.0D-6 </micro_mg_dcs>
-<<<<<<< HEAD
-
-<micro_mg_dcs                                     > 400.0D-6 </micro_mg_dcs>
-<micro_mg_dcs     phys="cam5" microphys="mg1"     > 400.0D-6 </micro_mg_dcs>
-<micro_mg_dcs     phys="cam5" microphys="mg1.5"   > 250.0D-6 </micro_mg_dcs>
-=======
->>>>>>> c9771b7e
 
 <!-- Macrophysics scheme -->
 <macrop_scheme                       >none</macrop_scheme>
@@ -830,12 +823,9 @@
 <!-- BSINGH - wet scavenging tuning option by PNNL -->
 <sscav_tuning>.false.</sscav_tuning>
 
-<<<<<<< HEAD
-=======
 <!-- BSINGH - ice nucleation option by PNNL -->
 <demott_ice_nuc>.false.</demott_ice_nuc>
 
->>>>>>> c9771b7e
 
 <!-- sub-column switches for physics packages -->
 <use_subcol_microp>.false.</use_subcol_microp>
