--- conflicted
+++ resolved
@@ -107,11 +107,7 @@
     character(len=16) :: aer_wetdep_list(pcnst) = ' '
     character(len=16) :: aer_drydep_list(pcnst) = ' '
 
-<<<<<<< HEAD
-    namelist /aerosol_nl/ aer_wetdep_list, aer_drydep_list, sol_facti_cloud_borne, sscav_tuning, seasalt_emis_scale
-=======
     namelist /aerosol_nl/ aer_wetdep_list, aer_drydep_list, sol_facti_cloud_borne, seasalt_emis_scale, sscav_tuning !BSINGH(09/15/2014):Added scavenging tuning
->>>>>>> c9771b7e
 
     !-----------------------------------------------------------------------------
 
@@ -204,9 +200,6 @@
          convproc_do_aer_out = convproc_do_aer, & 
          convproc_do_gas_out = convproc_do_gas, &
          resus_fix_out       = resus_fix        )
-<<<<<<< HEAD
-         !BSINGH -ENDS
-=======
          !BSINGH(10/15/2014): resus_fix flag warning
     if(masterproc) then
        if(convproc_do_aer .or. convproc_do_gas) then
@@ -215,7 +208,6 @@
        endif
     endif
     !BSINGH -ENDS
->>>>>>> c9771b7e
 
     call rad_cnst_get_info(0, nmodes=nmodes)
 
@@ -1787,11 +1779,7 @@
 
                 !BSINGH(09/15/2014):Added for unified convective treatment
                 ! add resuspension of cloudborne species to dqdt of interstitial species
-<<<<<<< HEAD
-                dqdt_tmp(1:ncol,:) = dqdt_tmp(1:ncol,:) + rtscavt(1:ncol,:,lspec)  ! RCE 2012/01/12
-=======
                 if(resus_fix)dqdt_tmp(1:ncol,:) = dqdt_tmp(1:ncol,:) + rtscavt(1:ncol,:,lspec)  ! RCE 2012/01/12
->>>>>>> c9771b7e
                 !BSINGH -Ends
 
                 ptend%q(1:ncol,:,mm) = ptend%q(1:ncol,:,mm) + dqdt_tmp(1:ncol,:)
@@ -1863,27 +1851,6 @@
                 enddo
                 call outfld( trim(tmp_name)//'SFSBS', sflx, pcols, lchnk)
                 
-<<<<<<< HEAD
-                !BSINGH(09/15/2014):Following two nested do-loops are new additions for unified convection 
-                !BSINGH(09/15/2014):After these do-loops, code was added by RCE, the comments by RCE are kept as it is
-                sflx(:)=0._r8
-                do k=1,pver
-                   do i=1,ncol
-                      sflx(i)=sflx(i)+rcscavt(i,k)*state%pdel(i,k)/gravit
-                   enddo
-                enddo
-                if (.not.convproc_do_aer) call outfld( trim(tmp_name)//'SFSEC', sflx, pcols, lchnk)
-                sflxec = sflx
-       
-                sflx(:)=0._r8
-                do k=1,pver
-                    do i=1,ncol
-                       sflx(i)=sflx(i)+rsscavt(i,k)*state%pdel(i,k)/gravit
-                    enddo
-                 enddo
-                 call outfld( trim(tmp_name)//'SFSES', sflx, pcols, lchnk)
-                 !RCE 2012/01/12 end - prev ~40 lines are modified
-=======
                 if(resus_fix) then
                    !BSINGH(09/15/2014):Following two nested do-loops are new additions for unified convection 
                    !BSINGH(09/15/2014):After these do-loops, code was added by RCE, the comments by RCE are kept as it is
@@ -1905,7 +1872,6 @@
                    call outfld( trim(tmp_name)//'SFSES', sflx, pcols, lchnk)                   
                    !RCE 2012/01/12 end - prev ~40 lines are modified
                 endif
->>>>>>> c9771b7e
                  
                  !RCE 2012/01/12 bgn - next ~40 lines are new
                  ! apportion convective surface fluxes to deep and shallow conv
@@ -1914,11 +1880,7 @@
                  !    fields are just diagnostics, this approximate method is adequate
                  ! only do this for interstitial aerosol, because conv clouds to not
                  !    affect the stratiform-cloudborne aerosol
-<<<<<<< HEAD
-                 if ( deepconv_wetdep_history ) then
-=======
                  if ( deepconv_wetdep_history .and. resus_fix) then
->>>>>>> c9771b7e
                     do i = 1, ncol
                        tmp_precdp = max( rprddpsum(i),  1.0e-35_r8 )
                        tmp_precsh = max( rprdshsum(i),  1.0e-35_r8 )
@@ -1944,10 +1906,7 @@
                        call outfld( trim(tmp_name)//'SFSED', sflxecdp, pcols, lchnk)
                     end if
                  else
-<<<<<<< HEAD
-=======
                     sflxec(1:ncol)   = 0.0_r8 !BALLI- ask dick about it!!!
->>>>>>> c9771b7e
                     sflxecdp(1:ncol) = 0.0_r8
                  end if
                  
@@ -1983,14 +1942,6 @@
                      sol_factic_in=sol_factic, sol_factiic_in=sol_factiic, resus_fix = resus_fix  )  ! rce 2010/05/03!BSINGH(09/15/2014):Added resus_fix for fixing resuspension  bug
                      !BSINGH(09/15/2014):Added for unified convection
                      ! save resuspension of cloudborne species
-<<<<<<< HEAD
-                     rtscavt(1:ncol,:,lspec) = rcscavt(1:ncol,:) + rsscavt(1:ncol,:)  ! RCE 2012/01/12
-                     
-                     ! wetdepa_v2 adds the resuspension of cloudborne to the dqdt of cloudborne (as a source)
-                     ! undo this, so the resuspension of cloudborne can be added to the dqdt of interstitial (above)
-                     dqdt_tmp(1:ncol,:) = dqdt_tmp(1:ncol,:) - rtscavt(1:ncol,:,lspec)  ! RCE 2012/01/12
-                     !BSINGH-Ends
-=======
                      if(resus_fix) then
                         rtscavt(1:ncol,:,lspec) = rcscavt(1:ncol,:) + rsscavt(1:ncol,:)  ! RCE 2012/01/12
 
@@ -1999,7 +1950,6 @@
                         dqdt_tmp(1:ncol,:) = dqdt_tmp(1:ncol,:) - rtscavt(1:ncol,:,lspec)  ! RCE 2012/01/12
                      endif
                         !BSINGH-Ends
->>>>>>> c9771b7e
        
                      fldcw(1:ncol,:) = fldcw(1:ncol,:) + dqdt_tmp(1:ncol,:) * dt
 
@@ -2051,20 +2001,6 @@
                      call outfld( trim(tmp_name)//'SFSBS', sflx, pcols, lchnk)
                                     
                      !BSINGH(09/15/2014):Following two nested do-loops are new additions for unified convection 
-<<<<<<< HEAD
-                     sflx(:)=0.0_r8
-                     do k=1,pver
-                        sflx(1:ncol)=sflx(1:ncol)+rcscavt(1:ncol,k)*state%pdel(1:ncol,k)/gravit
-                     enddo                     
-                     call outfld( trim(tmp_name)//'SFSEC', sflx, pcols, lchnk)
-                     
-                     sflx(:)=0.0_r8
-                     do k=1,pver
-                        sflx(1:ncol)=sflx(1:ncol)+rsscavt(1:ncol,k)*state%pdel(1:ncol,k)/gravit
-                     enddo
-                     call outfld( trim(tmp_name)//'SFSES', sflx, pcols, lchnk)
-                     !RCE 2012/01/12 end - prev ~40 lines are changed
-=======
                      if(resus_fix) then
                         sflx(:)=0.0_r8
                         do k=1,pver
@@ -2079,7 +2015,6 @@
                         call outfld( trim(tmp_name)//'SFSES', sflx, pcols, lchnk)
                         !RCE 2012/01/12 end - prev ~40 lines are changed
                      endif
->>>>>>> c9771b7e
 
 
              else if ((lphase == 1) .and. (lspec == nspec_amode(m)+1) .and. do_aero_water_removal ) then  !RCE 2012/01/12
