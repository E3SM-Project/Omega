<?xml version="1.0"?>

<config_machines>

<!--

 ===============================================================
 COMPILER and COMPILERS
 ===============================================================
 If a machine supports multiple compilers - then
  - the settings for COMPILERS should reflect the supported compilers
    as a comma separated string
  - the setting for COMPILER should be the default compiler
    (which is one of the values in COMPILERS)

 ===============================================================
 MPILIB and MPILIBS
 ===============================================================
 If a machine supports only one MPILIB is supported - then
 the setting for  MPILIB and MPILIBS should be blank ("")
 If a machine supports multiple mpi libraries (e.g. mpich and openmpi)
  - the settings for MPILIBS should reflect the supported mpi libraries
    as a comma separated string

 The default settings for COMPILERS and MPILIBS is blank (in config_machines.xml)

 Normally variable substitutions are not made until the case scripts are run, however variables
 of the form $ENV{VARIABLE_NAME} are substituted in create_newcase from the environment
 variable of the same name if it exists.

 ===============================================================
 PROJECT_REQUIRED
 ===============================================================
 A machine may need the PROJECT xml variable to be defined either because it is
 used in some paths, or because it is used to give an account number in the job
 submission script. If either of these are the case, then PROJECT_REQUIRED
 should be set to TRUE for the given machine.


 walltimes:
 Denotes the walltimes that can be used for a particular machine.
 walltime: as before, if default="true" is defined, this walltime will be used
 by default.
 Alternatively, ccsm_estcost must be used to choose the queue based on the estimated cost of the run.

 mpirun: the mpirun command that will be used to actually launch the model.
 The attributes used to choose the mpirun command are:

 mpilib: can either be 'default' the name of an mpi library, or a compiler name so one can choose the mpirun
         based on the mpi library in use.

   the 'executable' tag must have arguments required for the chosen mpirun, as well as the executable name.

 unit_testing: can be 'true' or 'false'.
   This allows using a different mpirun command to launch unit tests

-->
<machine MACH="edison">
  <DESC>NERSC XC30, os is CNL, 24 pes/node, batch system is SLURM</DESC>
  <NODENAME_REGEX>edison</NODENAME_REGEX>
  <TESTS>acme_developer</TESTS>
  <COMPILERS>intel,intel18,gnu</COMPILERS>
  <MPILIBS>mpt</MPILIBS>
  <CIME_OUTPUT_ROOT>$ENV{CSCRATCH}/acme_scratch/edison</CIME_OUTPUT_ROOT>
  <RUNDIR>$CIME_OUTPUT_ROOT/$CASE/run</RUNDIR>
  <EXEROOT>$CIME_OUTPUT_ROOT/$CASE/bld</EXEROOT>
  <DOUT_S_ROOT>$CIME_OUTPUT_ROOT/archive/$CASE</DOUT_S_ROOT>
  <DOUT_L_MSROOT>csm/$CASE</DOUT_L_MSROOT>
  <OS>CNL</OS>
  <BATCH_SYSTEM>slurm</BATCH_SYSTEM>
  <SUPPORTED_BY>acme</SUPPORTED_BY>
  <GMAKE_J>8</GMAKE_J>
  <MAX_TASKS_PER_NODE>24</MAX_TASKS_PER_NODE>
  <PES_PER_NODE>24</PES_PER_NODE>
  <PROJECT>acme</PROJECT>
  <PROJECT_REQUIRED>TRUE</PROJECT_REQUIRED>
  <DIN_LOC_ROOT>/project/projectdirs/acme/inputdata</DIN_LOC_ROOT>
  <DIN_LOC_ROOT_CLMFORC>/project/projectdirs/acme/inputdata/atm/datm7</DIN_LOC_ROOT_CLMFORC>
  <BASELINE_ROOT>/project/projectdirs/acme/baselines</BASELINE_ROOT>
  <CCSM_CPRNC>/project/projectdirs/acme/tools/cprnc.edison/cprnc</CCSM_CPRNC>
  <SAVE_TIMING_DIR>/project/projectdirs/$PROJECT</SAVE_TIMING_DIR>
  <TEST_TPUT_TOLERANCE>0.1</TEST_TPUT_TOLERANCE>
  <mpirun mpilib="default">
    <executable>srun</executable>
    <arguments>
      <arg name="label"> --label</arg>
      <arg name="num_tasks" > -n $TOTALPES</arg>
      <arg name="thread_count"> -c $SHELL{echo 48/`./xmlquery --value MAX_TASKS_PER_NODE`*$ENV{OMP_NUM_THREADS} | bc }</arg>
      <arg name="binding"> $SHELL{if [ 24 -ge `./xmlquery --value MAX_TASKS_PER_NODE` ]; then echo "--cpu_bind=cores"; else echo "--cpu_bind=threads"; fi} </arg>
    </arguments>
  </mpirun>
  <module_system type="module">
    <init_path lang="perl">/opt/modules/default/init/perl.pm</init_path>
    <init_path lang="python">/opt/modules/default/init/python.py</init_path>
    <init_path lang="sh">/opt/modules/default/init/sh</init_path>
    <init_path lang="csh">/opt/modules/default/init/csh</init_path>
    <cmd_path lang="perl">/opt/modules/default/bin/modulecmd perl</cmd_path>
    <cmd_path lang="python">/opt/modules/default/bin/modulecmd python</cmd_path>
    <cmd_path lang="sh">module</cmd_path>
    <cmd_path lang="csh">module</cmd_path>
    <modules>
      <command name="rm">PrgEnv-intel</command>
      <command name="rm">PrgEnv-cray</command>
      <command name="rm">PrgEnv-gnu</command>
      <command name="rm">intel</command>
      <command name="rm">cce</command>
      <command name="rm">gcc</command>
      <command name="rm">cray-parallel-netcdf</command>
      <command name="rm">cray-parallel-hdf5</command>
      <command name="rm">pmi</command>
      <command name="rm">cray-libsci</command>
      <command name="rm">cray-mpich2</command>
      <command name="rm">cray-mpich</command>
      <command name="rm">cray-netcdf</command>
      <command name="rm">cray-hdf5</command>
      <command name="rm">cray-netcdf-hdf5parallel</command>
      <command name="rm">craype-sandybridge</command>
      <command name="rm">craype-ivybridge</command>
      <command name="rm">craype</command>
      <command name="rm">papi</command>
      <command name="rm">cray-petsc</command>
      <command name="rm">esmf</command>
    </modules>

    <modules>
      <command name="rm">craype</command>
      <command name="load">craype/2.5.12.3</command>
      <command name="load">craype-ivybridge</command>
      <command name="rm">pmi</command>
      <command name="load">pmi/5.0.12</command>
      <command name="rm">cray-mpich</command>
      <command name="load">cray-mpich/7.6.0</command>
    </modules>

    <modules compiler="intel">
      <command name="load">PrgEnv-intel</command>
      <command name="rm">intel</command>
      <command name="load">intel/17.0.2.174</command>
      <command name="rm">cray-libsci</command>
    </modules>

    <modules compiler="intel18">
      <command name="load">PrgEnv-intel</command>
      <command name="rm">intel</command>
      <command name="load">intel/2018.beta</command>
      <command name="rm">cray-libsci</command>
    </modules>

    <modules compiler="gnu">
      <command name="rm">PrgEnv-intel</command>
      <command name="load">PrgEnv-gnu</command>
      <command name="rm">gcc</command>
      <command name="load">gcc/6.3.0</command>
      <command name="rm">cray-libsci</command>
      <command name="load">cray-libsci/17.06.1</command>
    </modules>

    <modules mpilib="mpi-serial">
      <command name="rm">cray-netcdf-hdf5parallel</command>
      <command name="rm">cray-hdf5-parallel</command>
      <command name="rm">cray-parallel-netcdf</command>
      <command name="load">cray-hdf5/1.8.16</command>
      <command name="load">cray-netcdf/4.4.0</command>
    </modules>
    <modules mpilib="!mpi-serial">
      <command name="rm">cray-netcdf-hdf5parallel</command>
      <command name="load">cray-netcdf-hdf5parallel/4.4.0</command>
      <command name="load">cray-hdf5-parallel/1.8.16</command>
      <command name="load">cray-parallel-netcdf/1.6.1</command>
    </modules>
  </module_system>

  <environment_variables>
    <env name="MPICH_ENV_DISPLAY">1</env>
    <env name="MPICH_VERSION_DISPLAY">1</env>
    <env name="MPICH_CPUMASK_DISPLAY">1</env>

    <env name="OMP_STACKSIZE">64M</env>
    <env name="OMP_PROC_BIND">spread</env>
    <env name="OMP_PLACES">threads</env>
  </environment_variables>
  <environment_variables compiler="intel">
    <env name="FORT_BUFFERED">yes</env>
  </environment_variables>
  <environment_variables compiler="intel18">
    <env name="FORT_BUFFERED">yes</env>
  </environment_variables>

</machine>

<machine MACH="cori-haswell">
  <DESC>Cori. XC40 Cray system at NERSC. Haswell partition. os is CNL, 32 pes/node, batch system is SLURM</DESC>
  <NODENAME_REGEX>cori</NODENAME_REGEX>
  <TESTS>acme_developer</TESTS>
  <COMPILERS>intel,intel18,gnu</COMPILERS>
  <MPILIBS>mpt</MPILIBS>
  <CIME_OUTPUT_ROOT>$ENV{SCRATCH}/acme_scratch/cori-haswell</CIME_OUTPUT_ROOT>
  <RUNDIR>$CIME_OUTPUT_ROOT/$CASE/run</RUNDIR>
  <EXEROOT>$CIME_OUTPUT_ROOT/$CASE/bld</EXEROOT>
  <DIN_LOC_ROOT>/project/projectdirs/acme/inputdata</DIN_LOC_ROOT>
  <DIN_LOC_ROOT_CLMFORC>/project/projectdirs/acme/inputdata/atm/datm7</DIN_LOC_ROOT_CLMFORC>
  <DOUT_S_ROOT>$CIME_OUTPUT_ROOT/archive/$CASE</DOUT_S_ROOT>
  <DOUT_L_MSROOT>csm/$CASE</DOUT_L_MSROOT>
  <BASELINE_ROOT>/project/projectdirs/acme/baselines</BASELINE_ROOT>
  <CCSM_CPRNC>/project/projectdirs/acme/tools/cprnc.cori/cprnc</CCSM_CPRNC>
  <SAVE_TIMING_DIR>/project/projectdirs/$PROJECT</SAVE_TIMING_DIR>
  <OS>CNL</OS>
  <BATCH_SYSTEM>slurm</BATCH_SYSTEM>
  <SUPPORTED_BY>acme</SUPPORTED_BY>
  <GMAKE_J>8</GMAKE_J>
  <MAX_TASKS_PER_NODE>32</MAX_TASKS_PER_NODE>
  <PES_PER_NODE>32</PES_PER_NODE>
  <PROJECT>acme</PROJECT>
  <PROJECT_REQUIRED>TRUE</PROJECT_REQUIRED>
  <PIO_CONFIG_OPTS> -D PIO_BUILD_TIMING:BOOL=ON </PIO_CONFIG_OPTS>
  <TEST_TPUT_TOLERANCE>0.1</TEST_TPUT_TOLERANCE>
  <mpirun mpilib="default">
    <executable>srun</executable>
    <arguments>
      <arg name="label"> --label</arg>
      <arg name="num_tasks" > -n $TOTALPES</arg>
      <!--NOTE: hard-coding -c 2 for now, which is only optimal when using full node with no hyper-threading. (ndk) -->
      <arg name="thread_count" > -c 2 </arg>
      <arg name="binding" > --cpu_bind=cores</arg>
    </arguments>
  </mpirun>
  <module_system type="module">
    <init_path lang="perl">/opt/modules/default/init/perl</init_path>
    <init_path lang="python">/opt/modules/default/init/python</init_path>
    <init_path lang="sh">/opt/modules/default/init/sh</init_path>
    <init_path lang="csh">/opt/modules/default/init/csh</init_path>
    <cmd_path lang="perl">/opt/modules/default/bin/modulecmd perl</cmd_path>
    <cmd_path lang="python">/opt/modules/default/bin/modulecmd python</cmd_path>
    <cmd_path lang="sh">module</cmd_path>
    <cmd_path lang="csh">module</cmd_path>

    <modules>
      <command name="rm">PrgEnv-intel</command>
      <command name="rm">PrgEnv-cray</command>
      <command name="rm">PrgEnv-gnu</command>
      <command name="rm">intel</command>
      <command name="rm">cce</command>
      <command name="rm">gcc</command>
      <command name="rm">cray-parallel-netcdf</command>
      <command name="rm">cray-parallel-hdf5</command>
      <command name="rm">pmi</command>
      <command name="rm">cray-libsci</command>
      <command name="rm">cray-mpich2</command>
      <command name="rm">cray-mpich</command>
      <command name="rm">cray-netcdf</command>
      <command name="rm">cray-hdf5</command>
      <command name="rm">cray-netcdf-hdf5parallel</command>
      <command name="rm">craype-sandybridge</command>
      <command name="rm">craype-ivybridge</command>
      <command name="rm">craype</command>
      <command name="rm">papi</command>
      <command name="rm">cmake</command>
      <command name="rm">cray-petsc</command>
      <command name="rm">esmf</command>
    </modules>

    <modules>
      <command name="rm">craype</command>
      <command name="load">craype/2.5.12</command>
      <command name="load">pmi/5.0.12</command>

      <command name="rm">cray-mpich</command>
      <command name="load">cray-mpich/7.6.0</command>
    </modules>

    <modules compiler="intel">
      <command name="load">PrgEnv-intel</command>
      <command name="rm">intel</command>
      <command name="load">intel/17.0.2.174</command>
    </modules>

    <modules compiler="intel18">
      <command name="load">PrgEnv-intel</command>
      <command name="rm">intel</command>
      <command name="load">intel/2018.beta</command>
    </modules>

    <modules compiler="gnu">
      <command name="rm">PrgEnv-intel</command>
      <command name="load">PrgEnv-gnu</command>
      <command name="rm">gcc</command>
      <command name="load">gcc/6.3.0</command>
      <command name="load">cray-libsci/17.06.1</command>
    </modules>

    <modules>
      <command name="rm">craype-mic-knl</command>
      <command name="load">craype-haswell</command>
    </modules>

    <modules mpilib="mpi-serial">
      <command name="rm">cray-netcdf-hdf5parallel</command>
      <command name="rm">cray-hdf5-parallel</command>
      <command name="rm">cray-parallel-netcdf</command>
      <command name="load">cray-hdf5/1.8.16</command>
      <command name="load">cray-netcdf/4.4.0</command>
    </modules>
    <modules mpilib="!mpi-serial">
      <command name="rm">cray-netcdf-hdf5parallel</command>
      <command name="load">cray-netcdf-hdf5parallel/4.4.0</command>
      <command name="load">cray-hdf5-parallel/1.8.16</command>
      <command name="load">cray-parallel-netcdf/1.7.0</command>
    </modules>

    <modules>
      <command name="load">git/2.9.1</command>
      <command name="load">cmake/3.3.2</command>
      <command name="load">zlib/1.2.8</command>
    </modules>
  </module_system>

  <environment_variables>

    <env name="MPICH_ENV_DISPLAY">1</env>
    <env name="MPICH_VERSION_DISPLAY">1</env>
    <!--env name="MPICH_CPUMASK_DISPLAY">1</env-->

    <env name="OMP_STACKSIZE">128M</env>
    <env name="OMP_PROC_BIND">spread</env>
    <env name="OMP_PLACES">threads</env>
  </environment_variables>
  <environment_variables compiler="intel">
    <env name="FORT_BUFFERED">yes</env>
  </environment_variables>
  <environment_variables compiler="intel18">
    <env name="FORT_BUFFERED">yes</env>
  </environment_variables>
</machine>

<!-- KNL nodes of Cori -->
<machine MACH="cori-knl">
  <DESC>Cori. XC40 Cray system at NERSC. KNL partition. os is CNL, 68 pes/node (for now only use 64), batch system is SLURM</DESC>
  <NODENAME_REGEX>cori-knl-haswell-is-default</NODENAME_REGEX>
  <TESTS>acme_developer</TESTS>
  <COMPILERS>intel,intel18,gnu</COMPILERS>
  <MPILIBS>mpt,impi</MPILIBS>
  <CIME_OUTPUT_ROOT>$ENV{SCRATCH}/acme_scratch/cori-knl</CIME_OUTPUT_ROOT>
  <RUNDIR>$CIME_OUTPUT_ROOT/$CASE/run</RUNDIR>
  <EXEROOT>$CIME_OUTPUT_ROOT/$CASE/bld</EXEROOT>
  <DIN_LOC_ROOT>/project/projectdirs/acme/inputdata</DIN_LOC_ROOT>
  <DIN_LOC_ROOT_CLMFORC>/project/projectdirs/acme/inputdata/atm/datm7</DIN_LOC_ROOT_CLMFORC>
  <DOUT_S_ROOT>$CIME_OUTPUT_ROOT/archive/$CASE</DOUT_S_ROOT>
  <DOUT_L_MSROOT>csm/$CASE</DOUT_L_MSROOT>
  <BASELINE_ROOT>/project/projectdirs/acme/baselines</BASELINE_ROOT>
  <CCSM_CPRNC>/project/projectdirs/acme/tools/cprnc.cori/cprnc</CCSM_CPRNC>
  <SAVE_TIMING_DIR>/project/projectdirs/$PROJECT</SAVE_TIMING_DIR>
  <OS>CNL</OS>
  <BATCH_SYSTEM>slurm</BATCH_SYSTEM>
  <SUPPORTED_BY>acme</SUPPORTED_BY>
  <GMAKE_J>8</GMAKE_J>
  <MAX_TASKS_PER_NODE>128</MAX_TASKS_PER_NODE>
  <PES_PER_NODE>64</PES_PER_NODE>
  <PROJECT>acme</PROJECT>
  <PROJECT_REQUIRED>TRUE</PROJECT_REQUIRED>
  <PIO_CONFIG_OPTS> -D PIO_BUILD_TIMING:BOOL=ON </PIO_CONFIG_OPTS>
  <TEST_TPUT_TOLERANCE>0.1</TEST_TPUT_TOLERANCE>
  <mpirun mpilib="default">
    <executable>srun</executable>
    <arguments>
      <arg name="label"> --label</arg>
      <arg name="num_tasks" > -n $TOTALPES</arg>
      <!--NOTE: hard-coding -c 4 for now.  (ndk) -->
      <arg name="thread_count" > -c 4 </arg>
      <arg name="binding" > --cpu_bind=cores</arg>
    </arguments>
  </mpirun>
  <module_system type="module">
    <init_path lang="perl">/opt/modules/default/init/perl</init_path>
    <init_path lang="python">/opt/modules/default/init/python</init_path>
    <init_path lang="sh">/opt/modules/default/init/sh</init_path>
    <init_path lang="csh">/opt/modules/default/init/csh</init_path>
    <cmd_path lang="perl">/opt/modules/default/bin/modulecmd perl</cmd_path>
    <cmd_path lang="python">/opt/modules/default/bin/modulecmd python</cmd_path>
    <cmd_path lang="sh">module</cmd_path>
    <cmd_path lang="csh">module</cmd_path>
    <modules>
      <command name="rm">craype</command>
      <command name="rm">craype-mic-knl</command>
      <command name="rm">craype-haswell</command>

      <command name="rm">PrgEnv-intel</command>
      <command name="rm">PrgEnv-gnu</command>
      <command name="rm">intel</command>
      <command name="rm">cce</command>
      <command name="rm">gcc</command>
      <command name="rm">cray-parallel-netcdf</command>
      <command name="rm">cray-parallel-hdf5</command>
      <command name="rm">pmi</command>
      <command name="rm">cray-mpich2</command>
      <command name="rm">cray-mpich</command>
      <command name="rm">cray-netcdf</command>
      <command name="rm">cray-hdf5</command>
      <command name="rm">cray-netcdf-hdf5parallel</command>
      <command name="rm">cray-libsci</command>
      <command name="rm">papi</command>
      <command name="rm">cmake</command>
      <command name="rm">cray-petsc</command>
      <command name="rm">esmf</command>

      <!-- first load basic defaults, then remove/swap/load as necessary -->
      <command name="load">craype</command>
      <command name="load">PrgEnv-intel</command>
      <command name="load">cray-mpich</command>
      <command name="rm">craype-haswell</command>
      <command name="load">craype-mic-knl</command>
    </modules>

    <modules mpilib="mpt">
      <command name="swap">cray-mpich cray-mpich/7.6.0</command>
    </modules>

    <modules mpilib="impi">
      <command name="swap">cray-mpich impi/2017.up2</command>
    </modules>

    <modules compiler="intel">
      <command name="load">PrgEnv-intel</command>
      <command name="rm">intel</command>
      <command name="load">intel/17.0.2.174</command>
    </modules>

    <modules compiler="intel18">
      <command name="load">PrgEnv-intel</command>
      <command name="rm">intel</command>
      <command name="load">intel/2018.beta</command>
    </modules>

    <modules compiler="gnu">
      <command name="swap">PrgEnv-intel PrgEnv-gnu</command>
      <command name="rm">gcc</command>
      <command name="load">gcc/6.3.0</command>
      <command name="load">cray-libsci/17.06.1</command>
    </modules>

    <modules>
      <command name="swap">craype craype/2.5.12</command>
      <command name="rm">pmi</command>
      <command name="load">pmi/5.0.12</command>
      <command name="rm">craype-haswell</command>
      <command name="load">craype-mic-knl</command>
    </modules>

    <modules mpilib="mpi-serial">
      <command name="rm">cray-netcdf-hdf5parallel</command>
      <command name="rm">cray-hdf5-parallel</command>
      <command name="rm">cray-parallel-netcdf</command>
      <command name="load">cray-hdf5/1.8.16</command>
      <command name="load">cray-netcdf/4.4.0</command>
    </modules>
    <modules mpilib="!mpi-serial">
      <command name="rm">cray-netcdf-hdf5parallel</command>
      <command name="load">cray-netcdf-hdf5parallel/4.4.0</command>
      <command name="load">cray-hdf5-parallel/1.8.16</command>
      <command name="load">cray-parallel-netcdf/1.7.0</command>
    </modules>
    <modules>
      <command name="load">git/2.9.1</command>
      <command name="load">cmake/3.3.2</command>
      <command name="load">zlib/1.2.8</command>
    </modules>

    <!--command name="list">&gt;&amp; ml.txt</command-->

  </module_system>

  <environment_variables>
    <env name="MPICH_ENV_DISPLAY">1</env>
    <env name="MPICH_VERSION_DISPLAY">1</env>
    <!--env name="MPICH_CPUMASK_DISPLAY">1</env-->

    <env name="OMP_STACKSIZE">128M</env>
    <env name="OMP_PROC_BIND">spread</env>
    <env name="OMP_PLACES">threads</env>

  </environment_variables>
  <environment_variables mpilib="impi">
    <env name="I_MPI_FABRICS">ofi</env>
    <env name="I_MPI_OFI_PROVIDER">gni</env>
    <env name="I_MPI_PRINT_VERSION">yes</env>
    <env name="I_MPI_OFI_LIBRARY">/global/common/cori/software/libfabric/1.4.2/gnu/lib/libfabric.so</env>
    <env name="I_MPI_PMI_LIBRARY">/usr/lib64/slurmpmi/libpmi.so</env>
  </environment_variables>
  <environment_variables compiler="intel">
    <env name="FORT_BUFFERED">yes</env>
  </environment_variables>
  <environment_variables compiler="intel18">
    <env name="MPICH_MEMORY_REPORT">1</env>
    <env name="FORT_BUFFERED">yes</env>
  </environment_variables>
</machine>


<machine MACH="mac">
    <DESC>Mac OS/X workstation or laptop</DESC>
    <NODENAME_REGEX></NODENAME_REGEX>
    <TESTS>acme_developer</TESTS>
    <OS>Darwin</OS>
    <COMPILERS>gnu</COMPILERS>
    <MPILIBS>openmpi,mpich</MPILIBS>
    <RUNDIR>$ENV{HOME}/projects/acme/scratch/$CASE/run</RUNDIR>
    <EXEROOT>$ENV{HOME}/projects/acme/scratch/$CASE/bld</EXEROOT>
    <DIN_LOC_ROOT>$ENV{HOME}/projects/acme/cesm-inputdata</DIN_LOC_ROOT>    <DIN_LOC_ROOT_CLMFORC>$ENV{HOME}/projects/acme/ptclm-data</DIN_LOC_ROOT_CLMFORC>
    <DOUT_S_ROOT>$ENV{HOME}/projects/acme/scratch/archive/$CASE</DOUT_S_ROOT>
    <DOUT_L_MSROOT>csm/$CASE</DOUT_L_MSROOT>
    <CIME_OUTPUT_ROOT>$ENV{HOME}/projects/acme/scratch</CIME_OUTPUT_ROOT>
    <BASELINE_ROOT>$ENV{HOME}/projects/acme/baselines</BASELINE_ROOT>
    <!-- cmake -DCMAKE_Fortran_COMPILER=/opt/local/bin/mpif90-mpich-gcc48 -DHDF5_DIR=/opt/local -DNetcdf_INCLUDE_DIR=/opt/local/include .. -->
>
    <CCSM_CPRNC>$CCSMROOT/tools/cprnc/build/cprnc</CCSM_CPRNC>
    <SUPPORTED_BY>jnjohnson at lbl dot gov</SUPPORTED_BY>
<!--    <GMAKE>make</GMAKE> <- this doesn't actually work! -->
    <GMAKE_J>4</GMAKE_J>
    <MAX_TASKS_PER_NODE>4</MAX_TASKS_PER_NODE>
    <PES_PER_NODE>2</PES_PER_NODE>
</machine>

<machine MACH="linux-generic">
    <DESC>Linux workstation or laptop</DESC>
    <NODENAME_REGEX></NODENAME_REGEX>
    <OS>LINUX</OS>
    <TESTS>acme_developer</TESTS>
    <COMPILERS>gnu</COMPILERS>
    <MPILIBS>openmpi,mpich</MPILIBS>
    <RUNDIR>$ENV{HOME}/projects/acme/scratch/$CASE/run</RUNDIR>
    <EXEROOT>$ENV{HOME}/projects/acme/scratch/$CASE/bld</EXEROOT>
    <DIN_LOC_ROOT>$ENV{HOME}/projects/acme/cesm-inputdata</DIN_LOC_ROOT>
    <DIN_LOC_ROOT_CLMFORC>$ENV{HOME}/projects/acme/ptclm-data</DIN_LOC_ROOT_CLMFORC>
    <DOUT_S_ROOT>$ENV{HOME}/projects/acme/scratch/archive/$CASE</DOUT_S_ROOT>
    <DOUT_L_MSROOT>csm/$CASE</DOUT_L_MSROOT>
    <CIME_OUTPUT_ROOT>$ENV{HOME}/projects/acme/scratch</CIME_OUTPUT_ROOT>
    <BASELINE_ROOT>$ENV{HOME}/projects/acme/baselines</BASELINE_ROOT>
    <!-- cmake -DCMAKE_Fortran_COMPILER=/opt/local/bin/mpif90-mpich-gcc48 -DHDF5_DIR=/opt/local -DNetcdf_INCLUDE_DIR=/opt/local/include .. -->>
    <CCSM_CPRNC>$CCSMROOT/tools/cprnc/build/cprnc</CCSM_CPRNC>
    <SUPPORTED_BY>jayesh at mcs dot anl dot gov</SUPPORTED_BY>
<!--    <GMAKE>make</GMAKE> <- this doesn't actually work! -->
    <GMAKE_J>4</GMAKE_J>
    <MAX_TASKS_PER_NODE>4</MAX_TASKS_PER_NODE>
    <PES_PER_NODE>2</PES_PER_NODE>
    <mpirun mpilib="default">
      <executable>mpirun</executable>
      <arguments>
        <arg name="num_tasks"> -np $TOTALPES</arg>
      </arguments>
    </mpirun>
</machine>

<machine MACH="melvin">
    <DESC>Linux workstation for Jenkins testing</DESC>
    <NODENAME_REGEX>(melvin|watson)</NODENAME_REGEX>
    <PROXY>sonproxy.sandia.gov:80</PROXY>
    <TESTS>acme_developer</TESTS>
    <OS>LINUX</OS>
    <COMPILERS>gnu,intel</COMPILERS>
    <MPILIBS>openmpi</MPILIBS>
    <CIME_OUTPUT_ROOT>$ENV{HOME}/acme/scratch</CIME_OUTPUT_ROOT>
    <RUNDIR>$CIME_OUTPUT_ROOT/$CASE/run</RUNDIR>
    <EXEROOT>$CIME_OUTPUT_ROOT/$CASE/bld</EXEROOT>
    <DIN_LOC_ROOT>/sems-data-store/ACME/inputdata</DIN_LOC_ROOT>
    <DIN_LOC_ROOT_CLMFORC>/sems-data-store/ACME/inputdata/atm/datm7</DIN_LOC_ROOT_CLMFORC>
    <DOUT_S_ROOT>$CIME_OUTPUT_ROOT/archive/$CASE</DOUT_S_ROOT>
    <DOUT_L_MSROOT>csm/$CASE</DOUT_L_MSROOT>
    <BASELINE_ROOT>/sems-data-store/ACME/baselines</BASELINE_ROOT>
    <SAVE_TIMING_DIR>/sems-data-store/ACME/timings</SAVE_TIMING_DIR>
    <CCSM_CPRNC>/sems-data-store/ACME/cprnc/build.new/cprnc</CCSM_CPRNC>
    <SUPPORTED_BY>jgfouca at sandia dot gov</SUPPORTED_BY>
<!--    <GMAKE>make</GMAKE> <- this doesn't actually work! -->
    <GMAKE_J>32</GMAKE_J>
    <MAX_TASKS_PER_NODE>64</MAX_TASKS_PER_NODE>
    <PES_PER_NODE>64</PES_PER_NODE>
    <BATCH_SYSTEM>none</BATCH_SYSTEM>
    <TEST_TPUT_TOLERANCE>0.1</TEST_TPUT_TOLERANCE>
    <mpirun mpilib="default">
      <executable>mpirun</executable>
      <arguments>
        <arg name="num_tasks"> -np $TOTALPES</arg>
      </arguments>
    </mpirun>
    <module_system type="module">
      <init_path lang="python">/usr/share/Modules/init/python.py</init_path>
      <init_path lang="perl">/usr/share/Modules/init/perl.pm</init_path>
      <init_path lang="sh">/usr/share/Modules/init/sh</init_path>
      <init_path lang="csh">/usr/share/Modules/init/csh</init_path>
      <cmd_path lang="python">/usr/bin/modulecmd python</cmd_path>
      <cmd_path lang="perl">/usr/bin/modulecmd perl</cmd_path>
      <cmd_path lang="csh">module</cmd_path>
      <cmd_path lang="sh">module</cmd_path>
      <modules>
        <command name="purge"/>
        <command name="load">sems-env</command>
        <command name="load">sems-git</command>
        <command name="load">sems-python/2.7.9</command>
        <command name="load">sems-cmake/2.8.12</command>
      </modules>
      <modules compiler="gnu">
        <command name="load">sems-gcc/5.3.0</command>
      </modules>
      <modules compiler="intel">
        <command name="load">sems-intel/16.0.3</command>
      </modules>
      <modules mpilib="mpi-serial">
        <command name="load">sems-netcdf/4.4.1/exo</command>
      </modules>
      <modules mpilib="!mpi-serial">
        <command name="load">sems-openmpi/1.8.7</command>
        <command name="load">sems-netcdf/4.4.1/exo_parallel</command>
      </modules>
    </module_system>
    <environment_variables>
      <env name="NETCDFROOT">$ENV{SEMS_NETCDF_ROOT}</env>
      <env name="OMP_STACKSIZE">64M</env>
    </environment_variables>
    <environment_variables mpilib="!mpi-serial">
      <env name="PNETCDFROOT">$ENV{SEMS_NETCDF_ROOT}</env>
    </environment_variables>
</machine>

<machine MACH="sandia-srn-sems">
    <DESC>Linux workstation at Sandia on SRN with SEMS TPL modules</DESC>
    <NODENAME_REGEX>(s999964|climate|penn)</NODENAME_REGEX>
    <PROXY>wwwproxy.sandia.gov:80</PROXY>
    <TESTS>acme_developer</TESTS>
    <OS>LINUX</OS>
    <COMPILERS>gnu,intel</COMPILERS>
    <MPILIBS>openmpi</MPILIBS>
    <CIME_OUTPUT_ROOT>$ENV{HOME}/acme/scratch</CIME_OUTPUT_ROOT>
    <RUNDIR>$CIME_OUTPUT_ROOT/$CASE/run</RUNDIR>
    <EXEROOT>$CIME_OUTPUT_ROOT/$CASE/bld</EXEROOT>
    <DIN_LOC_ROOT>/sems-data-store/ACME/inputdata</DIN_LOC_ROOT>
    <DIN_LOC_ROOT_CLMFORC>/sems-data-store/ACME/inputdata/atm/datm7</DIN_LOC_ROOT_CLMFORC>
    <DOUT_S_ROOT>$CIME_OUTPUT_ROOT/archive/$CASE</DOUT_S_ROOT>
    <DOUT_L_MSROOT>csm/$CASE</DOUT_L_MSROOT>
    <BASELINE_ROOT>/sems-data-store/ACME/baselines</BASELINE_ROOT>
    <CCSM_CPRNC>/sems-data-store/ACME/cprnc/build/cprnc</CCSM_CPRNC>
    <SUPPORTED_BY>jgfouca at sandia dot gov</SUPPORTED_BY>
<!--    <GMAKE>make</GMAKE> <- this doesn't actually work! -->
    <GMAKE_J>32</GMAKE_J>
    <MAX_TASKS_PER_NODE>64</MAX_TASKS_PER_NODE>
    <PES_PER_NODE>64</PES_PER_NODE>
    <BATCH_SYSTEM>none</BATCH_SYSTEM>
    <mpirun mpilib="default">
      <executable>mpirun</executable>
      <arguments>
        <arg name="num_tasks"> -np $TOTALPES</arg>
      </arguments>
    </mpirun>
    <module_system type="module">
      <init_path lang="python">/usr/share/Modules/init/python.py</init_path>
      <init_path lang="perl">/usr/share/Modules/init/perl.pm</init_path>
      <init_path lang="sh">/usr/share/Modules/init/sh</init_path>
      <init_path lang="csh">/usr/share/Modules/init/csh</init_path>
      <cmd_path lang="python">/usr/bin/modulecmd python</cmd_path>
      <cmd_path lang="perl">/usr/bin/modulecmd perl</cmd_path>
      <cmd_path lang="csh">module</cmd_path>
      <cmd_path lang="sh">module</cmd_path>
      <modules>
        <command name="purge"/>
        <command name="load">sems-env</command>
        <command name="load">sems-git</command>
        <command name="load">sems-python/2.7.9</command>
      </modules>
      <modules compiler="gnu">
        <command name="load">sems-gcc/5.3.0</command>
      </modules>
      <modules compiler="intel">
        <command name="load">sems-intel/15.0.2</command>
      </modules>
      <modules>
        <command name="load">sems-openmpi/1.8.7</command>
        <command name="load">sems-cmake/2.8.12</command>
        <command name="load">sems-netcdf/4.4.1/exo_parallel</command>
        <command name="load">sems-boost/1.58.0/base</command>
      </modules>
    </module_system>
    <environment_variables>
      <env name="NETCDFROOT">$ENV{SEMS_NETCDF_ROOT}</env>
    </environment_variables>
    <environment_variables mpilib="!mpi-serial">
      <env name="PNETCDFROOT">$ENV{SEMS_NETCDF_ROOT}</env>
    </environment_variables>
</machine>

<machine MACH="anlworkstation">
    <DESC>Linux workstation for ANL</DESC>
    <NODENAME_REGEX>compute.*mcs.anl.gov</NODENAME_REGEX>
    <PROXY></PROXY>
    <TESTS>acme_developer</TESTS>
    <OS>LINUX</OS>
    <COMPILERS>gnu</COMPILERS>
    <MPILIBS>mpich</MPILIBS>
    <CIME_OUTPUT_ROOT>$ENV{HOME}/acme/scratch</CIME_OUTPUT_ROOT>
    <RUNDIR>$CIME_OUTPUT_ROOT/$CASE/run</RUNDIR>
    <EXEROOT>$CIME_OUTPUT_ROOT/$CASE/bld</EXEROOT>
    <DIN_LOC_ROOT>/home/climate1/acme/inputdata</DIN_LOC_ROOT>
    <DIN_LOC_ROOT_CLMFORC>/home/climate1/acme/inputdata/atm/datm7</DIN_LOC_ROOT_CLMFORC>
    <DOUT_S_ROOT>$CIME_OUTPUT_ROOT/archive/$CASE</DOUT_S_ROOT>
    <DOUT_L_MSROOT>csm/$CASE</DOUT_L_MSROOT>
    <BASELINE_ROOT>/home/climate1/acme/baselines</BASELINE_ROOT>
    <CCSM_CPRNC>/home/climate1/acme/cprnc/build/cprnc</CCSM_CPRNC>
    <BATCHQUERY></BATCHQUERY>
    <BATCHSUBMIT></BATCHSUBMIT>
    <SUPPORTED_BY>jgfouca at sandia dot gov</SUPPORTED_BY>
    <GMAKE>make</GMAKE>
    <GMAKE_J>32</GMAKE_J>
    <MAX_TASKS_PER_NODE>64</MAX_TASKS_PER_NODE>
    <PES_PER_NODE>64</PES_PER_NODE>
    <BATCH_SYSTEM>none</BATCH_SYSTEM>
    <mpirun mpilib="default">
      <executable>mpirun</executable>
      <arguments>
        <arg name="num_tasks"> -np $TOTALPES</arg>
      </arguments>
    </mpirun>
    <module_system type="soft">
      <init_path lang="csh">/software/common/adm/packages/softenv-1.6.2/etc/softenv-load.csh</init_path>
      <init_path lang="sh">/software/common/adm/packages/softenv-1.6.2/etc/softenv-load.sh</init_path>
      <cmd_path lang="csh">source /software/common/adm/packages/softenv-1.6.2/etc/softenv-aliases.csh ; soft</cmd_path>
      <cmd_path lang="sh">source /software/common/adm/packages/softenv-1.6.2/etc/softenv-aliases.sh ; soft</cmd_path>
      <modules compiler="gnu">
	<command name="add">+gcc-6.2.0</command>
	<command name="add">+szip-2.1-gcc-6.2.0</command>
	<command name="add">+cmake-2.8.12</command>
      </modules>
      <modules compiler="gnu" mpilib="mpi-serial">
        <command name="add">+netcdf-4.4.1c-4.2cxx-4.4.4f-serial-gcc6.2.0</command>
      </modules>
      <modules compiler="gnu" mpilib="!mpi-serial">
        <command name="add">+mpich-3.2-gcc-6.2.0</command>
        <command name="add">+hdf5-1.8.16-gcc-6.2.0-mpich-3.2-parallel</command>
        <command name="add">+netcdf-4.3.3.1c-4.2cxx-4.4.2f-parallel-gcc6.2.0-mpich3.2</command>
        <command name="add">+pnetcdf-1.6.1-gcc-6.2.0-mpich-3.2</command>
      </modules>
    </module_system>
    <environment_variables>
      <env name="NETCDF_PATH">$SHELL{dirname $(dirname $(which ncdump))}</env>
    </environment_variables>
    <environment_variables mpilib="mpi-serial">
      <!-- We currently don't have a soft env for serial hdf5 -->
      <env name="LD_LIBRARY_PATH">/soft/apps/packages/climate/hdf5/1.8.16-serial/gcc-6.2.0/lib:$ENV{LD_LIBRARY_PATH}</env>
    </environment_variables>
    <environment_variables mpilib="!mpi-serial">
      <env name="PNETCDF_PATH">$SHELL{dirname $(dirname $(which pnetcdf_version))}</env>
    </environment_variables>
</machine>

<machine MACH="skybridge">
  <DESC>SNL clust</DESC>
  <NODENAME_REGEX>skybridge-login</NODENAME_REGEX>
  <PROXY>wwwproxy.sandia.gov:80</PROXY>
  <TESTS>acme_integration</TESTS>
  <COMPILERS>intel</COMPILERS>
  <MPILIBS>openmpi</MPILIBS>
  <OS>LINUX</OS>
  <CIME_OUTPUT_ROOT>/gscratch/$USER/acme_scratch/skybridge</CIME_OUTPUT_ROOT>
  <RUNDIR>$CIME_OUTPUT_ROOT/$CASE/run</RUNDIR>
  <EXEROOT>$CIME_OUTPUT_ROOT/$CASE/bld</EXEROOT>
  <DIN_LOC_ROOT>/projects/ccsm/inputdata</DIN_LOC_ROOT>
  <DIN_LOC_ROOT_CLMFORC>/projects/ccsm/inputdata/atm/datm7</DIN_LOC_ROOT_CLMFORC>
  <DOUT_S_ROOT>$CIME_OUTPUT_ROOT/archive/$CASE</DOUT_S_ROOT>               <!-- complete path to a short term archiving directory -->
  <DOUT_L_MSROOT>USERDEFINED_optional_run</DOUT_L_MSROOT>           <!-- complete path to a long term archiving directory -->
  <BASELINE_ROOT>/projects/ccsm/ccsm_baselines</BASELINE_ROOT>
  <CCSM_CPRNC>/projects/ccsm/cprnc/build.toss3/cprnc_wrap</CCSM_CPRNC>                <!-- path to the cprnc tool used to compare netcdf history files in testing -->
  <SAVE_TIMING_DIR>/projects/ccsm/timings</SAVE_TIMING_DIR>
  <BATCH_SYSTEM>slurm</BATCH_SYSTEM>
  <SUPPORTED_BY>jgfouca at sandia dot gov</SUPPORTED_BY>
  <GMAKE_J>8</GMAKE_J>
  <MAX_TASKS_PER_NODE>16</MAX_TASKS_PER_NODE>
  <PES_PER_NODE>16</PES_PER_NODE>
  <PIO_BUFFER_SIZE_LIMIT>1</PIO_BUFFER_SIZE_LIMIT>
  <PROJECT_REQUIRED>TRUE</PROJECT_REQUIRED>
  <PROJECT>fy150001</PROJECT>
  <TEST_TPUT_TOLERANCE>0.1</TEST_TPUT_TOLERANCE>

  <mpirun mpilib="default">
    <executable>mpiexec</executable>
    <arguments>
      <arg name="num_tasks"> --n $TOTALPES</arg>
      <arg name="tasks_per_node"> --map-by ppr:{{ tasks_per_numa }}:socket:PE=$ENV{OMP_NUM_THREADS} --bind-to core</arg>
    </arguments>
  </mpirun>
  <mpirun mpilib="mpi-serial">
    <executable></executable>
  </mpirun>
  <module_system type="module">
    <init_path lang="python">/usr/share/lmod/lmod/init/python.py</init_path>
    <init_path lang="perl">/usr/share/lmod/lmod/init/perl.pm</init_path>
    <init_path lang="sh">/usr/share/lmod/lmod/init/sh</init_path>
    <init_path lang="csh">/usr/share/lmod/lmod/init/csh</init_path>
    <cmd_path lang="python">/usr/share/lmod/lmod/libexec/lmod python</cmd_path>
    <cmd_path lang="perl">/usr/share/lmod/lmod/libexec/lmod perl</cmd_path>
    <cmd_path lang="csh">module</cmd_path>
    <cmd_path lang="sh">module</cmd_path>
    <modules>
      <command name="purge"/>
      <command name="load">sems-env</command>
      <command name="load">sems-git</command>
      <command name="load">sems-python/2.7.9</command>
      <command name="load">sems-cmake</command>
      <command name="load">gnu/4.9.2</command>
      <command name="load">sems-intel/16.0.2</command>
      <command name="load">mkl/16.0</command>
    </modules>
    <modules mpilib="!mpi-serial">
      <command name="load">sems-openmpi/1.10.5</command>
      <command name="load">sems-netcdf/4.4.1/exo_parallel</command>
    </modules>
    <modules mpilib="mpi-serial">
      <command name="load">sems-netcdf/4.4.1/exo</command>
    </modules>
  </module_system>
  <environment_variables>
    <env name="NETCDFROOT">$ENV{SEMS_NETCDF_ROOT}</env>
    <env name="NETCDF_INCLUDES">$ENV{SEMS_NETCDF_ROOT}/include</env>
    <env name="NETCDF_LIBS">$ENV{SEMS_NETCDF_ROOT}/lib</env>
    <env name="OMP_STACKSIZE">64M</env>
  </environment_variables>
  <environment_variables mpilib="!mpi-serial">
    <env name="PNETCDFROOT">$ENV{SEMS_NETCDF_ROOT}</env>
  </environment_variables>
</machine>

<machine MACH="chama">
  <DESC>SNL clust</DESC>
  <NODENAME_REGEX>chama-login</NODENAME_REGEX>
  <PROXY>wwwproxy.sandia.gov:80</PROXY>
  <TESTS>acme_integration</TESTS>
  <COMPILERS>intel</COMPILERS>
  <MPILIBS>openmpi</MPILIBS>
  <OS>LINUX</OS>
  <CIME_OUTPUT_ROOT>/gscratch/$USER/acme_scratch/chama</CIME_OUTPUT_ROOT>
  <RUNDIR>$CIME_OUTPUT_ROOT/$CASE/run</RUNDIR>
  <EXEROOT>$CIME_OUTPUT_ROOT/$CASE/bld</EXEROOT>
  <DIN_LOC_ROOT>/projects/ccsm/inputdata</DIN_LOC_ROOT>
  <DIN_LOC_ROOT_CLMFORC>/projects/ccsm/inputdata/atm/datm7</DIN_LOC_ROOT_CLMFORC>
  <DOUT_S_ROOT>$CIME_OUTPUT_ROOT/archive/$CASE</DOUT_S_ROOT>               <!-- complete path to a short term archiving directory -->
  <DOUT_L_MSROOT>USERDEFINED_optional_run</DOUT_L_MSROOT>           <!-- complete path to a long term archiving directory -->
  <BASELINE_ROOT>/projects/ccsm/ccsm_baselines</BASELINE_ROOT>
  <CCSM_CPRNC>/projects/ccsm/cprnc/build.toss3/cprnc_wrap</CCSM_CPRNC>                <!-- path to the cprnc tool used to compare netcdf history files in testing -->
  <SAVE_TIMING_DIR>/projects/ccsm/timings</SAVE_TIMING_DIR>
  <BATCH_SYSTEM>slurm</BATCH_SYSTEM>
  <SUPPORTED_BY>jgfouca at sandia dot gov</SUPPORTED_BY>
  <GMAKE_J>8</GMAKE_J>
  <MAX_TASKS_PER_NODE>16</MAX_TASKS_PER_NODE>
  <PES_PER_NODE>16</PES_PER_NODE>
  <PIO_BUFFER_SIZE_LIMIT>1</PIO_BUFFER_SIZE_LIMIT>
  <PROJECT_REQUIRED>TRUE</PROJECT_REQUIRED>
  <PROJECT>fy150001</PROJECT>
  <TEST_TPUT_TOLERANCE>0.1</TEST_TPUT_TOLERANCE>

  <mpirun mpilib="default">
    <executable>mpiexec</executable>
    <arguments>
      <arg name="num_tasks"> --n $TOTALPES</arg>
      <arg name="tasks_per_node"> --map-by ppr:{{ tasks_per_numa }}:socket:PE=$ENV{OMP_NUM_THREADS} --bind-to core</arg>
    </arguments>
  </mpirun>
  <mpirun mpilib="mpi-serial">
    <executable></executable>
  </mpirun>
  <module_system type="module">
    <init_path lang="python">/usr/share/lmod/lmod/init/python.py</init_path>
    <init_path lang="perl">/usr/share/lmod/lmod/init/perl.pm</init_path>
    <init_path lang="sh">/usr/share/lmod/lmod/init/sh</init_path>
    <init_path lang="csh">/usr/share/lmod/lmod/init/csh</init_path>
    <cmd_path lang="python">/usr/share/lmod/lmod/libexec/lmod python</cmd_path>
    <cmd_path lang="perl">/usr/share/lmod/lmod/libexec/lmod perl</cmd_path>
    <cmd_path lang="csh">module</cmd_path>
    <cmd_path lang="sh">module</cmd_path>
    <modules>
      <command name="purge"/>
      <command name="load">sems-env</command>
      <command name="load">sems-git</command>
      <command name="load">sems-python/2.7.9</command>
      <command name="load">sems-cmake</command>
      <command name="load">gnu/4.9.2</command>
      <command name="load">sems-intel/16.0.2</command>
      <command name="load">mkl/16.0</command>
    </modules>
    <modules mpilib="!mpi-serial">
      <command name="load">sems-openmpi/1.10.5</command>
      <command name="load">sems-netcdf/4.4.1/exo_parallel</command>
    </modules>
    <modules mpilib="mpi-serial">
      <command name="load">sems-netcdf/4.4.1/exo</command>
    </modules>
  </module_system>
  <environment_variables>
    <env name="NETCDFROOT">$ENV{SEMS_NETCDF_ROOT}</env>
    <env name="NETCDF_INCLUDES">$ENV{SEMS_NETCDF_ROOT}/include</env>
    <env name="NETCDF_LIBS">$ENV{SEMS_NETCDF_ROOT}/lib</env>
    <env name="OMP_STACKSIZE">64M</env>
  </environment_variables>
  <environment_variables mpilib="!mpi-serial">
    <env name="PNETCDFROOT">$ENV{SEMS_NETCDF_ROOT}</env>
  </environment_variables>
</machine>

<machine MACH="ghost">
  <DESC>SNL clust</DESC>
  <NODENAME_REGEX>ghost-login</NODENAME_REGEX>
  <PROXY>wwwproxy.sandia.gov:80</PROXY>
  <TESTS>acme_integration</TESTS>
  <COMPILERS>intel</COMPILERS>
  <MPILIBS>openmpi</MPILIBS>
  <OS>LINUX</OS>
  <CIME_OUTPUT_ROOT>/gscratch/$USER/acme_scratch/ghost</CIME_OUTPUT_ROOT>
  <RUNDIR>$CIME_OUTPUT_ROOT/$CASE/run</RUNDIR>
  <EXEROOT>$CIME_OUTPUT_ROOT/$CASE/bld</EXEROOT>
  <DIN_LOC_ROOT>/projects/ccsm/inputdata</DIN_LOC_ROOT>
  <DIN_LOC_ROOT_CLMFORC>/projects/ccsm/inputdata/atm/datm7</DIN_LOC_ROOT_CLMFORC>
  <DOUT_S_ROOT>$CIME_OUTPUT_ROOT/archive/$CASE</DOUT_S_ROOT>               <!-- complete path to a short term archiving directory -->
  <DOUT_L_MSROOT>USERDEFINED_optional_run</DOUT_L_MSROOT>           <!-- complete path to a long term archiving directory -->
  <BASELINE_ROOT>/projects/ccsm/ccsm_baselines</BASELINE_ROOT>
  <CCSM_CPRNC>/projects/ccsm/cprnc/build.toss3/cprnc_wrap</CCSM_CPRNC>                <!-- path to the cprnc tool used to compare netcdf history files in testing -->
  <BATCH_SYSTEM>slurm</BATCH_SYSTEM>
  <SUPPORTED_BY>jgfouca at sandia dot gov</SUPPORTED_BY>
  <GMAKE_J>8</GMAKE_J>
  <MAX_TASKS_PER_NODE>36</MAX_TASKS_PER_NODE>
  <PES_PER_NODE>36</PES_PER_NODE>
  <PIO_BUFFER_SIZE_LIMIT>1</PIO_BUFFER_SIZE_LIMIT>
  <PROJECT_REQUIRED>TRUE</PROJECT_REQUIRED>
  <PROJECT>fy150001</PROJECT>

  <mpirun mpilib="default">
    <executable>mpiexec</executable>
    <arguments>
      <arg name="num_tasks"> --n $TOTALPES</arg>
      <arg name="tasks_per_node"> --map-by ppr:{{ tasks_per_numa }}:socket:PE=$ENV{OMP_NUM_THREADS} --bind-to core</arg>
    </arguments>
  </mpirun>
  <mpirun mpilib="mpi-serial">
    <executable></executable>
  </mpirun>
  <module_system type="module">
    <init_path lang="python">/usr/share/lmod/lmod/init/python.py</init_path>
    <init_path lang="perl">/usr/share/lmod/lmod/init/perl.pm</init_path>
    <init_path lang="sh">/usr/share/lmod/lmod/init/sh</init_path>
    <init_path lang="csh">/usr/share/lmod/lmod/init/csh</init_path>
    <cmd_path lang="python">/usr/share/lmod/lmod/libexec/lmod python</cmd_path>
    <cmd_path lang="perl">/usr/share/lmod/lmod/libexec/lmod perl</cmd_path>
    <cmd_path lang="csh">module</cmd_path>
    <cmd_path lang="sh">module</cmd_path>
    <modules>
      <command name="purge"/>
      <command name="load">sems-env</command>
      <command name="load">sems-git</command>
      <command name="load">sems-python/2.7.9</command>
      <command name="load">sems-cmake</command>
      <command name="load">gnu/4.9.2</command>
      <command name="load">sems-intel/16.0.2</command>
      <command name="load">mkl/16.0</command>
      <command name="load">sems-netcdf/4.4.1/exo_parallel</command>
    </modules>
    <modules mpilib="!mpi-serial">
      <command name="load">sems-openmpi/1.10.5</command>
    </modules>
  </module_system>
  <environment_variables>
    <env name="NETCDFROOT">$ENV{SEMS_NETCDF_ROOT}</env>
    <env name="NETCDF_INCLUDES">$ENV{SEMS_NETCDF_ROOT}/include</env>
    <env name="NETCDF_LIBS">$ENV{SEMS_NETCDF_ROOT}/lib</env>
    <env name="OMP_STACKSIZE">64M</env>
  </environment_variables>
  <environment_variables mpilib="!mpi-serial">
    <env name="PNETCDFROOT">$ENV{SEMS_NETCDF_ROOT}</env>
  </environment_variables>
</machine>

<machine MACH="blues">
         <DESC>ANL/LCRC Linux Cluster</DESC>
         <NODENAME_REGEX>blogin.*.lcrc.anl.gov</NODENAME_REGEX>
         <TESTS>acme_integration</TESTS>
         <COMPILERS>gnu,pgi,intel,nag</COMPILERS>
         <MPILIBS>mvapich,mpich,openmpi</MPILIBS>
         <CIME_OUTPUT_ROOT>/lcrc/project/$PROJECT/$USER/acme_scratch</CIME_OUTPUT_ROOT>
	 <RUNDIR>$CIME_OUTPUT_ROOT/$CASE/run</RUNDIR>
	 <EXEROOT>$CIME_OUTPUT_ROOT/$CASE/bld</EXEROOT>
         <DIN_LOC_ROOT>/home/ccsm-data/inputdata</DIN_LOC_ROOT>
         <DIN_LOC_ROOT_CLMFORC>/home/ccsm-data/inputdata/atm/datm7</DIN_LOC_ROOT_CLMFORC>
         <DOUT_S_ROOT>/lcrc/project/ACME/$USER/archive/$CASE</DOUT_S_ROOT>
         <DOUT_L_MSROOT>/lcrc/project/ACME/$USER/archive/$CASE</DOUT_L_MSROOT>
         <BASELINE_ROOT>/lcrc/group/acme/acme_baselines/blues</BASELINE_ROOT>
         <CCSM_CPRNC>/home/ccsm-data/tools/cprnc</CCSM_CPRNC>
         <OS>LINUX</OS>
	 <BATCH_SYSTEM>pbs</BATCH_SYSTEM>
         <SUPPORTED_BY>acme</SUPPORTED_BY>
         <GMAKE_J>4</GMAKE_J>
         <MAX_TASKS_PER_NODE>16</MAX_TASKS_PER_NODE>
	 <PES_PER_NODE>16</PES_PER_NODE>
         <PROJECT_REQUIRED>TRUE</PROJECT_REQUIRED>
	 <PROJECT>ACME</PROJECT>
         <TEST_TPUT_TOLERANCE>0.1</TEST_TPUT_TOLERANCE>
         <mpirun mpilib="mvapich">
           <executable>mpiexec</executable>
           <arguments>
             <arg name="num_tasks"> -n $TOTALPES </arg>
           </arguments>
         </mpirun>
         <mpirun mpilib="mpich">
           <executable>mpiexec</executable>
           <arguments>
             <arg name="num_tasks"> -n $TOTALPES </arg>
           </arguments>
         </mpirun>
         <mpirun mpilib="mpi-serial">
             <executable></executable>
         </mpirun>
    <module_system type="soft">
      <init_path lang="csh">/etc/profile.d/a_softenv.csh</init_path>
      <init_path lang="sh">/etc/profile.d/a_softenv.sh</init_path>
      <cmd_path lang="csh">soft</cmd_path>
      <cmd_path lang="sh">soft</cmd_path>
      <modules>
        <command name="add">+cmake-2.8.12</command>
        <command name="add">+python-2.7</command>
      </modules>
      <modules compiler="gnu">
        <command name="add">+gcc-5.3.0</command>
        <command name="add">+hdf5-1.10.0-gcc-5.3.0-serial</command>
        <command name="add">+netcdf-c-4.4.0-f77-4.4.3-gcc-5.3.0-serial</command>
      </modules>
      <modules compiler="gnu-5.2">
	<command name="add">+gcc-5.2</command>
	<command name="add">+netcdf-4.3.3.1-gnu5.2-serial</command>
      </modules>
      <modules compiler="gnu" mpilib="mvapich">
        <command name="add">+mvapich2-2.2b-gcc-5.3.0</command>
        <command name="add">+pnetcdf-1.6.1-gcc-5.3.0-mvapich2-2.2b</command>
      </modules>
      <modules compiler="gnu-5.2" mpilib="mvapich">
	<command name="add">+mvapich2-2.2b-gcc-5.2</command>
      </modules>
      <modules compiler="intel">
	<command name="add">+intel-15.0</command>
	<command name="add">+mkl-11.2.1</command>
      </modules>
      <modules compiler="intel" mpilib="mvapich">
	<command name="add">+mvapich2-2.2b-intel-15.0</command>
	<command name="add">+pnetcdf-1.6.1-mvapich2-2.2a-intel-15.0</command>
      </modules>
      <modules compiler="pgi">
        <command name="add">+pgi-15.7</command>
        <command name="add">+binutils-2.27</command>
        <command name="add">+netcdf-c-4.4.1-f77-4.4.4-pgi-15.7-serial</command>
      </modules>
      <modules compiler="pgi" mpilib="mvapich">
        <command name="add">+mvapich2-2.2-pgi-15.7</command>
        <command name="add">+pnetcdf-1.7.0-pgi-15.7-mvapich2-2.2</command>
      </modules>
      <modules compiler="nag">
        <command name="add">+nag-6.0</command>
        <command name="add">+hdf5-1.8.12-serial-nag</command>
        <command name="add">+netcdf-4.3.1-serial-nag</command>
      </modules>
      <modules compiler="nag" mpilib="mvapich">
        <command name="add">+mpich3-3.1.4-nag-6.0</command>
        <command name="add">+pnetcdf-1.6.1-mpich-3.1.4-nag-6.0</command>
      </modules>
    </module_system>
    <environment_variables>
      <env name="NETCDFROOT">$SHELL{dirname $(dirname $(which ncdump))}</env>
    </environment_variables>
    <environment_variables mpilib="!mpi-serial">
      <env name="PNETCDFROOT">$SHELL{dirname $(dirname $(which pnetcdf_version))}</env>
    </environment_variables>
    <environment_variables>
      <env name="OMP_STACKSIZE">64M</env>
    </environment_variables>
</machine>

<machine MACH="anvil">
         <DESC>ANL/LCRC Linux Cluster</DESC>
         <NODENAME_REGEX>blogin.*.lcrc.anl.gov</NODENAME_REGEX>
         <TESTS>acme_developer</TESTS>
         <COMPILERS>intel,gnu,pgi</COMPILERS>
         <MPILIBS>mvapich,openmpi</MPILIBS>
         <CIME_OUTPUT_ROOT>/lcrc/group/acme/$USER/acme_scratch</CIME_OUTPUT_ROOT>
	 <SAVE_TIMING_DIR>/lcrc/group/acme</SAVE_TIMING_DIR>
	 <RUNDIR>$CIME_OUTPUT_ROOT/$CASE/run</RUNDIR>
	 <EXEROOT>$CIME_OUTPUT_ROOT/$CASE/bld</EXEROOT>
         <DIN_LOC_ROOT>/home/ccsm-data/inputdata</DIN_LOC_ROOT>
         <DIN_LOC_ROOT_CLMFORC>/home/ccsm-data/inputdata/atm/datm7</DIN_LOC_ROOT_CLMFORC>
         <DOUT_S_ROOT>/lcrc/group/acme/$USER/archive/$CASE</DOUT_S_ROOT>
         <DOUT_L_MSROOT>/lcrc/project/ACME/$USER/archive/$CASE</DOUT_L_MSROOT>
         <BASELINE_ROOT>/lcrc/group/acme/acme_baselines</BASELINE_ROOT>
         <CCSM_CPRNC>/home/ccsm-data/tools/cprnc</CCSM_CPRNC>
         <OS>LINUX</OS>
	 <BATCH_SYSTEM>pbs</BATCH_SYSTEM>
         <SUPPORTED_BY>acme</SUPPORTED_BY>
         <GMAKE_J>8</GMAKE_J>
         <MAX_TASKS_PER_NODE>36</MAX_TASKS_PER_NODE>
	 <PES_PER_NODE>36</PES_PER_NODE>
         <PROJECT_REQUIRED>FALSE</PROJECT_REQUIRED>
	 <PROJECT>ACME</PROJECT>
         <mpirun mpilib="openmpi">
           <executable>mpiexec</executable>
           <arguments>
             <arg name="num_tasks"> -n $TOTALPES </arg>
             <arg name="tasks_per_node"> --map-by ppr:{{ tasks_per_numa }}:socket:PE=$ENV{OMP_NUM_THREADS} --bind-to core</arg>
             <!--arg name="label" DEBUG="TRUE">-tag-output</arg>
             <arg name="bindings" DEBUG="TRUE">-report-bindings</arg-->
           </arguments>
         </mpirun>
         <mpirun mpilib="mvapich">
           <executable>mpiexec</executable>
           <arguments>
             <arg name="label"> -l</arg>
             <arg name="num_tasks"> -n $TOTALPES </arg>
           </arguments>
         </mpirun>
         <mpirun mpilib="mpi-serial">
             <executable></executable>
         </mpirun>
    <module_system type="soft">
      <init_path lang="csh">/etc/profile.d/a_softenv.csh</init_path>
      <init_path lang="sh">/etc/profile.d/a_softenv.sh</init_path>
      <cmd_path lang="csh">soft</cmd_path>
      <cmd_path lang="sh">soft</cmd_path>
      <modules>
	<command name="add">+cmake-2.8.12</command>
	<command name="add">+python-2.7</command>
      </modules>
      <modules compiler="intel">
	<command name="add">+intel-17.0.0</command>
	<command name="add">+netcdf-c-4.4.1-f77-4.4.4-intel-17.0.0-serial</command>
      </modules>
      <modules compiler="intel" mpilib="mvapich">
	<command name="add">+mvapich2-2.2-intel-17.0.0-acme</command>
	<command name="add">+pnetcdf-1.7.0-intel-17.0.0-mvapich2-2.2-acme</command>
      </modules>
      <modules compiler="intel" mpilib="openmpi">
	<command name="add">+openmpi-2.0.1-intel-17.0.0-acme</command>
	<command name="add">+pnetcdf-1.7.0-intel-17.0.0-openmpi-2.0.1-acme</command>
      </modules>
      <modules compiler="gnu">
	<command name="add">+gcc-5.3.0</command>
	<command name="add">+netcdf-c-4.4.0-f77-4.4.3-gcc-5.3.0-serial</command>
      </modules>
      <modules compiler="gnu" mpilib="mvapich">
	<command name="add">+mvapich2-2.2b-gcc-5.3.0-acme</command>
	<command name="add">+pnetcdf-1.6.1-gcc-5.3.0-mvapich2-2.2b-acme</command>
      </modules>
      <modules compiler="gnu" mpilib="openmpi">
	<command name="add">+openmpi-1.10.2-gcc-5.3.0-acme</command>
	<command name="add">+pnetcdf-1.6.1-gcc-5.3.0-openmpi-1.10.2-acme</command>
      </modules>
      <modules compiler="pgi">
	<command name="add">+pgi-16.3</command>
	<command name="add">+netcdf-c-4.4.0-f77-4.4.3-pgi-16.3-serial</command>
      </modules>
      <modules compiler="pgi" mpilib="mvapich">
	<command name="add">+mvapich2-2.2b-pgi-16.3-acme</command>
	<command name="add">+pnetcdf-1.6.1-pgi-16.3-mvapich2-2.2b-acme</command>
      </modules>
      <modules compiler="pgi" mpilib="openmpi">
	<command name="add">+openmpi-1.10.2-pgi-16.3-acme</command>
	<command name="add">+pnetcdf-1.6.1-pgi-16.3-openmpi-1.10.2-acme</command>
      </modules>
    </module_system>
    <environment_variables>
      <env name="NETCDF_PATH">$SHELL{which nf-config | xargs dirname | xargs dirname}</env>
    </environment_variables>
    <environment_variables mpilib="!mpi-serial">
      <env name="PNETCDF_PATH">$SHELL{which pnetcdf_version | xargs dirname | xargs dirname}</env>
    </environment_variables>
    <environment_variables SMP_PRESENT="TRUE">
      <env name="OMP_STACKSIZE">64M</env>
      <env name="KMP_HOT_TEAMS_MODE">1</env>
      <env name="OMP_DISPLAY_ENV" DEBUG="TRUE">verbose</env>
      <env name="KMP_AFFINITY" DEBUG="TRUE">verbose,scatter</env>
      <env name="KMP_AFFINITY" DEBUG="FALSE">scatter</env>
    </environment_variables>
    <environment_variables mpilib="mvapich">
      <env name="MV2_ENABLE_AFFINITY">1</env>
      <env name="MV2_USE_SHARED_MEM">1</env>
      <env name="MV2_SMP_USE_CMA">1</env>
    </environment_variables>
    <environment_variables SMP_PRESENT="TRUE" mpilib="mvapich">
      <!--e.g. 6 threads: MV2_CPU_MAPPING=0-5:6-11:12-17:18-23:24-29:30-35: -->
      <env name="MV2_CPU_MAPPING">$SHELL{t=$ENV{OMP_NUM_THREADS};b=0;r=$[36/$t];while [ $r -gt 0 ];do printf "$b-$[$b+$t-1]:";((r--));((b=b+t));done;}</env>
    </environment_variables>
<<<<<<< HEAD
    <environment_variables mpilib="mvapich" SMP_PRESENT="FALSE">
      <env name="MV2_ENABLE_AFFINITY">1</env>
      <env name="MV2_USE_SHARED_MEM">1</env>
      <env name="MV2_SMP_USE_CMA">1</env>
=======
    <environment_variables DEBUG="TRUE" mpilib="mvapich">
      <env name="MV2_SHOW_CPU_BINDING">1</env>
>>>>>>> 0272ba41
    </environment_variables>
</machine>

<machine MACH="bebop">
    <DESC>ANL/LCRC Cluster, Cray CS400, 352-nodes Xeon Phi 7230 KNLs 64C/1.3GHz + 672-nodes Xeon E5-2695v4 Broadwells 36C/2.10GHz, Intel Omni-Path network, SLURM batch system, Lmod module environment.</DESC>
    <NODENAME_REGEX>beboplogin.*</NODENAME_REGEX>
    <TESTS>acme_integration</TESTS>
    <COMPILERS>intel,gnu</COMPILERS>
    <MPILIBS>impi,mpich,mvapich,openmpi</MPILIBS>
    <CIME_OUTPUT_ROOT>/lcrc/group/acme/$USER/acme_scratch/bebop</CIME_OUTPUT_ROOT>
    <RUNDIR>$CIME_OUTPUT_ROOT/$CASE/run</RUNDIR>
    <EXEROOT>$CIME_OUTPUT_ROOT/$CASE/bld</EXEROOT>
    <DIN_LOC_ROOT>/home/ccsm-data/inputdata</DIN_LOC_ROOT>
    <DIN_LOC_ROOT_CLMFORC>/home/ccsm-data/inputdata/atm/datm7</DIN_LOC_ROOT_CLMFORC>
    <DOUT_S_ROOT>$CIME_OUTPUT_ROOT/archive/$CASE</DOUT_S_ROOT>
    <DOUT_L_MSROOT>csm/$CASE</DOUT_L_MSROOT>
    <BASELINE_ROOT>/lcrc/group/acme/acme_baselines/bebop</BASELINE_ROOT>
    <CCSM_CPRNC>/lcrc/group/acme/tools/cprnc/cprnc</CCSM_CPRNC>
    <OS>LINUX</OS>
    <BATCH_SYSTEM>slurm</BATCH_SYSTEM>
    <SUPPORTED_BY>acme</SUPPORTED_BY>
    <GMAKE_J>8</GMAKE_J>
    <MAX_TASKS_PER_NODE>36</MAX_TASKS_PER_NODE>
    <PES_PER_NODE>36</PES_PER_NODE>
    <PROJECT>acme</PROJECT>
    <PROJECT_REQUIRED>TRUE</PROJECT_REQUIRED>
    <PIO_CONFIG_OPTS> -D PIO_BUILD_TIMING:BOOL=ON </PIO_CONFIG_OPTS>
    <TEST_TPUT_TOLERANCE>0.1</TEST_TPUT_TOLERANCE>
    <mpirun mpilib="default">
      <executable>mpirun</executable>
      <arguments>
        <arg name="num_tasks" > -n $TOTALPES</arg>
      </arguments>
    </mpirun>
    <mpirun mpilib="mpi-serial">
      <executable></executable>
    </mpirun>
    <module_system type="module">
      <init_path lang="sh">/home/software/spack-0.10.1/opt/spack/linux-centos7-x86_64/gcc-4.8.5/lmod-7.4.9-ic63herzfgw5u3na5mdtvp3nwxy6oj2z/lmod/lmod/init/sh</init_path>
      <init_path lang="csh">/home/software/spack-0.10.1/opt/spack/linux-centos7-x86_64/gcc-4.8.5/lmod-7.4.9-ic63herzfgw5u3na5mdtvp3nwxy6oj2z/lmod/lmod/init/csh</init_path>
      <init_path lang="perl">/home/software/spack-0.10.1/opt/spack/linux-centos7-x86_64/gcc-4.8.5/lmod-7.4.9-ic63herzfgw5u3na5mdtvp3nwxy6oj2z/lmod/lmod/init/perl</init_path>
      <init_path lang="python">/home/software/spack-0.10.1/opt/spack/linux-centos7-x86_64/gcc-4.8.5/lmod-7.4.9-ic63herzfgw5u3na5mdtvp3nwxy6oj2z/lmod/lmod/init/env_modules_python.py</init_path>
      <cmd_path lang="perl">/home/software/spack-0.10.1/opt/spack/linux-centos7-x86_64/gcc-4.8.5/lmod-7.4.9-ic63herzfgw5u3na5mdtvp3nwxy6oj2z/lmod/lmod/libexec/lmod perl</cmd_path>
      <cmd_path lang="python">/home/software/spack-0.10.1/opt/spack/linux-centos7-x86_64/gcc-4.8.5/lmod-7.4.9-ic63herzfgw5u3na5mdtvp3nwxy6oj2z/lmod/lmod/libexec/lmod python</cmd_path>
      <cmd_path lang="sh">module</cmd_path>
      <cmd_path lang="csh">module</cmd_path>
      <modules>
        <command name="purge"></command>
      </modules>
      <modules compiler="intel">
        <command name="load">intel/17.0.4-74uvhji</command>
        <command name="load">intel-mkl/2017.3.196-jyjmyut</command>
      </modules>
      <modules compiler="gnu">
        <command name="load">gcc/7.1.0-4bgguyp</command>
      </modules>
      <modules mpilib="impi">
        <command name="load">intel-mpi/2017.3-dfphq6k</command>
      </modules>
      <modules>
        <command name="load">cmake</command>
	<command name="load">netcdf/4.4.1.1-prsuusl</command>
        <command name="load">netcdf-fortran/4.4.4-ojwazvy</command>
      </modules>
      <modules mpilib="!mpi-serial">
        <command name="load">parallel-netcdf/1.6.1</command>
      </modules>
    </module_system>
    <environment_variables>
      <env name="NETCDF_C_PATH">$SHELL{which nc-config | xargs dirname | xargs dirname}</env>
      <env name="NETCDF_FORTRAN_PATH">$SHELL{which nf-config | xargs dirname | xargs dirname}</env>
      <env name="PATH">/lcrc/group/acme/soft/perl/5.26.0/bin:$ENV{PATH}</env>
    </environment_variables>
    <environment_variables  mpilib="!mpi-serial">
      <env name="PNETCDF_PATH">$SHELL{which pnetcdf_version | xargs dirname | xargs dirname}</env>
    </environment_variables>
    <environment_variables SMP_PRESENT="TRUE">
      <env name="OMP_STACKSIZE">128M</env>
      <env name="OMP_PROC_BIND">spread</env>
      <env name="OMP_PLACES">threads</env>
    </environment_variables>
    <environment_variables mpilib="impi">
      <env name="I_MPI_FABRICS">shm:tmi</env>
    </environment_variables>
</machine>

<machine MACH="cetus">
         <DESC>ANL IBM BG/Q, os is BGQ, 16 cores/node, batch system is cobalt</DESC>
         <NODENAME_REGEX>cetus</NODENAME_REGEX>
         <TESTS>acme_developer</TESTS>
         <COMPILERS>ibm</COMPILERS>
         <MPILIBS>ibm</MPILIBS>
         <CIME_OUTPUT_ROOT>/projects/$PROJECT/$USER</CIME_OUTPUT_ROOT>
         <RUNDIR>$CIME_OUTPUT_ROOT/$CASE/run</RUNDIR>
         <EXEROOT>$CIME_OUTPUT_ROOT/$CASE/bld</EXEROOT>
         <DIN_LOC_ROOT>/projects/ccsm/inputdata</DIN_LOC_ROOT>
         <DIN_LOC_ROOT_CLMFORC>/projects/ccsm/inputdata/atm/datm7</DIN_LOC_ROOT_CLMFORC>
         <DOUT_S_ROOT>/projects/$PROJECT/$USER/archive/$CASE</DOUT_S_ROOT>
         <DOUT_L_MSROOT>/home/$USER/csm/$CASE/</DOUT_L_MSROOT>
         <BASELINE_ROOT>/projects/ccsm/ccsm_baselines/</BASELINE_ROOT>
         <CCSM_CPRNC>/projects/ccsm/tools/cprnc/cprnc</CCSM_CPRNC>
         <OS>BGQ</OS>
         <BATCH_SYSTEM>cobalt</BATCH_SYSTEM>
         <SUPPORTED_BY>   jayesh -at- mcs.anl.gov</SUPPORTED_BY>
         <GMAKE_J>8</GMAKE_J>
         <PES_PER_NODE>4</PES_PER_NODE>
         <MAX_TASKS_PER_NODE>64</MAX_TASKS_PER_NODE>
         <PROJECT_REQUIRED>TRUE</PROJECT_REQUIRED>
         <PROJECT>ClimateEnergy_2</PROJECT>
         <TEST_TPUT_TOLERANCE>0.1</TEST_TPUT_TOLERANCE>
         <PIO_CONFIG_OPTS> -D PIO_BUILD_TIMING:BOOL=ON </PIO_CONFIG_OPTS>
         <mpirun mpilib="default">
           <executable>/usr/bin/runjob</executable>
             <arguments>
               <arg name="label">--label short</arg>
               <arg name="tasks_per_node">--ranks-per-node $PES_PER_NODE</arg>
               <arg name="num_tasks">--np $TOTALPES</arg>
               <arg name="locargs">--block $COBALT_PARTNAME $LOCARGS</arg>
               <arg name="bgq_smp_vars">$ENV{BGQ_SMP_VARS}</arg>
             </arguments>
         </mpirun>
    <module_system type="soft">
      <init_path lang="csh">/etc/profile.d/00softenv.csh</init_path>
      <init_path lang="sh">/etc/profile.d/00softenv.sh</init_path>
      <cmd_path lang="csh">soft</cmd_path>
      <cmd_path lang="sh">soft</cmd_path>
      <modules>
        <command name="add">+mpiwrapper-xl</command>
        <command name="add">@ibm-compilers-2016-05</command>
        <command name="add">+cmake</command>
        <command name="add">+python</command>
      </modules>
    </module_system>
    <environment_variables>
      <env name="MPI_TYPE_MAX">10000</env>
      <env name="BGQ_SMP_VARS"></env>
    </environment_variables>
    <environment_variables SMP_PRESENT="TRUE">
      <env name="BGQ_SMP_VARS">--envs BG_THREADLAYOUT=1 XL_BG_SPREADLAYOUT=YES OMP_DYNAMIC=FALSE OMP_STACKSIZE=64M OMP_NUM_THREADS=$ENV{OMP_NUM_THREADS}</env>
    </environment_variables>
</machine>

<machine MACH="cab">
         <DESC>LLNL Linux Cluster, Linux (pgi), 16 pes/node, batch system is Slurm</DESC>
         <COMPILERS>intel, pgi</COMPILERS>
         <MPILIBS>mpich</MPILIBS>
         <RUNDIR>/p/lscratche/$CCSMUSER/ACME/$CASE/run</RUNDIR>
         <EXEROOT>/p/lscratche/$CCSMUSER/$CASE/bld</EXEROOT>
         <CIME_OUTPUT_ROOT>/p/lscratche/$USER</CIME_OUTPUT_ROOT>
         <DIN_LOC_ROOT>/usr/gdata/climdat/ccsm3data/inputdata</DIN_LOC_ROOT>
         <DIN_LOC_ROOT_CLMFORC>/usr/gdata/climdat/ccsm3data/inputdata/atm/datm7</DIN_LOC_ROOT_CLMFORC>
         <DOUT_S_ROOT>/p/lscratche/$CCSMUSER/archive/$CASE</DOUT_S_ROOT>
         <DOUT_L_HTAR>FALSE</DOUT_L_HTAR>
         <DOUT_L_MSROOT>UNSET</DOUT_L_MSROOT>
         <BASELINE_ROOT>/p/lscratchd/$CCSMUSER/ccsm_baselines</BASELINE_ROOT>
         <CCSM_CPRNC>/p/lscratchd/ma21/ccsm3data/tools/cprnc/cprnc</CCSM_CPRNC>
         <OS>LINUX</OS>
         <SUPPORTED_BY>bogenschutz1 -at- llnl.gov</SUPPORTED_BY>
         <GMAKE_J>8</GMAKE_J>
         <MAX_TASKS_PER_NODE>16</MAX_TASKS_PER_NODE>
	 <PES_PER_NODE>16</PES_PER_NODE>
	 <BATCH_SYSTEM>lc_slurm</BATCH_SYSTEM>
	 <mpirun mpilib="mpi-serial">
	   <executable></executable>
	 </mpirun>
         <mpirun mpilib="default">
           <executable>srun</executable>
         </mpirun>
	 <module_system type="generic">
	   <cmd_path lang="sh">use</cmd_path>
	   <cmd_path lang="csh">use</cmd_path>
           <init_path lang="csh">/usr/global/tools/dotkit/init.csh</init_path>
           <init_path lang="sh">/usr/global/tools/dotkit/init.sh</init_path>
	   <modules compiler="pgi">
	     <command name="-q">pgi-14.3</command>
	     <command name="-q">mvapich2-pgi-1.7</command>
	     <command name="-q">netcdf-pgi-4.1.3</command>
	   </modules>
	   <modules compiler="intel">
	     <command name="-q">ic-17.0.174</command>
	     <command name="-q">mvapich2-intel-2.1</command>
	     <command name="-q">netcdf-intel-4.1.3</command>
	   </modules>
	 </module_system>
	 <environment_variables compiler="pgi">
	   <env name="NETCDF">/usr/local/tools/netcdf-pgi-4.1.3/</env>
	 </environment_variables>
	 <environment_variables compiler="pgi" mpilib="!mpi-serial">
	   <env name="PNETCDF_PATH">/usr/local/tools/parallel-netcdf-pgi-1.6.1/</env>
	 </environment_variables>
	 <environment_variables compiler="intel">
	   <env name="NETCDF">/usr/local/tools/netcdf-intel-4.1.3/</env>
	 </environment_variables>
	 <environment_variables compiler="intel" mpilib="!mpi-serial">
	   <env name="PNETCDF_PATH">/usr/local/tools/parallel-netcdf-intel-1.6.1/</env>
	 </environment_variables>
</machine>

<machine MACH="syrah">
         <DESC>LLNL Linux Cluster, Linux (pgi), 16 pes/node, batch system is Slurm</DESC>
         <COMPILERS>intel, pgi</COMPILERS>
         <MPILIBS>mpich</MPILIBS>
         <RUNDIR>/p/lscratche/$CCSMUSER/ACME/$CASE/run</RUNDIR>
         <EXEROOT>/p/lscratche/$CCSMUSER/$CASE/bld</EXEROOT>
         <CIME_OUTPUT_ROOT>/p/lscratche/$USER</CIME_OUTPUT_ROOT>
         <DIN_LOC_ROOT>/usr/gdata/climdat/ccsm3data/inputdata</DIN_LOC_ROOT>
         <DIN_LOC_ROOT_CLMFORC>/usr/gdata/climdat/ccsm3data/inputdata/atm/datm7</DIN_LOC_ROOT_CLMFORC>
         <DOUT_S_ROOT>/p/lscratche/$CCSMUSER/archive/$CASE</DOUT_S_ROOT>
         <DOUT_L_HTAR>FALSE</DOUT_L_HTAR>
         <DOUT_L_MSROOT>UNSET</DOUT_L_MSROOT>
         <BASELINE_ROOT>/p/lscratchd/$CCSMUSER/ccsm_baselines</BASELINE_ROOT>
         <CCSM_CPRNC>/p/lscratchd/ma21/ccsm3data/tools/cprnc/cprnc</CCSM_CPRNC>
         <OS>LINUX</OS>
         <SUPPORTED_BY>bogenschutz1 -at- llnl.gov</SUPPORTED_BY>
         <GMAKE_J>8</GMAKE_J>
         <MAX_TASKS_PER_NODE>16</MAX_TASKS_PER_NODE>
	 <PES_PER_NODE>16</PES_PER_NODE>
	 <BATCH_SYSTEM>lc_slurm</BATCH_SYSTEM>
	 <mpirun mpilib="mpi-serial">
	   <executable></executable>
	 </mpirun>
         <mpirun mpilib="default">
           <executable>srun</executable>
         </mpirun>
	 <module_system type="generic">
	   <cmd_path lang="sh">use</cmd_path>
	   <cmd_path lang="csh">use</cmd_path>
           <init_path lang="csh">/usr/global/tools/dotkit/init.csh</init_path>
           <init_path lang="sh">/usr/global/tools/dotkit/init.sh</init_path>
	   <modules compiler="pgi">
	     <command name="-q">pgi-14.3</command>
	     <command name="-q">mvapich2-pgi-1.7</command>
	     <command name="-q">netcdf-pgi-4.1.3</command>
	   </modules>
	   <modules compiler="intel">
	     <command name="-q">ic-17.0.174</command>
	     <command name="-q">mvapich2-intel-2.1</command>
	     <command name="-q">netcdf-intel-4.1.3</command>
	   </modules>
	 </module_system>
	 <environment_variables compiler="pgi">
	   <env name="NETCDF">/usr/local/tools/netcdf-pgi-4.1.3/</env>
	 </environment_variables>
	 <environment_variables compiler="pgi" mpilib="!mpi-serial">
	   <env name="PNETCDF_PATH">/usr/local/tools/parallel-netcdf-pgi-1.6.1/</env>
	 </environment_variables>
	 <environment_variables compiler="intel">
	   <env name="NETCDF">/usr/local/tools/netcdf-intel-4.1.3/</env>
	 </environment_variables>
	 <environment_variables compiler="intel" mpilib="!mpi-serial">
	   <env name="PNETCDF_PATH">/usr/local/tools/parallel-netcdf-intel-1.6.1/</env>
	 </environment_variables>
</machine>

   <!-- All users must setup the appropriate environment on quartz before they can compile the code,
        Issue the following command:
            . /usr/workspace/wsa/climdat/spack/share/spack/setup-env.sh
        note there is 1-space between . and / in the beginning.  This should mount all the needed modules.
        In order to have access you must be a member of the 'climdat' group.  -->
<machine MACH="quartz">
         <DESC>LLNL Linux Cluster, Linux (pgi), 36 pes/node, batch system is Slurm</DESC>
         <COMPILERS>intel</COMPILERS>
         <MPILIBS>mpich</MPILIBS>
         <RUNDIR>/p/lscratchh/$CCSMUSER/ACME/$CASE/run</RUNDIR>
         <EXEROOT>/p/lscratchh/$CCSMUSER/$CASE/bld</EXEROOT>
         <CIME_OUTPUT_ROOT>/p/lscratchh/$USER</CIME_OUTPUT_ROOT>
         <DIN_LOC_ROOT>/usr/gdata/climdat/ccsm3data/inputdata</DIN_LOC_ROOT>
         <DIN_LOC_ROOT_CLMFORC>/usr/gdata/climdat/ccsm3data/inputdata/atm/datm7</DIN_LOC_ROOT_CLMFORC>
         <DOUT_S_ROOT>/p/lscratchh/$CCSMUSER/archive/$CASE</DOUT_S_ROOT>
         <DOUT_L_HTAR>FALSE</DOUT_L_HTAR>
         <DOUT_L_MSROOT>UNSET</DOUT_L_MSROOT>
         <BASELINE_ROOT>/p/lscratchh/$CCSMUSER/ccsm_baselines</BASELINE_ROOT>
         <CCSM_CPRNC>/p/lscratchd/ma21/ccsm3data/tools/cprnc/cprnc</CCSM_CPRNC>
         <OS>LINUX</OS>
         <SUPPORTED_BY>donahue5 -at- llnl.gov</SUPPORTED_BY>
         <GMAKE_J>8</GMAKE_J>
         <MAX_TASKS_PER_NODE>36</MAX_TASKS_PER_NODE>
	 <PES_PER_NODE>36</PES_PER_NODE>
	 <BATCH_SYSTEM>lc_slurm</BATCH_SYSTEM>
	 <mpirun mpilib="mpi-serial">
	   <executable></executable>
	 </mpirun>
         <mpirun mpilib="default">
           <executable>srun</executable>
         </mpirun>
	 <module_system type="module_lmod">
	      <init_path lang="python">/usr/share/lmod/lmod/init/env_modules_python.py</init_path>
 	      <init_path lang="perl">/usr/share/lmod/lmod/init/perl</init_path>
	      <init_path lang="sh">/usr/share/lmod/lmod/init/sh</init_path>
	      <init_path lang="csh">/usr/share/lmod/lmod/init/csh</init_path>
	      <cmd_path lang="csh">module</cmd_path>
	      <cmd_path lang="sh">module</cmd_path>
	      <cmd_path lang="python">/usr/share/lmod/lmod/libexec/lmod python</cmd_path>
 	      <cmd_path lang="perl">/usr/share/lmod/lmod/libexec/lmod perl</cmd_path>
	   <modules compiler="intel">
             <command name="unload">mvapich2</command>
             <command name="unload">intel</command>
	     <command name="load">python/3.5.1</command>
	     <command name="load">git/2.8.3</command>
	     <command name="load">intel/17.0.0</command>
	     <command name="load">mvapich2/2.2</command>
	     <command name="load">netcdf-fortran-4.4.4-intel-17.0.0-4naprkr</command>
	     <command name="load">parallel-netcdf-1.8.0-intel-17.0.0-gy2hic6</command>
	   </modules>
	 </module_system>
	 <environment_variables compiler="intel">
	   <env name="NETCDFROOT">/usr/workspace/wsa/climdat/spack/opt/spack/linux-rhel7-x86_64/intel-17.0.0/netcdf-fortran-4.4.4-4naprkre2m7kriadyxwboauil7nc3jtc/</env>
	 </environment_variables>
	 <environment_variables compiler="intel" mpilib="!mpi-serial">
           <env name="PNETCDFROOT">/usr/workspace/wsa/climdat/spack/opt/spack/linux-rhel7-x86_64/intel-17.0.0/parallel-netcdf-1.8.0-gy2hic6n3hkygcczpumkcqmzw5sam7hn/</env>
	 </environment_variables>
</machine>

<machine MACH="mira">
         <DESC>ANL IBM BG/Q, os is BGQ, 16 cores/node, batch system is cobalt</DESC>
	 <NODENAME_REGEX>mira.*</NODENAME_REGEX>
         <TESTS>acme_developer</TESTS>
         <COMPILERS>ibm</COMPILERS>
         <MPILIBS>ibm</MPILIBS>
         <CIME_OUTPUT_ROOT>/projects/$PROJECT/$USER</CIME_OUTPUT_ROOT>
         <RUNDIR>$CIME_OUTPUT_ROOT/$CASE/run</RUNDIR>
         <EXEROOT>$CIME_OUTPUT_ROOT/$CASE/bld</EXEROOT>
         <DIN_LOC_ROOT>/projects/ccsm/inputdata</DIN_LOC_ROOT>
         <DIN_LOC_ROOT_CLMFORC>/projects/ccsm/inputdata/atm/datm7</DIN_LOC_ROOT_CLMFORC>
         <DOUT_S_ROOT>/projects/$PROJECT/$USER/archive/$CASE</DOUT_S_ROOT>
         <DOUT_L_MSROOT>/home/$USER/csm/$CASE/</DOUT_L_MSROOT>
         <BASELINE_ROOT>/projects/ccsm/ccsm_baselines/</BASELINE_ROOT>
         <CCSM_CPRNC>/projects/ccsm/tools/cprnc/cprnc</CCSM_CPRNC>
         <SAVE_TIMING_DIR>/projects/$PROJECT</SAVE_TIMING_DIR>
         <OS>BGQ</OS>
	 <BATCH_SYSTEM>cobalt</BATCH_SYSTEM>
         <SUPPORTED_BY>   mickelso -at- mcs.anl.gov</SUPPORTED_BY>
         <GMAKE_J>8</GMAKE_J>
         <PES_PER_NODE>4</PES_PER_NODE>
         <MAX_TASKS_PER_NODE>64</MAX_TASKS_PER_NODE>
         <PROJECT_REQUIRED>TRUE</PROJECT_REQUIRED>
         <PROJECT>ClimateEnergy_2</PROJECT>
         <TEST_TPUT_TOLERANCE>0.1</TEST_TPUT_TOLERANCE>
         <PIO_CONFIG_OPTS> -D PIO_BUILD_TIMING:BOOL=ON </PIO_CONFIG_OPTS>
         <mpirun mpilib="default">
           <executable>/usr/bin/runjob</executable>
             <arguments>
               <arg name="label">--label short</arg>
               <arg name="tasks_per_node">--ranks-per-node $PES_PER_NODE</arg>
               <arg name="num_tasks">--np $TOTALPES</arg>
               <arg name="locargs">--block $COBALT_PARTNAME $LOCARGS</arg>
               <arg name="bgq_smp_vars">$ENV{BGQ_SMP_VARS}</arg>
             </arguments>
         </mpirun>
    <module_system type="soft">
      <init_path lang="csh">/etc/profile.d/00softenv.csh</init_path>
      <cmd_path lang="csh">soft</cmd_path>
      <init_path lang="sh">/etc/profile.d/00softenv.sh</init_path>
      <cmd_path lang="sh">soft</cmd_path>
      <modules>
        <command name="add">+mpiwrapper-xl</command>
        <command name="add">@ibm-compilers-2016-05</command>
        <command name="add">+cmake</command>
        <command name="add">+python</command>
      </modules>
    </module_system>
    <environment_variables>
      <env name="MPI_TYPE_MAX">10000</env>
      <env name="BGQ_SMP_VARS"></env>
    </environment_variables>
    <environment_variables SMP_PRESENT="TRUE">
      <env name="BGQ_SMP_VARS">--envs BG_THREADLAYOUT=1 XL_BG_SPREADLAYOUT=YES OMP_DYNAMIC=FALSE OMP_STACKSIZE=64M OMP_NUM_THREADS=$ENV{OMP_NUM_THREADS}</env>
    </environment_variables>
</machine>

<machine MACH="theta">
    <DESC>ALCF Cray XC* KNL, os is CNL, 64 pes/node, batch system is cobalt</DESC>
    <NODENAME_REGEX>theta.*</NODENAME_REGEX>
    <TESTS>acme_developer</TESTS>
    <COMPILERS>intel,gnu,cray</COMPILERS>
    <MPILIBS>mpt</MPILIBS>
    <CIME_OUTPUT_ROOT>/projects/$PROJECT/$USER</CIME_OUTPUT_ROOT>
    <DIN_LOC_ROOT>/projects/$PROJECT/acme/inputdata</DIN_LOC_ROOT>
    <DIN_LOC_ROOT_CLMFORC>/projects/$PROJECT/acme/inputdata/atm/datm7</DIN_LOC_ROOT_CLMFORC>
    <DOUT_S_ROOT>$CIME_OUTPUT_ROOT/archive/$CASE</DOUT_S_ROOT>
    <DOUT_L_MSROOT>$CIME_OUTPUT_ROOT/csm/$CASE</DOUT_L_MSROOT>
    <BASELINE_ROOT>/projects/$PROJECT/acme/baselines</BASELINE_ROOT>
    <CCSM_CPRNC>/projects/$PROJECT/acme/tools/cprnc/cprnc</CCSM_CPRNC>
    <OS>CNL</OS>
    <BATCH_SYSTEM>cobalt_theta</BATCH_SYSTEM>
    <SUPPORTED_BY>acme</SUPPORTED_BY>
    <GMAKE_J>8</GMAKE_J>
    <MAX_TASKS_PER_NODE>128</MAX_TASKS_PER_NODE>
    <PES_PER_NODE>64</PES_PER_NODE>
    <PROJECT>OceanClimate</PROJECT>
    <PROJECT_REQUIRED>TRUE</PROJECT_REQUIRED>
    <TEST_TPUT_TOLERANCE>0.1</TEST_TPUT_TOLERANCE>
    <PIO_CONFIG_OPTS> -D PIO_BUILD_TIMING:BOOL=ON </PIO_CONFIG_OPTS>
    <mpirun mpilib="default">
      <executable>aprun</executable>
      <arguments>
        <arg name="num_tasks" >-n $TOTALPES</arg>
        <arg name="tasks_per_node" >-N $PES_PER_NODE</arg>
        <arg name="smp_vars">$ENV{SMP_VARS}</arg>
        <!--arg name="mpi_env" DEBUG="TRUE">-e MPICH_VERSION_DISPLAY=1 -e MPICH_ENV_DISPLAY=1 -e MPICH_CPUMASK_DISPLAY=1</arg-->
      </arguments>
    </mpirun>
    <environment_variables>
      <env name="SMP_VARS"></env>
    </environment_variables>
    <environment_variables SMP_PRESENT="TRUE">
      <env name="SMP_VARS">--cc depth -d $ENV{OMP_NUM_THREADS} -j $ENV{OMP_NUM_THREADS} -e OMP_NUM_THREADS=$ENV{OMP_NUM_THREADS} -e OMP_STACKSIZE=128M -e OMP_PROC_BIND=spread -e OMP_PLACES=threads</env>
    </environment_variables>
    <module_system type="module">
      <init_path lang="perl">/opt/modules/default/init/perl.pm</init_path>
      <init_path lang="python">/opt/modules/default/init/python.py</init_path>
      <init_path lang="sh">/opt/modules/default/init/sh</init_path>
      <init_path lang="csh">/opt/modules/default/init/csh</init_path>
      <cmd_path lang="perl">/opt/modules/default/bin/modulecmd perl</cmd_path>
      <cmd_path lang="python">/opt/modules/default/bin/modulecmd python</cmd_path>
      <cmd_path lang="sh">module</cmd_path>
      <cmd_path lang="csh">module</cmd_path>
      <modules>
        <command name="rm">craype-mic-knl</command>
        <command name="rm">PrgEnv-intel</command>
        <command name="rm">PrgEnv-cray</command>
        <command name="rm">PrgEnv-gnu</command>
        <command name="rm">intel</command>
        <command name="rm">cce</command>
        <command name="rm">cray-mpich</command>
        <command name="rm">cray-parallel-netcdf</command>
        <command name="rm">cray-hdf5-parallel</command>
        <command name="rm">cray-hdf5</command>
        <command name="rm">cray-netcdf</command>
        <command name="rm">cray-netcdf-hdf5parallel</command>
        <command name="rm">cray-libsci</command>
        <command name="rm">craype</command>
      </modules>
      <modules>
        <command name="load">craype/2.5.12</command>
      </modules>
      <modules compiler="intel">
        <command name="load">intel/18.0.0.128</command>
        <command name="load">PrgEnv-intel/6.0.4</command>
      </modules>
      <modules compiler="cray">
        <command name="load">cce/8.6.2</command>
        <command name="load">PrgEnv-cray/6.0.4</command>
      </modules>
      <modules compiler="gnu">
        <command name="load">gcc/6.3.0</command>
        <command name="load">PrgEnv-gnu/6.0.4</command>
      </modules>
      <modules compiler="!intel">
        <command name="switch">cray-libsci/17.09.1</command>
      </modules>
      <modules>
        <command name="load">craype-mic-knl</command>
        <command name="load">cray-mpich/7.6.2</command>
      </modules>
      <modules mpilib="mpt">
        <command name="load">cray-netcdf-hdf5parallel/4.4.1.1.3</command>
        <command name="load">cray-hdf5-parallel/1.10.0.3</command>
        <command name="load">cray-parallel-netcdf/1.8.1.3</command>
      </modules>
      <modules mpilib="mpi-serial">
        <command name="load">cray-hdf5/1.10.0.3</command>
        <command name="load">cray-netcdf/4.4.1.1.3</command>
      </modules>
    </module_system>
</machine>

<machine MACH="sooty">
    <DESC>PNL cluster, OS is Linux, batch system is SLURM</DESC>
    <NODENAME_REGEX>sooty</NODENAME_REGEX>
    <RUNDIR>/lustre/$USER/csmruns/$CASE/run</RUNDIR>
    <EXEROOT>/lustre/$USER/csmruns/$CASE/bld</EXEROOT>
    <CESMSCRATCHROOT>/lustre/$USER/</CESMSCRATCHROOT>
    <OS>LINUX</OS>
    <COMPILERS>intel,pgi</COMPILERS>
    <MPILIBS>mvapich2</MPILIBS>
    <CIME_OUTPUT_ROOT>/lustre/$USER/cime_output_root</CIME_OUTPUT_ROOT>
    <DIN_LOC_ROOT>/lustre/climate/csmdata/</DIN_LOC_ROOT>
    <DIN_LOC_ROOT_CLMFORC>/lustre/climate/csmdata/atm/datm7</DIN_LOC_ROOT_CLMFORC>
    <DOUT_S_ROOT>/lustre/$USER/archive/$CASE</DOUT_S_ROOT>
    <DOUT_L_MSROOT>UNSET</DOUT_L_MSROOT>
    <BASELINE_ROOT>/lustre/climate/acme_baselines</BASELINE_ROOT>
    <CCSM_CPRNC>/lustre/climate/acme_baselines/cprnc/cprnc</CCSM_CPRNC>
    <GMAKE_J>8</GMAKE_J>
    <BATCH_SYSTEM>slurm</BATCH_SYSTEM>
    <SUPPORTED_BY>balwinder.singh -at- pnnl.gov</SUPPORTED_BY>
    <MAX_TASKS_PER_NODE>8</MAX_TASKS_PER_NODE>
    <PES_PER_NODE>8</PES_PER_NODE>
    <PROJECT_REQUIRED>FALSE</PROJECT_REQUIRED>
    <mpirun mpilib="mpi-serial">
      <executable/>
    </mpirun>
    <mpirun mpilib="mvapich2">
      <executable>srun</executable>
      <arguments>
        <arg name="mpi">--mpi=none</arg>
        <arg name="num_tasks">--ntasks=$TOTALPES</arg>
        <arg name="cpu_bind">--cpu_bind=sockets --cpu_bind=verbose</arg>
        <arg name="kill-on-bad-exit">--kill-on-bad-exit</arg>
      </arguments>
    </mpirun>
    <module_system type="module">
      <init_path lang="perl">/share/apps/modules/Modules/3.2.10/init/perl.pm</init_path>
      <init_path lang="python">/share/apps/modules/Modules/3.2.10/init/python.py</init_path>
      <init_path lang="csh">/etc/profile.d/modules.csh</init_path>
      <init_path lang="sh">/etc/profile.d/modules.sh</init_path>
      <cmd_path lang="perl">/share/apps/modules/Modules/3.2.10/bin/modulecmd perl </cmd_path>
      <cmd_path lang="python">/share/apps/modules/Modules/3.2.10/bin/modulecmd python</cmd_path>
      <cmd_path lang="sh">module</cmd_path>
      <cmd_path lang="csh">module</cmd_path>
      <modules>
        <command name="purge"/>
      </modules>
      <modules>
        <command name="load">perl/5.20.0</command>
        <command name="load">cmake/3.3.0</command>
        <command name="load">python/2.7.8</command>
	    <command name="load">svn/1.8.13</command>
      </modules>
      <modules compiler="intel">
        <command name="load">intel/15.0.1</command>
        <command name="load">mkl/15.0.1</command>
      </modules>
      <modules compiler="pgi">
        <command name="load">pgi/14.10</command>
      </modules>
      <modules mpilib="mvapich2">
        <command name="load">mvapich2/2.1</command>
      </modules>
      <modules>
        <command name="load">netcdf/4.3.2</command>
      </modules>
    </module_system>
    <environment_variables>
      <env name="MKLROOT">$ENV{MKLROOT} </env>
      <env name="NETCDF_PATH">$ENV{NETCDF_LIB}/../</env>
      <env name="OMP_STACKSIZE">64M</env>
    </environment_variables>
  </machine>

  <machine MACH="cascade">
    <DESC>PNL Intel KNC cluster, OS is Linux, batch system is SLURM</DESC>
    <OS>LINUX</OS>
    <COMPILERS>intel</COMPILERS>
    <MPILIBS>mvapich2</MPILIBS>
    <NODENAME_REGEX>glogin</NODENAME_REGEX>
    <CESMSCRATCHROOT>/dtemp/$USER</CESMSCRATCHROOT>
    <RUNDIR>/dtemp/$USER/csmruns/$CASE/run</RUNDIR>
    <EXEROOT>/dtemp/$USER/csmruns/$CASE/bld</EXEROOT>
    <CIME_OUTPUT_ROOT>/dtemp/$USER</CIME_OUTPUT_ROOT>
    <DIN_LOC_ROOT>/dtemp/sing201/acme/inputdata/</DIN_LOC_ROOT>
    <DIN_LOC_ROOT_CLMFORC>/dtemp/sing201/acme/inputdata/atm/datm7</DIN_LOC_ROOT_CLMFORC>
    <DOUT_S_ROOT>/dtemp/sing201/$USER/archive/$CASE</DOUT_S_ROOT>
    <DOUT_L_MSROOT>UNSET</DOUT_L_MSROOT>
    <CCSM_BASELINE>/dtemp/sing201/acme/acme_baselines</CCSM_BASELINE>
    <CCSM_CPRNC>/dtemp/sing201/acme/acme_baselines/cprnc/cprnc</CCSM_CPRNC>
    <BATCH_SYSTEM>slurm</BATCH_SYSTEM>
    <SUPPORTED_BY>balwinder.singh -at- pnnl.gov</SUPPORTED_BY>
    <GMAKE_J>8</GMAKE_J>
    <MAX_TASKS_PER_NODE>16</MAX_TASKS_PER_NODE>
    <PES_PER_NODE>16</PES_PER_NODE>
    <PROJECT_REQUIRED>TRUE</PROJECT_REQUIRED>
    <mpirun mpilib="mpi-serial">
      <executable></executable>
    </mpirun>
    <mpirun mpilib="mvapich2">
      <executable>srun</executable>
      <arguments>
	<arg name="mpi">--mpi=none</arg>
	<arg name="num_tasks">--ntasks=$TOTALPES</arg>
	<arg name="cpu_bind">--cpu_bind=sockets --cpu_bind=verbose</arg>
	<arg name="kill-on-bad-exit">--kill-on-bad-exit</arg>
      </arguments>
    </mpirun>
    <module_system type="module">
      <init_path lang="python">/opt/lmod/5.0.1/init/env_modules_python.py</init_path>
      <init_path lang="csh">/etc/profile.d/modules.csh</init_path>
      <init_path lang="sh">/etc/profile.d/modules.sh</init_path>
      <cmd_path lang="python">/opt/lmod/lmod/libexec/lmod python</cmd_path>
      <cmd_path lang="sh">module</cmd_path>
      <cmd_path lang="csh">module</cmd_path>
      <modules>
	<command name="purge"></command>
      </modules>
      <modules>
	<command name="load">python/2.7.9</command>
      </modules>
      <modules compiler="intel">
	<command name="load">intel/15.0.090</command>
	<command name="load">mkl/14.0</command>
      </modules>
      <modules mpilib="mvapich2">
	<command name="load">mvapich2/1.9</command>
      </modules>
      <modules>
	<command name="load">netcdf/4.3.0</command>
      </modules>
    </module_system>
    <environment_variables>
      <env name="OMP_STACKSIZE">64M</env>
      <env name="NETCDF_HOME">$ENV{NETCDF_ROOT}</env>
    </environment_variables>
    <environment_variables compiler="intel">
      <env name="MKL_PATH">$ENV{MLIBHOME}</env>
      <env name="COMPILER">intel</env>
    </environment_variables>
  </machine>

<machine MACH="constance">
         <DESC>PNL Haswell cluster, OS is Linux, batch system is SLURM</DESC>
         <OS>LINUX</OS>
         <COMPILERS>intel,pgi</COMPILERS>
         <MPILIBS>mvapich2,openmpi,intelmpi,mvapich</MPILIBS>
	 <NODENAME_REGEX>constance</NODENAME_REGEX>
         <RUNDIR>/pic/scratch/$USER/csmruns/$CASE/run</RUNDIR>
         <EXEROOT>/pic/scratch/$USER/csmruns/$CASE/bld</EXEROOT>
         <CIME_OUTPUT_ROOT>/pic/scratch/$USER</CIME_OUTPUT_ROOT>
         <DIN_LOC_ROOT>/pic/projects/climate/csmdata/</DIN_LOC_ROOT>
         <DIN_LOC_ROOT_CLMFORC>/pic/projects/climate/csmdata/atm/datm7</DIN_LOC_ROOT_CLMFORC>
         <DOUT_S_ROOT>/pic/scratch/$USER/archive/$CASE</DOUT_S_ROOT>
         <DOUT_L_MSROOT>UNSET</DOUT_L_MSROOT>
         <BASELINE_ROOT>/pic/projects/climate/acme_baselines</BASELINE_ROOT>
         <CCSM_CPRNC>/pic/projects/climate/acme_baselines/cprnc/cprnc</CCSM_CPRNC>
	 <BATCH_SYSTEM>slurm</BATCH_SYSTEM>
         <SUPPORTED_BY>balwinder.singh -at- pnnl.gov</SUPPORTED_BY>
         <GMAKE_J>8</GMAKE_J>
	 <MAX_TASKS_PER_NODE>24</MAX_TASKS_PER_NODE>
	 <PES_PER_NODE>24</PES_PER_NODE>
	 <PROJECT_REQUIRED>FALSE</PROJECT_REQUIRED>
	 <mpirun mpilib="mpi-serial">
	   <executable></executable>
	 </mpirun>
	 <mpirun mpilib="mvapich2">
	   <executable>srun</executable>
	   <arguments>
	     <arg name="mpi">--mpi=none</arg>
	     <arg name="num_tasks">--ntasks=$TOTALPES</arg>
	     <arg name="cpu_bind">--cpu_bind=sockets --cpu_bind=verbose</arg>
	     <arg name="kill-on-bad-exit">--kill-on-bad-exit</arg>
	   </arguments>
	 </mpirun>
	 <mpirun mpilib="mvapich">
	   <executable>srun</executable>
	   <arguments>
	     <arg name="num_tasks">--ntasks=$TOTALPES</arg>
	     <arg name="cpu_bind">--cpu_bind=sockets --cpu_bind=verbose</arg>
	     <arg name="kill-on-bad-exit">--kill-on-bad-exit</arg>
	   </arguments>
	 </mpirun>
	 <mpirun mpilib="intelmpi">
	   <executable>mpirun</executable>
	   <arguments>
	     <arg name="num_tasks">-n $TOTALPES</arg>
	   </arguments>
	 </mpirun>
	 <mpirun mpilib="openmpi">
	   <executable>mpirun</executable>
	   <arguments>
	     <arg name="num_tasks">-n $TOTALPES</arg>
	   </arguments>
	 </mpirun>
	 <module_system type="module">
	   <init_path lang="perl">/share/apps/modules/Modules/3.2.10/init/perl.pm</init_path>
	   <init_path lang="python">/share/apps/modules/Modules/3.2.10/init/python.py</init_path>
	   <init_path lang="csh">/etc/profile.d/modules.csh</init_path>
	   <init_path lang="sh">/etc/profile.d/modules.sh</init_path>
	   <cmd_path lang="perl">/share/apps/modules/Modules/3.2.10/bin/modulecmd perl </cmd_path>
	   <cmd_path lang="python">/share/apps/modules/Modules/3.2.10/bin/modulecmd python</cmd_path>
	   <cmd_path lang="sh">module</cmd_path>
	   <cmd_path lang="csh">module</cmd_path>
	   <modules>
	     <command name="purge"></command>
	   </modules>
	   <modules>
	     <command name="load">perl/5.20.0</command>
	     <command name="load">cmake/3.3.0</command>
	     <command name="load">python/2.7.8</command>
	   </modules>
	   <modules compiler="intel">
	     <command name="load">intel/15.0.1</command>
	     <command name="load">mkl/15.0.1</command>
	   </modules>
	   <modules compiler="pgi">
	     <command name="load">pgi/14.10</command>
	   </modules>
	   <modules mpilib="mvapich">
	     <command name="load">mvapich2/2.1</command>
	   </modules>
	   <modules mpilib="mvapich2">
	     <command name="load">mvapich2/2.1</command>
	   </modules>
	   <modules mpilib="intelmpi">
	     <command name="load">intelmpi/5.0.1.035</command>
	   </modules>
	   <modules mpilib="openmpi">
	     <command name="load">openmpi/1.8.3</command>
	   </modules>
	   <modules>
	     <command name="load">netcdf/4.3.2</command>
	   </modules>
	 </module_system>
	 <environment_variables>
	   <env name="OMP_STACKSIZE">64M</env>
	   <env name="NETCDF_HOME">$ENV{NETCDF_LIB}/../</env>
	 </environment_variables>
	 <environment_variables compiler="intel">
	   <env name="MKL_PATH">$ENV{MLIB_LIB}</env>
	 </environment_variables>
</machine>

<machine MACH="oic2">
         <DESC>ORNL XK6, os is Linux, 8 pes/node, batch system is PBS</DESC>
         <NODENAME_REGEX>oic2</NODENAME_REGEX>
         <TESTS>acme_developer</TESTS>
         <COMPILERS>gnu</COMPILERS>
         <MPILIBS>mpich,openmpi</MPILIBS>
         <RUNDIR>/home/$USER/models/ACME/run/$CASE/run</RUNDIR>
         <EXEROOT>/home/$USER/models/ACME/run/$CASE/bld</EXEROOT>
         <CIME_OUTPUT_ROOT>/home/$USER/models/ACME</CIME_OUTPUT_ROOT>
         <DIN_LOC_ROOT>/home/zdr/models/ccsm_inputdata</DIN_LOC_ROOT>
         <DIN_LOC_ROOT_CLMFORC>/home/zdr/models/ccsm_inputdata/atm/datm7</DIN_LOC_ROOT_CLMFORC>
         <DOUT_S_ROOT>/home/$USER/models/ACME/run/archive/$CASE</DOUT_S_ROOT>
         <OS>LINUX</OS>
	 <BATCH_SYSTEM>pbs</BATCH_SYSTEM>
         <SUPPORTED_BY>dmricciuto</SUPPORTED_BY>
         <GMAKE_J>8</GMAKE_J>
	 <PES_PER_NODE>8</PES_PER_NODE>
         <MAX_TASKS_PER_NODE>8</MAX_TASKS_PER_NODE>
         <mpirun mpilib="mpich">
              <executable args="default">/projects/cesm/devtools/mpich-3.0.4-gcc4.8.1/bin/mpirun </executable>
	      <arguments>
			<arg name="num_tasks"> -np $TOTALPES</arg>
			<arg name="machine_file">--hostfile $ENV{PBS_NODEFILE}</arg>
	      </arguments>
         </mpirun>
         <mpirun mpilib = "mpi-serial">
              <executable> </executable>
         </mpirun>
	 <module_system type="module">
	   <init_path lang="sh">/usr/share/Modules/init/sh</init_path>
	   <init_path lang="csh">/usr/share/Modules/init/csh</init_path>
	   <init_path lang="perl">/usr/share/Modules/init/perl.pm</init_path>
	   <init_path lang="python">/usr/share/Modules/init/python.py</init_path>
	   <cmd_path lang="sh">module</cmd_path>
	   <cmd_path lang="csh">module</cmd_path>
	   <cmd_path lang="perl">/usr/bin/modulecmd perl</cmd_path>
	   <cmd_path lang="python">/usr/bin/modulecmd python</cmd_path>

	   <environment_variables>
	     <env name="MPICH_ENV_DISPLAY">1</env>
	     <env name="MPICH_VERSION_DISPLAY">1</env>
	     <!-- This increases the stack size, which is necessary
		  for CICE to run threaded on this machine -->
	     <env name="OMP_STACKSIZE">64M</env>
	   </environment_variables>
	 </module_system>
</machine>

<machine MACH="oic5">
         <DESC>ORNL XK6, os is Linux, 32 pes/node, batch system is PBS</DESC>
         <NODENAME_REGEX>oic5</NODENAME_REGEX>
         <TESTS>acme_developer</TESTS>
         <COMPILERS>gnu</COMPILERS>
         <MPILIBS>mpich,openmpi</MPILIBS>
         <RUNDIR>/home/$USER/models/ACME/run/$CASE/run</RUNDIR>
         <EXEROOT>/home/$USER/models/ACME/run/$CASE/bld</EXEROOT>
         <CIME_OUTPUT_ROOT>/home/$USER/models/ACME</CIME_OUTPUT_ROOT>
         <DIN_LOC_ROOT>/home/zdr/models/ccsm_inputdata</DIN_LOC_ROOT>
         <DIN_LOC_ROOT_CLMFORC>/home/zdr/models/ccsm_inputdata/atm/datm7</DIN_LOC_ROOT_CLMFORC>
         <DOUT_S_ROOT>/home/$USER/models/ACME/run/archive/$CASE</DOUT_S_ROOT>
         <OS>LINUX</OS>
	 <BATCH_SYSTEM>pbs</BATCH_SYSTEM>
         <SUPPORTED_BY>dmricciuto</SUPPORTED_BY>
         <GMAKE_J>32</GMAKE_J>
	 <PES_PER_NODE>32</PES_PER_NODE>
         <MAX_TASKS_PER_NODE>32</MAX_TASKS_PER_NODE>
         <mpirun mpilib="mpich">
              <executable args="default">/projects/cesm/devtools/mpich-3.0.4-gcc4.8.1/bin/mpirun </executable>
	      <arguments>
			<arg name="num_tasks"> -np $TOTALPES</arg>
                        <arg name="machine_file">--hostfile $ENV{PBS_NODEFILE}</arg>
	      </arguments>
         </mpirun>
         <mpirun mpilib = "mpi-serial">
              <executable> </executable>
         </mpirun>
</machine>

<machine MACH="cades">
   <!-- customize these fields as appropriate for your system (max tasks) and
                              desired layout (change '${group}/${USER}' to your
        prefered location). -->
      <DESC> OR-CONDO, CADES-CCSI, os is Linux, 16 pes/nodes, batch system is PBS</DESC>
      <NODENAME_REGEX>or-condo-*.ornl.gov</NODENAME_REGEX>
      <TESTS>acme_developer</TESTS>
      <OS>LINUX</OS>
      <COMPILERS>gnu,intel</COMPILERS>
      <MPILIBS>openmpi</MPILIBS>
      <RUNDIR>/lustre/or-hydra/cades-ccsi/scratch/$USER/$CASE/run</RUNDIR>
      <EXEROOT>/lustre/or-hydra/cades-ccsi/scratch/$USER/$CASE/bld</EXEROOT>
      <DIN_LOC_ROOT>/lustre/or-hydra/cades-ccsi/proj-shared/project_acme/ACME_inputdata</DIN_LOC_ROOT>
      <DIN_LOC_ROOT_CLMFORC>/lustre/or-hydra/cades-ccsi/proj-shared/project_acme/ACME_inputdata/atm/datm7</DIN_LOC_ROOT_CLMFORC>
      <DOUT_S_ROOT>/lustre/or-hydra/cades-ccsi/proj-shared/project_acme/archives/$CASE</DOUT_S_ROOT>
      <DOUT_L_MSROOT>csm/$CASE</DOUT_L_MSROOT>
      <CIME_OUTPUT_ROOT>/lustre/or-hydra/cades-ccsi/scratch</CIME_OUTPUT_ROOT>
      <BASELINE_ROOT>/lustre/or-hydra/cades-ccsi/proj-shared/project_acme/baselines</BASELINE_ROOT>
      <CCSM_CPRNC>/lustre/or-hydra/cades-ccsi/proj-shared/tools/cprnc.orcondo</CCSM_CPRNC>
      <SUPPORTED_BY>yinj -at- ornl.gov</SUPPORTED_BY>
      <GMAKE_J>4</GMAKE_J>
      <MAX_TASKS_PER_NODE>32</MAX_TASKS_PER_NODE>
      <PES_PER_NODE>16</PES_PER_NODE>
      <BATCH_SYSTEM>pbs</BATCH_SYSTEM>
      <PROJECT_REQUIRED>FALSE</PROJECT_REQUIRED>
      <mpirun mpilib="openmpi" compiler="gnu">
        <executable args="default">/software/dev_tools/swtree/cs400/xalt/0.7.5/centos7.3/bin/mpirun</executable>
        <arguments>
          <arg name="num_tasks"> -np $TOTALPES</arg>
          <arg name="machine_file">--hostfile $ENV{PBS_NODEFILE}</arg>
        </arguments>
      </mpirun>
        <mpirun mpilib = "mpi-serial">
        <executable> </executable>
      </mpirun>
      <module_system type="module">
        <init_path lang="sh">/usr/share/Modules/init/sh</init_path>
        <init_path lang="csh">/usr/share/Modules/init/csh</init_path>
        <init_path lang="perl">/usr/share/Modules/init/perl.pm</init_path>
        <init_path lang="python">/usr/share/Modules/init/python.py</init_path>
        <cmd_path lang="sh">module</cmd_path>
        <cmd_path lang="csh">module</cmd_path>
        <cmd_path lang="perl">/usr/bin/modulecmd perl</cmd_path>
        <cmd_path lang="python">/usr/bin/modulecmd python</cmd_path>
        <modules>
          <command name="purge"/>
        </modules>
        <modules compiler="gnu">
          <command name="load">PE-gnu</command>
        </modules>
        <modules>
          <command name="load">mkl/2017</command>
          <command name="load">cmake/3.6.1</command>
          <command name="load">python/2.7.12</command>
          <command name="load">nco/4.6.4</command>
          <command name="load">hdf5-parallel/1.8.17</command>
          <command name="load">netcdf-hdf5parallel/4.3.3.1</command>
        </modules>
      </module_system>

      <!-- for CLM-PFLOTRAN coupling, the PETSC_PATH must be defined specifically upon machines -->
      <environment_variables compiler="gnu" mpilib="openmpi">
        <env name="PETSC_PATH">/software/user_tools/current/cades-ccsi/petsc4pf/openmpi-1.10-gcc-5.3</env>
      </environment_variables>
      <environment_variables>
       <!-- hack for PFLOTRAN coupling (this is a temporary solution, and user must manually edit it after case.setup)-->
       <env name="CLM_PFLOTRAN_COUPLED">FALSE</env>
       <env name="CLM_PFLOTRAN_COLMODE">FALSE</env>
       <!-- dir for pflotran source code -->
       <env name="CLM_PFLOTRAN_SOURCE_DIR">/lustre/or-hydra/cades-ccsi/$USER/models/pflotran-interface/src/clm-pflotran</env>
      </environment_variables>
</machine>

<machine MACH="titan">
<DESC>ORNL XK6, os is CNL, 16 pes/node, batch system is PBS</DESC>
    <NODENAME_REGEX>titan</NODENAME_REGEX>
    <NODE_FAIL_REGEX>Received node event ec_node</NODE_FAIL_REGEX>
    <TESTS>acme_developer</TESTS>
    <COMPILERS>pgi,pgiacc,intel,cray</COMPILERS>
    <MPILIBS>mpich</MPILIBS>
    <CIME_OUTPUT_ROOT>$ENV{HOME}/acme_scratch/$PROJECT</CIME_OUTPUT_ROOT>
    <RUNDIR>$ENV{PROJWORK}/$PROJECT/$USER/$CASE/run</RUNDIR>
    <EXEROOT>$CIME_OUTPUT_ROOT/$CASE/bld</EXEROOT>
    <DIN_LOC_ROOT>/lustre/atlas1/cli900/world-shared/cesm/inputdata</DIN_LOC_ROOT>
    <DIN_LOC_ROOT_CLMFORC>/lustre/atlas1/cli900/world-shared/cesm/inputdata/atm/datm7</DIN_LOC_ROOT_CLMFORC>
    <DOUT_S_ROOT>$ENV{MEMBERWORK}/$PROJECT/archive/$CASE</DOUT_S_ROOT>
    <DOUT_L_MSROOT>csm/$CASE</DOUT_L_MSROOT>
    <BASELINE_ROOT>/lustre/atlas1/cli900/world-shared/cesm/baselines</BASELINE_ROOT>
    <CCSM_CPRNC>/lustre/atlas1/cli900/world-shared/cesm/tools/cprnc/cprnc.titan</CCSM_CPRNC>
    <SAVE_TIMING_DIR>$ENV{PROJWORK}/$PROJECT</SAVE_TIMING_DIR>
    <OS>CNL</OS>
    <BATCH_SYSTEM>pbs</BATCH_SYSTEM>
    <PES_PER_NODE>16</PES_PER_NODE>
    <!-- difference to MAX_TASKS_PER_NODE-->
    <SUPPORTED_BY>acme</SUPPORTED_BY>
    <GMAKE_J>8</GMAKE_J>
    <MAX_TASKS_PER_NODE>16</MAX_TASKS_PER_NODE>
    <PCT_SPARE_NODES>10</PCT_SPARE_NODES>
    <PROJECT_REQUIRED>TRUE</PROJECT_REQUIRED>
    <PROJECT>cli115</PROJECT>
    <PIO_CONFIG_OPTS> -D PIO_BUILD_TIMING:BOOL=ON </PIO_CONFIG_OPTS>
    <TEST_TPUT_TOLERANCE>0.1</TEST_TPUT_TOLERANCE>
    <mpirun mpilib="default">
      <executable>aprun</executable>
      <arguments>
	<!-- <arg name="hyperthreading" default="2"> -j {{ hyperthreading }}</arg>
        <arg name="tasks_per_numa" > -S {{ tasks_per_numa }}</arg>
        <arg name="num_tasks" > -n $TOTALPES</arg>
        <arg name="tasks_per_node" > -N $PES_PER_NODE</arg>
        <arg name="thread_count" > -d $ENV{OMP_NUM_THREADS}</arg>
        <arg name="numa_node" > -cc numa_node </arg>
	-->
	<arg name="aprun"> {{ aprun }}</arg>
      </arguments>

    </mpirun>

    <module_system type="module">
      <!-- list of init_path elements, one per supported language e.g. sh, perl, python-->
      <init_path lang="sh">/opt/modules/default/init/sh</init_path>
      <init_path lang="csh">/opt/modules/default/init/csh</init_path>
      <init_path lang="python">/opt/modules/default/init/python.py</init_path>
      <init_path lang="perl">/opt/modules/default/init/perl.pm</init_path>
      <!-- list of cmd_path elements, one for every supported language, e.g. sh, perl, python -->
      <cmd_path lang="perl">/opt/modules/default/bin/modulecmd perl</cmd_path>
      <cmd_path lang="python">/opt/modules/default/bin/modulecmd python</cmd_path>
      <cmd_path lang="sh">module</cmd_path>
      <cmd_path lang="csh">module</cmd_path>
      <!-- List of modules elements, executing commands
                         if compiler and mpilib condition applies -->
      <!-- Always execute -->
      <modules>
        <command name="load">python/2.7.9</command>
        <command name="unload">subversion</command>
        <command name="load">subversion/1.8.3</command>
        <command name="unload">cmake</command>
        <command name="load">cmake3/3.6.0</command>
      </modules>

      <modules compiler="pgiacc"> <!-- changing pgi_acc to pgiacc -->
        <command name="rm">PrgEnv-cray</command>
        <command name="rm">PrgEnv-gnu</command>
        <command name="rm">PrgEnv-intel</command>
        <command name="rm">PrgEnv-pathscale</command>
        <command name="load">PrgEnv-pgi</command>
        <command name="switch">pgi pgi/17.5.0</command>
        <command name="rm">cray-mpich</command>
        <command name="rm">cray-libsci</command>
        <command name="rm">atp</command>
        <command name="rm">esmf</command>
        <command name="rm">cudatoolkit</command>
        <command name="load">cray-mpich/7.4.0</command>
        <command name="load">cray-libsci/16.06.1</command>
        <command name="load">atp/2.0.2</command>
        <command name="load">esmf/5.2.0rp2</command>
        <command name="load">cudatoolkit</command>
      </modules>
      <modules compiler="pgi">
        <command name="rm">PrgEnv-cray</command>
        <command name="rm">PrgEnv-gnu</command>
        <command name="rm">PrgEnv-intel</command>
        <command name="rm">PrgEnv-pathscale</command>
        <command name="load">PrgEnv-pgi</command>
        <command name="switch">pgi pgi/17.5.0</command>
        <command name="rm">cray-mpich</command>
        <command name="rm">cray-libsci</command>
        <command name="rm">atp</command>
        <command name="rm">esmf</command>
        <command name="load">cray-mpich/7.4.0</command>
        <command name="load">cray-libsci/16.06.1</command>
        <command name="load">atp/2.0.2</command>
        <command name="load">esmf/5.2.0rp2</command>
      </modules>
      <modules compiler="intel">
        <command name="rm">PrgEnv-pgi</command>
        <command name="rm">PrgEnv-cray</command>
        <command name="rm">PrgEnv-gnu</command>
        <command name="rm">PrgEnv-pathscale</command>
        <command name="load">PrgEnv-intel</command>
        <command name="rm">intel</command>
        <command name="rm">cray-libsci</command>
        <command name="rm">cray-mpich</command>
        <command name="rm">atp</command>
        <command name="load">intel/15.0.2.164</command>
        <command name="load">cray-libsci/16.06.1</command>
        <command name="load">cray-mpich/7.4.0</command>
        <command name="load">atp/2.0.2</command>
      </modules>
      <modules compiler="cray">
        <command name="rm">PrgEnv-pgi</command>
        <command name="rm">PrgEnv-gnu</command>
        <command name="rm">PrgEnv-intel</command>
        <command name="rm">PrgEnv-pathscale</command>
        <command name="load">PrgEnv-cray</command>
        <command name="rm">cce</command>
        <command name="rm">cray-mpich</command>
        <command name="load">cce/8.5.0</command>
        <command name="load">cray-mpich/7.4.0</command>
      </modules>
      <!-- mpi lib settings -->
      <modules mpilib="mpi-serial">
        <command name="load">cray-netcdf/4.4.1.1</command>
      </modules>
      <modules mpilib="!mpi-serial">
        <command name="load">cray-netcdf-hdf5parallel/4.4.1.1</command>
        <command name="load">cray-parallel-netcdf/1.7.0</command>
      </modules>
    </module_system>
      <!-- Default -->
      <environment_variables>
        <env name="COMPILER">$COMPILER</env>
        <env name="MPILIB">$MPILIB</env>
        <env name="MPICH_ENV_DISPLAY">1</env>
        <env name="MPICH_VERSION_DISPLAY">1</env>
        <env name="MPICH_CPUMASK_DISPLAY">1</env>
        <env name="MPSTKZ">128M</env>
        <env name="OMP_STACKSIZE">128M</env>
      </environment_variables>
      <environment_variables compiler="pgi">
	<env name="NETCDFROOT">/opt/cray/netcdf-hdf5parallel/4.4.1.1/PGI/15.3/</env>
      </environment_variables>
      <environment_variables compiler="pgi" mpilib="!mpi-serial">
	<env name="PNETCDFROOT">/opt/cray/parallel-netcdf/1.7.0/PGI/15.3</env>
      </environment_variables>
      <environment_variables compiler="pgiacc">
	<env name="NETCDFROOT">/opt/cray/netcdf-hdf5parallel/4.4.1.1/PGI/15.3/</env>
      </environment_variables>
      <environment_variables compiler="pgiacc" mpilib="!mpi-serial">
	<env name="PNETCDFROOT">/opt/cray/parallel-netcdf/1.7.0/PGI/15.3</env>
      </environment_variables>
      <environment_variables compiler="intel">
	<env name="NETCDFROOT">/opt/cray/netcdf-hdf5parallel/4.4.1.1/INTEL/15.0/</env>
      </environment_variables>
      <environment_variables compiler="intel" mpilib="!mpi-serial">
	<env name="PNETCDFROOT">/opt/cray/parallel-netcdf/1.7.0/INTEL/15.0</env>
      </environment_variables>
      <environment_variables compiler="cray">
	<env name="NETCDFROOT">/opt/cray/netcdf-hdf5parallel/4.4.1.1/CRAY/8.3/</env>
      </environment_variables>
      <environment_variables compiler="cray" mpilib="!mpi-serial">
	<env name="PNETCDFROOT">/opt/cray/parallel-netcdf/1.7.0/CRAY/8.3</env>
      </environment_variables>

      <!-- Set if compiler and mpilib  -->
      <environment_variables compiler="pgiacc">
        <!-- NOTE(wjs, 2015-03-12) The following line is needed for bit-for-bit reproducibility -->
        <env name="CRAY_CPU_TARGET">istanbul</env>
        <env name="CRAY_CUDA_MPS">1</env>
      </environment_variables>
      <environment_variables compiler="pgi">
        <!-- NOTE(wjs, 2015-03-12) The following line is needed for bit-for-bit reproducibility -->
        <env name="CRAY_CPU_TARGET">istanbul</env>
      </environment_variables>
      <environment_variables compiler="intel">
        <env name="CRAYPE_LINK_TYPE">dynamic</env>
      </environment_variables>
</machine>

<machine MACH="eos">
         <DESC>ORNL XC30, os is CNL, 16 pes/node, batch system is PBS</DESC>
         <NODENAME_REGEX>eos</NODENAME_REGEX>
         <TESTS>acme_developer</TESTS>
         <COMPILERS>intel</COMPILERS>
         <MPILIBS>mpich</MPILIBS>
         <CIME_OUTPUT_ROOT>$ENV{HOME}/acme_scratch/$PROJECT</CIME_OUTPUT_ROOT>
         <RUNDIR>$ENV{MEMBERWORK}/$PROJECT/$CASE/run</RUNDIR>
         <EXEROOT>$CIME_OUTPUT_ROOT/$CASE/bld</EXEROOT>
         <DIN_LOC_ROOT>/lustre/atlas1/cli900/world-shared/cesm/inputdata</DIN_LOC_ROOT>
         <DIN_LOC_ROOT_CLMFORC>/lustre/atlas1/cli900/world-shared/cesm/inputdata/atm/datm7</DIN_LOC_ROOT_CLMFORC>
         <DOUT_S_ROOT>$ENV{MEMBERWORK}/$PROJECT/archive/$CASE</DOUT_S_ROOT>
         <DOUT_L_MSROOT>csm/$CASE</DOUT_L_MSROOT>
         <BASELINE_ROOT>/lustre/atlas1/cli900/world-shared/cesm/baselines</BASELINE_ROOT>
         <CCSM_CPRNC>/lustre/atlas1/cli900/world-shared/cesm/tools/cprnc/cprnc.eos</CCSM_CPRNC>
         <SAVE_TIMING_DIR>$ENV{PROJWORK}/$PROJECT</SAVE_TIMING_DIR>
         <OS>CNL</OS>
         <BATCH_SYSTEM>pbs</BATCH_SYSTEM>
         <SUPPORTED_BY>acme</SUPPORTED_BY>
         <GMAKE_J>8</GMAKE_J>
         <PES_PER_NODE>16</PES_PER_NODE>
         <MAX_TASKS_PER_NODE>32</MAX_TASKS_PER_NODE>
         <PROJECT_REQUIRED>TRUE</PROJECT_REQUIRED>
         <PIO_CONFIG_OPTS> -D PIO_BUILD_TIMING:BOOL=ON </PIO_CONFIG_OPTS>
         <mpirun mpilib="mpich">
           <executable>aprun</executable>
           <arguments>
             <arg name="hyperthreading" default="2"> -j {{ hyperthreading }}</arg>
             <arg name="tasks_per_numa" > -S {{ tasks_per_numa }}</arg>
             <arg name="num_tasks" > -n $TOTALPES</arg>
             <arg name="tasks_per_node" > -N $PES_PER_NODE</arg>
             <arg name="thread_count" > -d $ENV{OMP_NUM_THREADS}</arg>
             <arg name="numa_node" > -cc numa_node</arg>
           </arguments>
         </mpirun>
         <mpirun mpilib="mpi-serial">
           <executable></executable>
         </mpirun>
	 <module_system type="module">
	   <init_path lang="sh">$MODULESHOME/init/sh</init_path>
	   <init_path lang="csh">$MODULESHOME/init/csh</init_path>
	   <init_path lang="perl">$MODULESHOME/init/perl.pm</init_path>
	   <init_path lang="python">$MODULESHOME/init/python.py</init_path>
	   <cmd_path lang="sh">module</cmd_path>
	   <cmd_path lang="csh">module</cmd_path>
	   <cmd_path lang="perl">$MODULESHOME/bin/modulecmd perl</cmd_path>
	   <cmd_path lang="python">$MODULESHOME/bin/modulecmd python</cmd_path>
	   <modules>
	     <command name="rm">intel</command>
	     <command name="rm">cray</command>
	     <command name="rm">cray-parallel-netcdf</command>
	     <command name="rm">cray-libsci</command>
	     <command name="rm">cray-netcdf</command>
	     <command name="rm">cray-netcdf-hdf5parallel</command>
	     <command name="rm">netcdf</command>
	   </modules>
	   <modules compiler="intel">
	     <command name="load">intel/16.0.1.150</command>
	     <command name="load">papi</command>
	   </modules>
	   <modules compiler="cray">
	     <command name="load">PrgEnv-cray</command>
	     <command name="switch">cce cce/8.1.9</command>
	     <command name="load">cray-libsci/12.1.00</command>
	   </modules>
	   <modules compiler="gnu">
	     <command name="load">PrgEnv-gnu</command>
	     <command name="switch">gcc gcc/4.8.0</command>
	     <command name="load">cray-libsci/12.1.00</command>
	   </modules>
	   <modules mpilib="mpi-serial">
	     <command name="load">cray-netcdf/4.3.2</command>
	   </modules>
	   <modules mpilib="!mpi-serial">
	     <command name="load">cray-netcdf-hdf5parallel/4.3.3.1</command>
	     <command name="load">cray-parallel-netcdf/1.6.1</command>
	   </modules>
	   <modules>
	     <command name="load">cmake3/3.2.3</command>
	     <command name="load">python/2.7.9</command>
	   </modules>
	   <environment_variables>
	     <env name="MPICH_ENV_DISPLAY">1</env>
	     <env name="MPICH_VERSION_DISPLAY">1</env>
	     <!-- This increases the stack size, which is necessary
		  for CICE to run threaded on this machine -->
	     <env name="OMP_STACKSIZE">64M</env>

	   </environment_variables>
	 </module_system>
</machine>

<machine MACH="grizzly">
	<DESC>LANL Linux Cluster, 36 pes/node, batch system slurm</DESC>
        <NODENAME_REGEX>gr-fe.*.lanl.gov</NODENAME_REGEX>
        <TESTS>acme_developer</TESTS>
        <COMPILERS>gnu,intel</COMPILERS>
        <MPILIBS>mvapich,openmpi</MPILIBS>
	<OS>LINUX</OS>
	<RUNDIR>/lustre/scratch3/turquoise/$ENV{USER}/ACME/cases/$CASE/run</RUNDIR>
	<EXEROOT>/lustre/scratch3/turquoise/$ENV{USER}/ACME/cases/$CASE/bld</EXEROOT>
	<DIN_LOC_ROOT>/lustre/scratch3/turquoise/$ENV{USER}/ACME/input_data</DIN_LOC_ROOT>
	<DIN_LOC_ROOT_CLMFORC>/lustre/scratch3/turquoise/$ENV{USER}/ACME/input_data/atm/datm7</DIN_LOC_ROOT_CLMFORC>
	<DOUT_S_ROOT>/lustre/scratch3/turquoise/$ENV{USER}/ACME/archive/$CASE</DOUT_S_ROOT>
	<DOUT_L_MSROOT>UNSET</DOUT_L_MSROOT>
	<BASELINE_ROOT>/lustre/scratch3/turquoise/$ENV{USER}/ACME/input_data/ccsm_baselines</BASELINE_ROOT>
	<CIME_OUTPUT_ROOT>/lustre/scratch3/turquoise/$ENV{USER}/ACME/scratch</CIME_OUTPUT_ROOT>
	<CCSM_CPRNC>/turquoise/usr/projects/climate/SHARED_CLIMATE/software/wolf/cprnc/v0.40/cprnc</CCSM_CPRNC>
	<module_system type="module">
		<init_path lang="perl">/usr/share/Modules/init/perl.pm</init_path>
		<init_path lang="python">/usr/share/Modules/init/python.py</init_path>
		<init_path lang="csh">/etc/profile.d/z00_lmod.csh</init_path>
		<cmd_path lang="perl">/usr/share/lmod/lmod/libexec/lmod perl</cmd_path>
		<cmd_path lang="python">/usr/share/lmod/lmod/libexec/lmod python</cmd_path>
		<cmd_path lang="sh">module</cmd_path>
		<cmd_path lang="csh">module</cmd_path>

		<modules>
			<command name="purge"/>
			<command name="use">/usr/projects/climate/SHARED_CLIMATE/modulefiles/all</command>
			<command name="load">python/anaconda-2.7-climate</command>
		</modules>

		<modules compiler="gnu">
			<command name="load">gcc/5.3.0</command>
		</modules>
		<modules compiler="intel">
			<command name="load">intel/17.0.1</command>
		</modules>
		<modules mpilib="openmpi">
			<command name="load">openmpi/1.10.5</command>
		</modules>
		<modules mpilib="mvapich">
			<command name="load">mvapich2/2.2</command>
		</modules>
		<modules>
			<command name="load">netcdf/4.4.1</command>
		</modules>
		<modules>
			<command name="load">parallel-netcdf/1.5.0</command>
		</modules>
	</module_system>
	<environment_variables>
		<env name="PNETCDF_HINTS">romio_ds_write=disable;romio_ds_read=disable;romio_cb_write=enable;romio_cb_read=enable</env>
	</environment_variables>

	<BATCH_SYSTEM>slurm</BATCH_SYSTEM>
	<mpirun mpilib="default">
		<executable>mpirun</executable>
		<arguments>
			<arg name="num_tasks"> -n $TOTALPES</arg>
		</arguments>
	</mpirun>
	<mpirun mpilib="mvapich">
		<executable>srun</executable>
		<arguments>
			<arg name="num_tasks"> -n $TOTALPES</arg>
		</arguments>
	</mpirun>
	<mpirun mpilib="openmpi">
		<executable>mpirun</executable>
		<arguments>
			<arg name="num_tasks"> -n $TOTALPES</arg>
		</arguments>
	</mpirun>
	<mpirun mpilib="mpi-serial">
		<executable></executable>
	</mpirun>
	<GMAKE_J>4</GMAKE_J>
	<MAX_TASKS_PER_NODE>36</MAX_TASKS_PER_NODE>
	<PES_PER_NODE>32</PES_PER_NODE>
	<PROJECT>climateacme</PROJECT>
    	<PROJECT_REQUIRED>TRUE</PROJECT_REQUIRED>
    	<SUPPORTED_BY>luke.vanroekel @ gmail.com</SUPPORTED_BY>
</machine>

<machine MACH="wolf">
    <DESC>LANL Linux Cluster, 16 pes/node, batch system slurm</DESC>
    <NODENAME_REGEX>wf-fe.*.lanl.gov</NODENAME_REGEX>
    <TESTS>acme_developer</TESTS>
	<COMPILERS>intel,gnu</COMPILERS>
	<MPILIBS>openmpi,mvapich</MPILIBS>
	<CIME_OUTPUT_ROOT>/lustre/scratch3/turquoise/$ENV{USER}/ACME/scratch</CIME_OUTPUT_ROOT>
	<RUNDIR>/lustre/scratch3/turquoise/$ENV{USER}/ACME/cases/$CASE/run</RUNDIR>
	<EXEROOT>/lustre/scratch3/turquoise/$ENV{USER}/ACME/cases/$CASE/bld</EXEROOT>
	<DOUT_S_ROOT>/lustre/scratch3/turquoise/$ENV{USER}/ACME/archive/$CASE</DOUT_S_ROOT>
	<DOUT_L_MSROOT>UNSET</DOUT_L_MSROOT>
	<OS>LINUX</OS>
	<BATCH_SYSTEM>slurm</BATCH_SYSTEM>
	<SUPPORTED_BY>jonbob -at- lanl.gov</SUPPORTED_BY>
	<GMAKE_J>4</GMAKE_J>
	<MAX_TASKS_PER_NODE>16</MAX_TASKS_PER_NODE>
	<PES_PER_NODE>16</PES_PER_NODE>
	<PROJECT>climateacme</PROJECT>
	<PROJECT_REQUIRED>TRUE</PROJECT_REQUIRED>
	<DIN_LOC_ROOT>/lustre/scratch3/turquoise/$ENV{USER}/ACME/input_data</DIN_LOC_ROOT>
	<DIN_LOC_ROOT_CLMFORC>/lustre/scratch3/turquoise/$ENV{USER}/ACME/input_data/atm/datm7</DIN_LOC_ROOT_CLMFORC>
	<BASELINE_ROOT>/lustre/scratch3/turquoise/$ENV{USER}/ACME/input_data/ccsm_baselines</BASELINE_ROOT>
	<CCSM_CPRNC>/turquoise/usr/projects/climate/SHARED_CLIMATE/software/wolf/cprnc/v0.40/cprnc</CCSM_CPRNC>
	<mpirun mpilib="default">
		<executable>mpirun</executable>
		<arguments>
			<arg name="num_tasks"> -n $TOTALPES</arg>
		</arguments>
	</mpirun>
	<mpirun mpilib="openmpi">
		<executable>mpirun</executable>
		<arguments>
			<arg name="num_tasks"> -n $TOTALPES</arg>
		</arguments>
	</mpirun>
	<mpirun mpilib="mvapich">
		<executable>srun</executable>
		<arguments>
			<arg name="num_tasks"> -n $TOTALPES</arg>
		</arguments>
	</mpirun>
	<mpirun mpilib="mpi-serial">
		<executable></executable>
	</mpirun>
	<module_system type="module">
		<init_path lang="perl">/usr/share/Modules/init/perl.pm</init_path>
		<init_path lang="python">/usr/share/Modules/init/python.py</init_path>
		<init_path lang="sh">/usr/share/Modules/init/sh</init_path>
		<init_path lang="csh">/usr/share/Modules/init/csh</init_path>
		<cmd_path lang="perl">/usr/bin/modulecmd perl</cmd_path>
		<cmd_path lang="python">/usr/bin/modulecmd python</cmd_path>
		<cmd_path lang="sh">module</cmd_path>
		<cmd_path lang="csh">module</cmd_path>
		<modules>
			<command name="purge"/>
			<command name="use">/usr/projects/climate/SHARED_CLIMATE/modulefiles/all</command>
			<command name="load">friendly-testing</command>
			<command name="load">python/anaconda-2.7-climate</command>
		</modules>
		<modules compiler="intel">
			<command name="load">intel/15.0.5</command>
			<command name="load">mkl/11.3.3</command>
		</modules>
		<modules compiler="gnu">
			<command name="load">gcc/4.8.2</command>
		</modules>
		<modules mpilib="openmpi">
			<command name="load">openmpi/1.6.5</command>
		</modules>
		<modules mpilib="mvapich">
			<command name="load">mvapich2/1.8</command>
		</modules>
		<modules>
			<command name="load">netcdf/4.4.0</command>
		</modules>
		<modules mpilib="!mpi-serial">
			<command name="load">parallel-netcdf/1.5.0</command>
		</modules>
	</module_system>
	<environment_variables>
		<env name="LD_LIBRARY_PATH">$ENV{LD_LIBRARY_PATH}:$ENV{NETCDF_ROOT}/lib</env>
	</environment_variables>
</machine>

<machine MACH="caldera">
  <DESC>NCAR IBM, os is Linux, 16 pes/node, intended for ncar testing of acme cime</DESC>
  <NODENAME_REGEX>.*yellowstone</NODENAME_REGEX>
  <OS>LINUX</OS>
  <COMPILERS>intel,pgi,gnu</COMPILERS>
  <MPILIBS>mpich2,pempi</MPILIBS>
  <CIME_OUTPUT_ROOT>/glade/scratch/$USER</CIME_OUTPUT_ROOT>
  <RUNDIR>$CIME_OUTPUT_ROOT/$CASE/run</RUNDIR>
  <EXEROOT>$CIME_OUTPUT_ROOT/$CASE/bld</EXEROOT>
  <DIN_LOC_ROOT>$ENV{CESMDATAROOT}/inputdata</DIN_LOC_ROOT>
  <DIN_LOC_ROOT_CLMFORC>$ENV{CESMROOT}/lmwg</DIN_LOC_ROOT_CLMFORC>
  <DOUT_S_ROOT>$CIME_OUTPUT_ROOT/archive/$CASE</DOUT_S_ROOT>
  <DOUT_L_MSROOT>csm/$CASE</DOUT_L_MSROOT>
  <BASELINE_ROOT>$ENV{CESMDATAROOT}/ccsm_baselines</BASELINE_ROOT>
  <CCSM_CPRNC>$ENV{CESMDATAROOT}/tools/cime/tools/cprnc/cprnc</CCSM_CPRNC>
  <PERL5LIB>/glade/apps/opt/perlmods/lib64/perl5:/glade/apps/opt/perlmods/share/perl5</PERL5LIB>
  <BATCH_SYSTEM>none</BATCH_SYSTEM>
  <SUPPORTED_BY>jedwards@ucar.edu</SUPPORTED_BY>
  <GMAKE_J>8</GMAKE_J>
  <MAX_TASKS_PER_NODE>30</MAX_TASKS_PER_NODE>
  <PES_PER_NODE>15</PES_PER_NODE>
  <PROJECT_REQUIRED>TRUE</PROJECT_REQUIRED>
  <mpirun >
    <executable>mpirun.lsf</executable>
  </mpirun>
  <mpirun mpilib="mpi-serial">
    <executable></executable>
  </mpirun>
  <module_system type="module">
    <init_path lang="perl">/glade/apps/opt/lmod/lmod/init/perl</init_path>
    <init_path lang="csh">/glade/apps/opt/lmod/lmod/init/csh</init_path>
    <init_path lang="sh">/glade/apps/opt/lmod/lmod/init/sh</init_path>
    <init_path lang="python">/glade/apps/opt/lmod/lmod/init/env_modules_python.py</init_path>
    <cmd_path lang="perl">/glade/apps/opt/lmod/lmod/libexec/lmod perl</cmd_path>
    <cmd_path lang="sh">module</cmd_path>
    <cmd_path lang="csh">module</cmd_path>
    <cmd_path lang="python">/glade/apps/opt/lmod/lmod/libexec/lmod python</cmd_path>
    <modules>
      <command name="purge"/>
      <command name="load">ncarenv/1.0</command>
      <command name="load">ncarbinlibs/1.1</command>
      <command name="load">perlmods</command>
      <command name="load">gmake/4.1</command>
      <command name="load">python</command>
      <command name="load">all-python-libs</command>
    </modules>
    <modules compiler="intel">
      <command name="load">intel/15.0.3</command>
      <command name="load">mkl/11.1.2</command>
      <command name="load">trilinos/11.10.2</command>
      <command name="load">esmf</command>
    </modules>
    <modules compiler="intel" mpilib="!mpi-serial" DEBUG="TRUE">
      <command name="load">esmf-6.3.0rp1-defio-mpi-g</command>
    </modules>
    <modules compiler="intel" mpilib="!mpi-serial" DEBUG="FALSE">
      <command name="load">esmf-6.3.0rp1-defio-mpi-O</command>
    </modules>
    <modules compiler="intel" mpilib="mpi-serial" DEBUG="TRUE">
      <command name="load">esmf-6.3.0rp1-ncdfio-uni-g</command>
    </modules>
    <modules compiler="intel" mpilib="mpi-serial" DEBUG="FALSE">
      <command name="load"> esmf-6.3.0rp1-ncdfio-uni-O</command>
    </modules>
    <modules compiler="pgi">
      <command name="load">pgi/15.10</command>
    </modules>
    <modules compiler="gnu">
      <command name="load">gnu/5.2.0</command>
    </modules>
    <modules mpilib="mpi-serial">
      <command name="load">netcdf/4.3.3.1</command>
    </modules>
    <modules mpilib="!mpi-serial">
      <command name="load">netcdf-mpi/4.3.3.1</command>
      <command name="load">pnetcdf/1.6.1</command>
    </modules>
    <modules>
      <command name="load">ncarcompilers/1.0</command>
      <command name="load">cmake/3.0.2</command>
    </modules>
  </module_system>
  <environment_variables>
    <env name="OMP_STACKSIZE">256M</env>
    <env name="MP_LABELIO">yes</env>
    <env name="MP_INFOLEVEL">2</env>
    <env name="MP_SHARED_MEMORY">yes</env>
    <env name="MP_EUILIB">us</env>
    <env name="MP_MPILIB">$MPILIB</env>
    <env name="MP_STDOUTMODE">unordered</env>
    <env name="MP_RC_USE_LMC">yes</env>
  </environment_variables>
  <environment_variables DEBUG="TRUE">
    <env name="MP_EAGER_LIMIT">0</env>
  </environment_variables>
</machine>

<machine MACH="mesabi">
        <DESC>Mesabi batch queue</DESC>
        <OS>LINUX</OS>
        <COMPILERS>intel</COMPILERS>
        <MPILIBS>openmpi</MPILIBS>
        <RUNDIR>$CASEROOT/run</RUNDIR>
<!-- complete path to the run directory -->
        <EXEROOT>$CASEROOT/exedir</EXEROOT>
<!-- complete path to the build directory -->
        <DIN_LOC_ROOT>/home/reichpb/shared/cesm_inputdata</DIN_LOC_ROOT>
<!-- complete path to the inputdata directory -->

        <DIN_LOC_ROOT_CLMFORC>/home/reichpb/shared/cesm_inputdata/atm/datm7</DIN_LOC_ROOT_CLMFORC>
<!-- path to the optional forcing data for CLM (for CRUNCEP forcing) -->
        <DOUT_S>FALSE</DOUT_S>
<!-- logical for short term archiving -->
        <DOUT_S_ROOT>USERDEFINED_optional_run</DOUT_S_ROOT>
<!-- complete path to a short term archiving directory -->
        <DOUT_L_MSROOT>USERDEFINED_optional_run</DOUT_L_MSROOT>
<!-- complete path to a long term archiving directory -->
        <BASELINE_ROOT>USERDEFINED_optional_run</BASELINE_ROOT>
<!-- where the cesm testing scripts write and read baseline results -->
        <CCSM_CPRNC>USERDEFINED_optional_test</CCSM_CPRNC>
<!-- path to the cprnc tool used to compare netcdf history files in testing -->
         <BATCH_SYSTEM>pbs</BATCH_SYSTEM>
        <SUPPORTED_BY>chen1718 at umn dot edu</SUPPORTED_BY>
        <GMAKE_J>2</GMAKE_J>
        <MAX_TASKS_PER_NODE>24</MAX_TASKS_PER_NODE>
         <PROJECT_REQUIRED>TRUE</PROJECT_REQUIRED>
         <mpirun mpilib="default">
           <executable>aprun</executable>
             <arguments>
                <arg name="num_tasks"> -n $TOTALPES</arg>
                <arg name="tasks_per_numa"> -S {{ tasks_per_numa }}</arg>
                <arg name="tasks_per_node"> -N $PES_PER_NODE</arg>
                <arg name="thread_count"> -d $ENV{OMP_NUM_THREADS}</arg>
             </arguments>
         </mpirun>
</machine>

<machine MACH="itasca">
        <DESC>Itasca batch queue</DESC>
        <OS>LINUX</OS>
        <COMPILERS>intel</COMPILERS>
        <MPILIBS>openmpi</MPILIBS>
        <RUNDIR>$CASEROOT/run</RUNDIR>
<!-- complete path to the run directory -->
        <EXEROOT>$CASEROOT/exedir</EXEROOT>
<!-- complete path to the build directory -->
        <DIN_LOC_ROOT>/home/reichpb/shared/cesm_inputdata</DIN_LOC_ROOT>
<!-- complete path to the inputdata directory -->

        <DIN_LOC_ROOT_CLMFORC>/home/reichpb/shared/cesm_inputdata/atm/datm7</DIN_LOC_ROOT_CLMFORC>
<!-- path to the optional forcing data for CLM (for CRUNCEP forcing) -->
        <DOUT_S>FALSE</DOUT_S>
<!-- logical for short term archiving -->
        <DOUT_S_ROOT>USERDEFINED_optional_run</DOUT_S_ROOT>
<!-- complete path to a short term archiving directory -->
        <DOUT_L_MSROOT>USERDEFINED_optional_run</DOUT_L_MSROOT>
<!-- complete path to a long term archiving directory -->
        <BASELINE_ROOT>USERDEFINED_optional_run</BASELINE_ROOT>
<!-- where the cesm testing scripts write and read baseline results -->
        <CCSM_CPRNC>USERDEFINED_optional_test</CCSM_CPRNC>
<!-- path to the cprnc tool used to compare netcdf history files in testing -->
         <BATCH_SYSTEM>pbs</BATCH_SYSTEM>
        <SUPPORTED_BY>chen1718 at umn dot edu</SUPPORTED_BY>
        <GMAKE_J>2</GMAKE_J>
        <MAX_TASKS_PER_NODE>8</MAX_TASKS_PER_NODE>
         <mpirun mpilib="default">
           <executable>aprun</executable>
             <arguments>
                <arg name="num_tasks"> -n $TOTALPES</arg>
                <arg name="tasks_per_numa"> -S {{ tasks_per_numa }}</arg>
                <arg name="tasks_per_node"> -N $PES_PER_NODE</arg>
                <arg name="thread_count"> -d $ENV{OMP_NUM_THREADS}</arg>
             </arguments>
         </mpirun>
</machine>

<machine MACH="lawrencium-lr3">
  <DESC>Lawrencium LR3 cluster at LBL, OS is Linux (intel), batch system is SLURM</DESC>
  <OS>LINUX</OS>
  <NODENAME_REGEX>n000*</NODENAME_REGEX>
  <COMPILERS>intel</COMPILERS>
  <MPILIBS>openmpi</MPILIBS>
  <CIME_OUTPUT_ROOT>/global/scratch/$ENV{USER}</CIME_OUTPUT_ROOT>
  <RUNDIR>$CIME_OUTPUT_ROOT/$CASE/run</RUNDIR>
  <EXEROOT>$CIME_OUTPUT_ROOT/$CASE/bld</EXEROOT>
  <DIN_LOC_ROOT>/global/scratch/$ENV{USER}/cesm_input_datasets/</DIN_LOC_ROOT>
  <DIN_LOC_ROOT_CLMFORC>/global/scratch/$ENV{USER}/cesm_input_datasets/atm/datm7</DIN_LOC_ROOT_CLMFORC>
  <DOUT_S_ROOT>$CIME_OUTPUT_ROOT/cesm_archive/$CASE</DOUT_S_ROOT>
  <DOUT_L_MSROOT>csm/$CASE</DOUT_L_MSROOT>
  <BASELINE_ROOT>$CIME_OUTPUT_ROOT/cesm_baselines</BASELINE_ROOT>
  <CCSM_CPRNC>/$CIME_OUTPUT_ROOT/cesm_tools/cprnc/cprnc</CCSM_CPRNC>
  <BATCH_SYSTEM>slurm</BATCH_SYSTEM>
  <SUPPORTED_BY>gbisht at lbl dot gov </SUPPORTED_BY>
  <GMAKE_J>4</GMAKE_J>
  <MAX_TASKS_PER_NODE>16</MAX_TASKS_PER_NODE>
  <PES_PER_NODE>16</PES_PER_NODE>
  <PROJECT_REQUIRED>TRUE</PROJECT_REQUIRED>
  <mpirun mpilib="mpi-serial">
    <executable>mpirun</executable>
    <arguments>
      <arg name="num_tasks">-np $TOTALPES</arg>
      <arg name="tasks_per_node"> -npernode $PES_PER_NODE</arg>
    </arguments>
  </mpirun>
  <mpirun mpilib="default">
    <executable>mpirun</executable>
    <arguments>
      <arg name="num_tasks">-np $TOTALPES</arg>
      <arg name="tasks_per_node"> -npernode $PES_PER_NODE</arg>
    </arguments>
  </mpirun>
  <module_system type="module">
    <init_path lang="sh">/etc/profile.d/modules.sh</init_path>
    <init_path lang="csh">/etc/profile.d/modules.csh</init_path>
    <init_path lang="perl">/usr/Modules/init/perl.pm</init_path>
    <init_path lang="python">/usr/Modules/python.py</init_path>
    <cmd_path lang="sh">module</cmd_path>
    <cmd_path lang="csh">module</cmd_path>
    <cmd_path lang="perl">/usr/Modules/bin/modulecmd perl</cmd_path>
    <cmd_path lang="python">/usr/Modules/bin/modulecmd python</cmd_path>
    <modules>
      <command name="purge"/>
      <command name="load">cmake</command>
      <command name="load">perl xml-libxml switch python/2.7.11</command>
    </modules>
    <modules compiler="intel">
      <command name="load">intel/2015.6.233</command>
      <command name="load">mkl</command>
    </modules>
    <modules compiler="intel" mpilib="mpi-serial">
      <command name="load">netcdf/4.4.0-intel-s</command>
    </modules>
    <modules compiler="intel" mpilib="!mpi-serial">
      <command name="load">openmpi</command>
      <command name="load">netcdf/4.4.0-intel-p</command>
    </modules>
     </module_system>
</machine>

<machine MACH="lawrencium-lr2">
  <DESC>Lawrencium LR2 cluster at LBL, OS is Linux (intel), batch system is SLURM</DESC>
  <OS>LINUX</OS>
  <NODENAME_REGEX>n000*</NODENAME_REGEX>
  <COMPILERS>intel</COMPILERS>
  <MPILIBS>openmpi</MPILIBS>
  <CIME_OUTPUT_ROOT>/global/scratch/$ENV{USER}</CIME_OUTPUT_ROOT>
  <RUNDIR>$CIME_OUTPUT_ROOT/$CASE/run</RUNDIR>
  <EXEROOT>$CIME_OUTPUT_ROOT/$CASE/bld</EXEROOT>
  <DIN_LOC_ROOT>/global/scratch/$ENV{USER}/cesm_input_datasets/</DIN_LOC_ROOT>
  <DIN_LOC_ROOT_CLMFORC>/global/scratch/$ENV{USER}/cesm_input_datasets/atm/datm7</DIN_LOC_ROOT_CLMFORC>
  <DOUT_S_ROOT>$CIME_OUTPUT_ROOT/cesm_archive/$CASE</DOUT_S_ROOT>
  <DOUT_L_MSROOT>csm/$CASE</DOUT_L_MSROOT>
  <BASELINE_ROOT>$CIME_OUTPUT_ROOT/cesm_baselines</BASELINE_ROOT>
  <CCSM_CPRNC>/$CIME_OUTPUT_ROOT/cesm_tools/cprnc/cprnc</CCSM_CPRNC>
  <BATCH_SYSTEM>slurm</BATCH_SYSTEM>
  <SUPPORTED_BY>gbisht at lbl dot gov</SUPPORTED_BY>
  <GMAKE_J>4</GMAKE_J>
  <MAX_TASKS_PER_NODE>12</MAX_TASKS_PER_NODE>
  <PES_PER_NODE>12</PES_PER_NODE>
  <PROJECT_REQUIRED>TRUE</PROJECT_REQUIRED>
  <mpirun mpilib="mpi-serial">
    <executable>mpirun</executable>
    <arguments>
      <arg name="num_tasks">-np $TOTALPES</arg>
      <arg name="tasks_per_node"> -npernode $PES_PER_NODE</arg>
    </arguments>
  </mpirun>
  <mpirun mpilib="default">
    <executable>mpirun</executable>
    <arguments>
      <arg name="num_tasks">-np $TOTALPES</arg>
      <arg name="tasks_per_node"> -npernode $PES_PER_NODE</arg>
    </arguments>
  </mpirun>
  <module_system type="module">
    <init_path lang="sh">/etc/profile.d/modules.sh</init_path>
    <init_path lang="csh">/etc/profile.d/modules.csh</init_path>
    <init_path lang="perl">/usr/Modules/init/perl.pm</init_path>
    <init_path lang="python">/usr/Modules/python.py</init_path>
    <cmd_path lang="sh">module</cmd_path>
    <cmd_path lang="csh">module</cmd_path>
    <cmd_path lang="perl">/usr/Modules/bin/modulecmd perl</cmd_path>
    <cmd_path lang="python">/usr/Modules/bin/modulecmd python</cmd_path>
    <modules>
      <command name="purge"/>
      <command name="load">cmake</command>
      <command name="load">perl xml-libxml switch python/2.7.11</command>
    </modules>
    <modules compiler="intel">
      <command name="load">intel/2015.6.233</command>
      <command name="load">mkl</command>
    </modules>
    <modules compiler="intel" mpilib="mpi-serial">
      <command name="load">netcdf/4.4.0-intel-s</command>
    </modules>
    <modules compiler="intel" mpilib="!mpi-serial">
      <command name="load">openmpi</command>
      <command name="load">netcdf/4.4.0-intel-p</command>
    </modules>
     </module_system>
</machine>

<machine MACH="eddi">
  <DESC>small developer workhorse at lbl climate sciences</DESC>
  <OS>LINUX</OS>
  <COMPILERS>gnu</COMPILERS>
  <MPILIBS>openmpi</MPILIBS>
  <PROJECT>ngeet</PROJECT>
  <CIME_OUTPUT_ROOT>/home/lbleco/acme/</CIME_OUTPUT_ROOT>
  <DIN_LOC_ROOT>/home/lbleco/cesm/cesm_input_datasets/</DIN_LOC_ROOT>
  <DIN_LOC_ROOT_CLMFORC>/home/lbleco/cesm/cesm_input_datasets/atm/datm7/</DIN_LOC_ROOT_CLMFORC>
  <DOUT_S_ROOT>/home/lbleco/acme/cesm_archive/$CASE</DOUT_S_ROOT>
  <DOUT_L_MSROOT>csm/$CASE</DOUT_L_MSROOT>
  <BASELINE_ROOT>/home/lbleco/acme/cesm_baselines</BASELINE_ROOT>
  <CCSM_CPRNC>/home/lbleco/cesm/cesm_tools/cprnc/cprnc</CCSM_CPRNC>
  <GMAKE_J>1</GMAKE_J>
  <BATCH_SYSTEM>none</BATCH_SYSTEM>
  <SUPPORTED_BY>rgknox at lbl gov</SUPPORTED_BY>
  <MAX_TASKS_PER_NODE>4</MAX_TASKS_PER_NODE>
  <PES_PER_NODE>4</PES_PER_NODE>
  <PROJECT_REQUIRED>FALSE</PROJECT_REQUIRED>
  <mpirun mpilib="mpi-serial">
    <executable></executable>
  </mpirun>
  <mpirun mpilib="default">
    <executable>mpirun</executable>
    <arguments>
      <arg name="num_tasks">-np $TOTALPES</arg>
      <arg name="tasks_per_node"> -npernode $PES_PER_NODE</arg>
    </arguments>
  </mpirun>
  <module_system type="none"/>
</machine>

<machine MACH="summitdev">
	 <DESC>ORNL pre-Summit testbed. Node: 2x POWER8 + 4x Tesla P100, 20 cores/node, 8 HW threads/core.</DESC>
	 <NODENAME_REGEX>summitdev-*</NODENAME_REGEX>
	 <NODE_FAIL_REGEX>Received node event ec_node</NODE_FAIL_REGEX>
	 <TESTS>acme_developer</TESTS>
	 <COMPILERS>ibm,pgi</COMPILERS>
	 <MPILIBS>openmpi,mpi_serial</MPILIBS>
	 <CIME_OUTPUT_ROOT>$ENV{HOME}/acme_scratch/$PROJECT</CIME_OUTPUT_ROOT>
	 <RUNDIR>/lustre/atlas/scratch/$ENV{USER}/$PROJECT/$CASE/run</RUNDIR>
	 <EXEROOT>$CIME_OUTPUT_ROOT/$CASE/bld</EXEROOT>
	 <DIN_LOC_ROOT>/lustre/atlas1/cli900/world-shared/cesm/inputdata</DIN_LOC_ROOT>
	 <DIN_LOC_ROOT_CLMFORC>/lustre/atlas1/cli900/world-shared/cesm/inputdata/atm/datm7</DIN_LOC_ROOT_CLMFORC>
	 <DOUT_S_ROOT>/lustre/atlas/scratch/$ENV{USER}/$PROJECT/archive/$CASE</DOUT_S_ROOT>
	 <DOUT_L_MSROOT>csm/$CASE</DOUT_L_MSROOT>
	 <BASELINE_ROOT>/lustre/atlas1/cli900/world-shared/cesm/baselines</BASELINE_ROOT>
	 <CCSM_CPRNC>/lustre/atlas1/cli900/world-shared/cesm/tools/cprnc/cprnc</CCSM_CPRNC>
	 <SAVE_TIMING_DIR>/lustre/atlas/proj-shared/$PROJECT</SAVE_TIMING_DIR>
	 <OS>LINUX</OS>
	 <BATCH_SYSTEM>lsf</BATCH_SYSTEM>
	 <SUPPORTED_BY>acme</SUPPORTED_BY>
	 <GMAKE_J>32</GMAKE_J>
	 <PES_PER_NODE>20</PES_PER_NODE>
	 <MAX_TASKS_PER_NODE>160</MAX_TASKS_PER_NODE>
	 <PROJECT_REQUIRED>TRUE</PROJECT_REQUIRED>
	 <PROJECT>csc249</PROJECT>
	 <PIO_CONFIG_OPTS> -D PIO_BUILD_TIMING:BOOL=ON </PIO_CONFIG_OPTS>

	 <mpirun mpilib="openmpi">
	 <executable args="default">mpirun</executable>
	 <arguments>
		 <arg name="num_tasks" > -np $TOTALPES</arg>
		 <arg name="binding_core"> --map-by core:PE=$ENV{OMP_NUM_THREADS} --bind-to core </arg>
		 <arg name="thread_count"> -x OMP_NUM_THREADS=$ENV{OMP_NUM_THREADS}</arg>
		 <arg name="show-binding"> --report-bindings </arg>
		 <arg name="show-processmap"> --display-map </arg>
		 <!--
		 <arg name="tasks_per_node"> map-by ppr:$PES_PER_NODE:node</arg>
		 -->
	 </arguments>
	 </mpirun>

    <module_system type="module_lmod">
      <!-- list of init_path elements, one per supported language e.g. sh, perl, python-->
      <init_path lang="sh">/sw/summitdev/lmod/7.4.0/rhel7.2_gnu4.8.5/lmod/7.4/init/sh</init_path>
      <init_path lang="csh">/sw/summitdev/lmod/7.4.0/rhel7.2_gnu4.8.5/lmod/7.4/init/csh</init_path>
      <init_path lang="python">/sw/summitdev/lmod/7.4.0/rhel7.2_gnu4.8.5/lmod/7.4/init/env_modules_python.py</init_path>
      <init_path lang="perl">/sw/summitdev/lmod/7.4.0/rhel7.2_gnu4.8.5/lmod/7.4/init/perl</init_path>
      <!-- list of cmd_path elements, one for every supported language, e.g. sh, perl, python -->
      <cmd_path lang="perl">module</cmd_path>
      <cmd_path lang="python">module</cmd_path>
      <cmd_path lang="sh">module</cmd_path>
      <cmd_path lang="csh">module</cmd_path>

      <!-- Always execute -->
      <modules>
		<command name="ls"/>
		<command name="purge"/>
		<command name="ls"/>
		<command name="load">DefApps</command>
		<command name="load">python/3.5.2</command>
		<command name="load">subversion/1.9.3</command>
		<command name="load">git/2.13.0</command>
		<command name="load">cmake/3.6.1</command>
		<command name="load">essl/5.5.0-20161110</command>
		<command name="load">netlib-lapack/3.6.1</command>
      </modules>
      <!-- List of modules elements, executing commands if compiler and mpilib condition applies -->
      <modules compiler="pgi">
        <command name="rm">xl</command>
        <command name="load">pgi/17.4</command>
        <command name="ls"/>
      </modules>
      <modules compiler="ibm">
        <command name="rm">pgi</command>
        <command name="load">xl/20161123</command>
        <command name="ls"/>
      </modules>

      <!-- mpi lib settings -->
      <modules mpilib="mpi-serial">
        <command name="load">netcdf/4.4.1</command>
        <command name="load">netcdf-fortran/4.4.4</command>
      </modules>
      <modules mpilib="!mpi-serial">
        <command name="load">spectrum_mpi/10.1.0.2-20161221</command>
        <command name="load">netcdf/4.4.1</command>
        <command name="load">netcdf-fortran/4.4.4</command>
        <command name="load">parallel-netcdf/1.7.0</command>
        <command name="load">hdf5/1.10.0-patch1-parallel</command>
      </modules>
      <!-- Default -->
      <environment_variables>
		  <env name="COMPILER">$COMPILER</env>
		  <env name="MPILIB">$MPILIB</env>
		  <env name="OMP_STACKSIZE">128M</env>
		  <env name="NETCDF_C_PATH">$ENV{OLCF_NETCDF_ROOT}</env>
		  <env name="NETCDF_FORTRAN_PATH">$ENV{OLCF_NETCDF_FORTRAN_ROOT}</env>
		  <env name="HDF5_PATH">$ENV{OLCF_HDF5_ROOT}</env>
		  <env name="ESSL_PATH">$ENV{OLCF_ESSL_ROOT}</env>
      </environment_variables>
      <environment_variables mpilib="!mpi-serial">
        <env name="PNETCDF_PATH">$ENV{OLCF_PARALLEL_NETCDF_ROOT}</env>
      </environment_variables>
    </module_system>
</machine>

<default_run_suffix>
  <default_run_exe>${EXEROOT}/acme.exe </default_run_exe>
  <default_run_misc_suffix> >> acme.log.$LID 2>&amp;1 </default_run_misc_suffix>
</default_run_suffix>

</config_machines><|MERGE_RESOLUTION|>--- conflicted
+++ resolved
@@ -1183,15 +1183,8 @@
       <!--e.g. 6 threads: MV2_CPU_MAPPING=0-5:6-11:12-17:18-23:24-29:30-35: -->
       <env name="MV2_CPU_MAPPING">$SHELL{t=$ENV{OMP_NUM_THREADS};b=0;r=$[36/$t];while [ $r -gt 0 ];do printf "$b-$[$b+$t-1]:";((r--));((b=b+t));done;}</env>
     </environment_variables>
-<<<<<<< HEAD
-    <environment_variables mpilib="mvapich" SMP_PRESENT="FALSE">
-      <env name="MV2_ENABLE_AFFINITY">1</env>
-      <env name="MV2_USE_SHARED_MEM">1</env>
-      <env name="MV2_SMP_USE_CMA">1</env>
-=======
     <environment_variables DEBUG="TRUE" mpilib="mvapich">
       <env name="MV2_SHOW_CPU_BINDING">1</env>
->>>>>>> 0272ba41
     </environment_variables>
 </machine>
 
