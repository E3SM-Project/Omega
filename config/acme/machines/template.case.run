#!/usr/bin/env python

# Batch system directives
{{ batchdirectives }}

"""
template to create a case run script. This should only ever be called
by case.submit when on batch system. This script only exists as a way of providing
batch directives. Use case.submit from the command line to run your case.
"""

import os, sys
os.chdir( '{{ caseroot }}')

_LIBDIR = os.path.join("{{ cimeroot }}", "scripts", "Tools")
sys.path.append(_LIBDIR)

from standard_script_setup          import *

from CIME.case_run import case_run
from CIME.case import Case

logger = logging.getLogger(__name__)

import argparse, doctest


# PE Layout Documentation:
{{ pedocumentation }}

###############################################################################
def parse_command_line(args, description):
###############################################################################
    parser = argparse.ArgumentParser(
        usage="""\n{0} [--verbose]
OR
{0} --help
OR
{0} --test

\033[1mEXAMPLES:\033[0m
    \033[1;32m# case.run SMS\033[0m
    > {0}
""".format(os.path.basename(args[0])),
        description=description,
        formatter_class=argparse.ArgumentDefaultsHelpFormatter
    )

    CIME.utils.setup_standard_logging_options(parser)

    parser.add_argument("--caseroot",
                        help="Case directory to build")

    args = CIME.utils.parse_args_and_handle_standard_logging_options(args, parser)
<<<<<<< HEAD
    parser.add_argument("--skip-preview-namelist", action="store_true",
                        help="Skip calling preview-namelist during case.run")
=======
>>>>>>> 711d92ee

    if args.caseroot is not None:
        os.chdir(args.caseroot)

    if args.skip_preview_namelist is None:
        args.skip_preview_namelist = False

    return args.caseroot, args.skip_preview_namelist

###############################################################################
def _main_func(description):
###############################################################################
    if ("--test" in sys.argv):
        test_results = doctest.testmod(verbose=True)
        sys.exit(1 if test_results.failed > 0 else 0)

    caseroot, skip_pnl = parse_command_line(sys.argv, description)
    with Case(caseroot, read_only=False) as case:
        success = case_run(case, skip_pnl=skip_pnl)

    sys.exit(0 if success else 1)

if __name__ == "__main__":
    _main_func(__doc__)<|MERGE_RESOLUTION|>--- conflicted
+++ resolved
@@ -52,11 +52,9 @@
                         help="Case directory to build")
 
     args = CIME.utils.parse_args_and_handle_standard_logging_options(args, parser)
-<<<<<<< HEAD
+
     parser.add_argument("--skip-preview-namelist", action="store_true",
                         help="Skip calling preview-namelist during case.run")
-=======
->>>>>>> 711d92ee
 
     if args.caseroot is not None:
         os.chdir(args.caseroot)
