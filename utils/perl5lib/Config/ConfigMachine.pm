package ConfigMachine;
my $pkg_nm = 'ConfigMachine';

use strict;
use English;
use Cwd qw( getcwd abs_path chdir);
use IO::File;
use XML::LibXML;
use Data::Dumper;
use File::Basename;
use Log::Log4perl qw(get_logger);
my $logger;

BEGIN{
    $logger = get_logger();
}

#-----------------------------------------------------------------------------------------------
sub setMachineFile
{
    my ($machine, $model, $cimeroot, $input_file) = @_;

    # Determine the machines specificaiton file and see if the
    # target machine is supported

    my $xml = XML::LibXML->new( no_blanks => 1)->parse_file($input_file);
    my @nodes = $xml->findnodes(".//entry[\@id=\"MACHINES_SPEC_FILE\"]/default_value");
    my $machines_file = $nodes[0]->textContent();
    $machines_file =~ s/\$CIMEROOT/$cimeroot/;
    $machines_file =~ s/\$MODEL/$model/;
    unless(-f "$machines_file"){
	$logger->logdie("*** Cannot find supported machines file $machines_file ***\n");
	exit 1;
    }
    if ($machine =~ /(.*)_(.*)/){
	$machine = $1;
    }

    my $machxml = XML::LibXML->new( no_blanks => 1)->parse_file($machines_file);
    my @machnodes = $machxml->findnodes(".//machine[\@MACH=\"$machine\"]");
    if (@machnodes) {
	$logger->info("Found machine \"$machine\" in $machines_file \n");
    } else {
	$logger->error( "ERROR ConfigMachine::setMachineFile: no match for machine $machine 
	                 - possible machine values are: \n");
	listMachines( "$machines_file" );
	return 0;
    }	    
    return $machines_file;
}

#-----------------------------------------------------------------------------------------------
sub setMachineValues
{
    # Set the parameters for the specified machine.  
<<<<<<< HEAD
    my ( $file_config, $primary_component, $machine, $compiler, $config) = @_;
=======
    my ( $file_config, $primary_component, $machine, $print_flag, $config) = @_;
>>>>>>> 333c72ca

    my $model = $config->get('MODEL');
    my $machines_file = $config->get('MACHINES_SPEC_FILE');
    $machines_file =~ s/\$MODEL/$model/;
    if(! -f "$machines_file") {
	$logger->error("*** Cannot find supported machines file $machines_file ***\n");
	exit 1;
    }
    my $machines_dir  = dirname($machines_file);

    # First Check if the target machine is supported
    if ($machine =~ /(.*)_(.*)/){
	$machine  = $1;
	$config->set('COMPILER', "$2");
    }

    my $xml = XML::LibXML->new( no_blanks => 1)->parse_file($machines_file);
    my @nodes = $xml->findnodes(".//machine[\@MACH=\"$machine\"]");
    if (@nodes) {
	$logger->info( "Found machine \"$machine\" in $machines_file ");
    } else {
	$logger->fatal("ERROR ConfigMachine::setMachineValues: no match for machine $machine :");
	$logger->fatal("  - possible machine values are ");
	listMachines( "$machines_file" );
	$logger->logdie( "Exiting ");
    }	    
    my $compiler = $config->get('COMPILER');
    my $mpilib = $config->get('MPILIB');

    if (!defined $compiler) {
	my @nodes = $xml->findnodes(".//machine[\@MACH=\"$machine\"]/COMPILERS");
	my $compilers = $nodes[0]->textContent();
	my @compilers = split(/,/,$compilers);
	$compiler = $compilers[0];
	$config->set('COMPILER', "$compiler");
    }	
    if (!defined $mpilib) {
	my @nodes = $xml->findnodes(".//machine[\@MACH=\"$machine\"]/MPILIBS");
	my $mpilibs = $nodes[0]->textContent();
	my @mpilibs = split(/,/,$mpilibs);
	$mpilib = $mpilibs[0];
	$config->set('MPILIB', "$mpilib");
    }	
    $config->set('MACH'         ,  $machine);
    $config->set('MACHINES_FILE', "$machines_file");
    $config->set('MACHDIR'      , "$machines_dir");

    # Set the machine values obtained from the $machines_file
    _set_machine_values($config);

    # Check that compiler request for target machine matches a supported value
    # Or set default compiler - if not provided compiler request
    _check_machine_compilers($config);

    $logger->info( "Machine specifier: $machine.\n");

    # Determine pio settings for target machine
    # Note that any pio settings that are grid or compset dependent will be overwritten
    # by the config_pio.xml settings for the primary component
    _setPIOsettings($file_config, $primary_component, $config);

    $logger->info("Set pio settings for $machine.\n");
}

#-------------------------------------------------------------------------------
sub listMachines
{
    # Print the list of supported machines
    my ($machine_file) = @_;

    my $parser = XML::LibXML->new( no_blanks => 1);
    my $xml = $parser->parse_file($machine_file);

    $logger->warn ("  MACHINES:  name (description)\n");

    foreach my $node ($xml->findnodes(".//machine")) {
	my $name = $node->getAttribute('MACH');
	foreach my $child ($node->findnodes("./*")) {
	    if ($child->nodeName() eq 'DESC') {
		my $desc = $child->textContent();
		$logger->warn( "    $name ($desc) \n");		
	    }
	}
    }
}

#-----------------------------------------------------------------------------------------------
#                               Private routines
#-----------------------------------------------------------------------------------------------
sub _set_machine_values
{
    # open the specified xml file
    my ($config) = @_;

    my $machine       = $config->get('MACH'); 
    my $machines_file = $config->get('MACHINES_FILE');

    my $xml = XML::LibXML->new( no_blanks => 1)->parse_file($machines_file);
    my @machine_nodes = $xml->findnodes(".//machine[\@MACH=\"$machine\"]/*");
    if (@machine_nodes) 
    {
	foreach my $node (@machine_nodes) {
	    my $name  = $node->nodeName();
	    next if($name eq "mpirun");
	    next if($name eq "module_system");
	    my $value = $node->textContent();
	    if ( ! $config->is_valid_name($name) ) { 
		$logger->logdie("set_machine: invalid id $name in machine $machine file $machines_file exiting\n");
		return;
	    }
	    # allow for environment variables in the config_machines.xml file using $ENV{variablename} syntax
	    if ($value =~/^(.*)\$ENV{([^}]*)}(.*)$/){
		if(defined $ENV{$2}){
		    $value = $ENV{$2};
		    $value = $1.$value if (defined $1);
		    $value .= $3 if (defined $3);
		}else{
		    $logger->warn( "No environment setting found for $2 in $name=$value");
		}
	    }
	    $config->set($name, $value);
<<<<<<< HEAD
	    $logger->debug( "config: $name set to ".$config->get($name)."  $value\n" );
=======
	    print "config: $name set to ".$config->get($name)."  $value\n" ;
>>>>>>> 333c72ca
	}
    } 
    else 
    {
	$logger->logdie( "ERROR: ConfigMachine::_set_machine_values: no specifications contained for machine $machine :\n");
	return; 
    }
}

#-------------------------------------------------------------------------------
sub _check_machine_compilers
{
    # Check that compiler request for target machine matches a supported value
    # Or set default compiler - if not provided compiler request

    my ( $config) = @_;

    my $machine   = $config->get('MACH'); 
    my $caseroot  = $config->get('CASEROOT');
    my $compiler  = $config->get('COMPILER');

    my $compilers;
    if ($machine =~ /userdefined/){
	$config->set('COMPILER', "USERDEFINED_required_build");
    } else { 
	$compilers = $config->get('COMPILERS');
	my @compilers = split ",", $compilers, -1;
	if ($compiler) {
	    if (! ($machine =~ "generic")){
		my $found = 0;
		foreach my $comp (@compilers) {
		    if ($compiler eq $comp) {
			$found = 1;
		    }
		}
		if (!$found) {
		    my $sysmod = "rm -rf $caseroot";
		    unless(system($sysmod) == 0) {
			$logger->fatalxs("ERROR: $sysmod failed: $?\n");
		    }
		    $logger->logdie( "ERROR: compiler setting of $compiler does not match supported values of $compilers \n");
		    return;
		}
	    }
	    $config->set('COMPILER', "$compiler");
	    $logger->info( "Machine compiler specifier: $compiler\n");
	} else {
	    $compiler = $compilers[0];   
	    $config->set('COMPILER', "$compiler");
	    $logger->info("Machine compiler specifier: $compiler\n");
	}
    }
}

#-------------------------------------------------------------------------------
sub _setPIOsettings
{
    # Set pio settings from config_machines.xml and config_pio.xml file

    my ($file_config, $primary_component, $config) = @_; 

    my $model    = $config->get('MODEL');
    my $cimeroot = $config->get('CIMEROOT');
 
    # read the PIO_SPEC_FILE file for grid and/or compset specific pio settings
    my $file = $config->get('PIO_SPEC_FILE');
    $file =~ s/\$MODEL/$model/;
    $file =~ s/\$CIMEROOT/$cimeroot/;
    my $xml = XML::LibXML->new( no_blanks => 1)->parse_file($file);

    foreach my $entry ($xml->findnodes(".//entry")) {
	my $id = $entry->getAttribute('id');
	my $default;

	# Loop over each value node for the given entry node
	my $index_match   = -1;
	my $value_counter = 0;
	my $max_matches   = 0;
	my @values = $entry->findnodes("./values/value");
	foreach my $value (@values) {
	    # Loop over each attribute in the value node and make sure they all match
	    # If they do increment the match counter
	    $value_counter++;
	    my $attr_value;
	    my $matches = 0;
	    my @attributes = $value->attributes();
            #
	    if($#attributes<0){
		$default = $value->textContent();
	    }
	    MATCH: foreach my $attr (@attributes) {
		$attr_value = $attr->value(); 
		my $attr_name  =uc $attr->name();
		my $target = $config->get( $attr_name);
		if (($attr_value =~ /^\!/) && ($target !~ m/$attr_value/)) {
		    $matches++;
		} elsif ($target =~ m/$attr_value/) {
		    $matches++;
		} else {
		    # Not all attributes match - reset match counter to 0 
		    # and go to next value node
		    $matches = 0;
		    last MATCH;
		}
	    }
	    # If the number of matches is greater than $max_matches - then
	    # reset $max_matches and set new value for $index_match
	    if ($matches > $max_matches) {
		$max_matches = $matches;
		$index_match = $value_counter-1;
	    }
	}

	# If $index_match is greater than -1, reset the value of $id
	if ($index_match > -1) {
	    my $newval = $values[$index_match]->textContent();
	    $config->set($id, $newval);
	}elsif(defined $default){
	    $config->set($id, $default);
	}

    }
}

1; # to make use or require happy<|MERGE_RESOLUTION|>--- conflicted
+++ resolved
@@ -53,11 +53,7 @@
 sub setMachineValues
 {
     # Set the parameters for the specified machine.  
-<<<<<<< HEAD
-    my ( $file_config, $primary_component, $machine, $compiler, $config) = @_;
-=======
-    my ( $file_config, $primary_component, $machine, $print_flag, $config) = @_;
->>>>>>> 333c72ca
+    my ( $file_config, $primary_component, $machine, $config) = @_;
 
     my $model = $config->get('MODEL');
     my $machines_file = $config->get('MACHINES_SPEC_FILE');
@@ -179,11 +175,7 @@
 		}
 	    }
 	    $config->set($name, $value);
-<<<<<<< HEAD
 	    $logger->debug( "config: $name set to ".$config->get($name)."  $value\n" );
-=======
-	    print "config: $name set to ".$config->get($name)."  $value\n" ;
->>>>>>> 333c72ca
 	}
     } 
     else 
