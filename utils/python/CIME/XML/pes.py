--- conflicted
+++ resolved
@@ -85,7 +85,6 @@
 
                                 points = int(grid_match!="any")*3+int(mach_match!="any")*7+\
                                     int(compset_match!="any")*2+int(pesize_match!="any")
-<<<<<<< HEAD
                                 if override and points > 0:
                                     for node in pes_node:
                                         vid = node.tag
@@ -102,22 +101,6 @@
                                     # if the value is already upper case its something else we are trying to set
                                         elif vid == node.tag:
                                             other_settings[vid] = node.text
-=======
-                                if points > max_points:
-                                    pe_select = pes_node
-                                    max_points = points
-                                    mach_choice = mach_match
-                                    grid_choice = grid_match
-                                    compset_choice = compset_match
-                                    pesize_choice = pesize_match
-                                elif points == max_points:
-                                    logger.warn("mach_choice %s mach_match %s"%(mach_choice, mach_match))
-                                    logger.warn("grid_choice %s grid_match %s"%(grid_choice, grid_match))
-                                    logger.warn("compset_choice %s compset_match %s"%(compset_choice, compset_match))
-                                    logger.warn("pesize_choice %s pesize_match %s"%(pesize_choice, pesize_match))
-                                    logger.warn("points = %d"%points)
-                                    expect(False, "More than one PE layout matches given PE specs" )
->>>>>>> 3ad0cf66
 
                                 else:
                                     if points > max_points:
@@ -133,7 +116,7 @@
                                         logger.warn("compset_choice %s compset_match %s"%(compset_choice, compset_match))
                                         logger.warn("pesize_choice %s pesize_match %s"%(pesize_choice, pesize_match))
                                         logger.warn("points = %d"%points)
-                                        expect(False, "We dont expect to be here" )
+                                        expect(False, "More than one PE layout matches given PE specs")
         if not override:
             for node in pe_select:
                 vid = node.tag
