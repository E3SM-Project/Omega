"""
Interface to the config_batch.xml file.  This class inherits from GenericXML.py

The batch_system type="foo" blocks define most things. Machine-specific overrides
can be defined by providing a batch_system MACH="mach" block.
"""
from CIME.XML.standard_module_setup import *
from CIME.XML.generic_xml import GenericXML
from CIME.utils import expect, get_cime_root, get_model

logger = logging.getLogger(__name__)

class Batch(GenericXML):

    def __init__(self, batch_system=None, machine=None, infile=None):
        """
        initialize an object
        """
        if infile is None:
            infile = os.path.join(get_cime_root(), "cime_config", get_model(), "machines", "config_batch.xml")

        GenericXML.__init__(self, infile)

        self.batch_system_node = None
        self.machine_node      = None
        self.batch_system      = batch_system
        self.machine           = machine

        if self.batch_system is not None:
            self.set_batch_system(self.batch_system, machine=machine)

    def get_batch_system(self):
        """
        Return the name of the batch system
        """
        return self.batch_system

    def get_optional_batch_node(self, nodename, attributes=None):
        """
        Return data on a node for a batch system
        """
        expect(self.batch_system_node is not None, "Batch system not set, use parent get_node?")

        if self.machine_node is not None:
            result = self.get_optional_node(nodename, attributes, root=self.machine_node)
            if result is None:
                return self.get_optional_node(nodename, attributes, root=self.batch_system_node)
            else:
                return result
        else:
            return self.get_optional_node(nodename, attributes, root=self.batch_system_node)

    def set_batch_system(self, batch_system, machine=None):
        """
        Sets the batch system block in the Batch object
        """
        machine = machine if machine is not None else self.machine
        if self.batch_system != batch_system or self.batch_system_node is None:
            self.batch_system_node = self.get_optional_node("batch_system", {"type" : batch_system})
            expect(self.batch_system_node is not None, "No batch system '%s' found" % batch_system)

            if machine is not None:
                self.machine_node = self.get_optional_node("batch_system", {"MACH" : machine})
                self.machine = machine

        return batch_system

    def get_value(self, name, resolved=True, subgroup=None):
        """
        Get Value of fields in the config_batch.xml file
        """
        expect(self.batch_system_node is not None, "Batch object has no batch system defined")
        expect(subgroup is None, "This class does not support subgroups")
        value = None

        node = self.get_optional_batch_node(name)
        if node is not None:
            value = node.text

        if value is None:
            # if all else fails
            value = GenericXML.get_value(self, name)

        if resolved:
            if value is not None:
                value = self.get_resolved_value(value)
            elif name in os.environ:
                value = os.environ[name]

        return value

    def get_batch_directives(self, batch_maker=None):
        """
        """
        result = []
        directive_prefix = self.get_node("batch_directive", root=self.batch_system_node).text
        directive_prefix = "" if directive_prefix is None else directive_prefix

        roots = [self.machine_node, self.batch_system_node]
        for root in roots:
            if root is not None:
                nodes = self.get_nodes("directive", root=root)
                for node in nodes:
                    directive = self.get_resolved_value("" if node.text is None else node.text)
                    if batch_maker is None:
                        default = node.get("default")
                        if default is not None:
                            directive_re = re.compile(r"{{ (\w+) }}", flags=re.M)
                            m = directive_re.search(directive)
                            if m is not None:
                                whole_match = m.group()
                                directive = directive.replace(whole_match, default)
                    else:
                        directive = batch_maker.transform_vars(directive, default=node.get("default"))

                    result.append("%s %s" % (directive_prefix, directive))

        return result

    def get_batch_jobs(self):
        """
        Return a list of jobs with the first element the name of the case script
        and the second a dict of qualifiers for the job
        """
        jobs = []
        bnode = self.get_node("batch_jobs")
        for jnode in bnode:
            if jnode.tag == "job":
                name = jnode.get("name")
                jdict = {}
                for child in jnode:
                    jdict[child.tag] = child.text

            jobs.append((name, jdict))

        return jobs

    def get_submit_args(self):
        '''
        return a list of touples (flag, name)
        '''
        arg_nodes = self.get_nodes("arg", root=self.batch_system_node)
        if self.machine_node is not None:
            arg_nodes.extend(self.get_nodes("arg", root=self.machine_node))

        values = []
<<<<<<< HEAD
        for arg in arg_nodes:
            values.append((arg.get("flag"), arg.get("name")))
=======
        bs_nodes = self.get_nodes("batch_system",{"type":self.batch_system})
        if self.machine is not None:
            bs_nodes += self.get_nodes("batch_system",{"MACH":self.machine})
        submit_arg_nodes = []
        for node in bs_nodes:
            submit_arg_nodes += self.get_nodes("arg",root=node)
        for arg in submit_arg_nodes:
            values.append((arg.get("flag"),arg.get("name")))
        return values
>>>>>>> 3041b1b9
<|MERGE_RESOLUTION|>--- conflicted
+++ resolved
@@ -144,10 +144,6 @@
             arg_nodes.extend(self.get_nodes("arg", root=self.machine_node))
 
         values = []
-<<<<<<< HEAD
-        for arg in arg_nodes:
-            values.append((arg.get("flag"), arg.get("name")))
-=======
         bs_nodes = self.get_nodes("batch_system",{"type":self.batch_system})
         if self.machine is not None:
             bs_nodes += self.get_nodes("batch_system",{"MACH":self.machine})
@@ -156,5 +152,4 @@
             submit_arg_nodes += self.get_nodes("arg",root=node)
         for arg in submit_arg_nodes:
             values.append((arg.get("flag"),arg.get("name")))
-        return values
->>>>>>> 3041b1b9
+        return values