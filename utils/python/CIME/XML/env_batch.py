--- conflicted
+++ resolved
@@ -28,12 +28,8 @@
             for node in nodes:
                 vnode = self.get_optional_node("entry", {"id":item}, root=node)
                 if vnode is not None:
-<<<<<<< HEAD
-                    val = EnvBase._set_value(self, vnode, item, value, ignore_type=ignore_type)
+                    val = self._set_value(vnode, item, value, ignore_type=ignore_type)
 
-=======
-                    val = self._set_value(vnode, item, value, ignore_type)
->>>>>>> 6fa63779
         return val
 
     def get_value(self, item, attribute={}, resolved=True, subgroup="run"):
