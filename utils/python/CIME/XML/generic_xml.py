"""
Common interface to XML files, this is an abstract class and is expected to
be used by other XML interface modules and not directly.
"""
from standard_module_setup import *
from xml.dom import minidom
from CIME.utils import expect, get_cime_root

class GenericXML(object):

    def __init__(self, infile=None):
        """
        Initialize an object
        """
        self.tree = None
        self.lookups = {}
        self.lookups['CIMEROOT'] = get_cime_root()
        if(infile == None):
            # if file is not defined just return
            self.filename = None
            return
        if(os.path.isfile(infile) and os.access(infile, os.R_OK)):
            # If file is defined and exists, read it
            self.filename = infile
            self.read(infile)
        else:
            # if file does not exist create a root xml element
            # and set it's id to file
            self.filename = infile
            root = ET.Element("xml")
            root.set('version','1.0')
            self.root = ET.SubElement(root,"file")
            self.root.set('id',infile)
            self.tree = ET.ElementTree(root)

    def read(self, infile):
        """
        Read and parse an xml file into the object
        """
        logging.info("read: "+infile)
        self.tree = ET.parse(infile)
        self.root = self.tree.getroot()
        if ("version" in self.root.attrib):
            self.version = self.root.attrib["version"]
        else:
            self.version = "1.0"
        logging.info("File version is "+self.version)


    def write(self, outfile=None):
        """
        Write an xml file from data in self
        """
<<<<<<< HEAD
        logging.info("write: %s" % outfile if outfile is not None else self.filename)
        self.tree.write(outfile if outfile is not None else self.filename)
=======
        if(infile is None):
            infile = self.filename
        logging.info("write: "+ infile)
        doc = minidom.parseString(ET.tostring(self.root))
        with open(infile,'w') as xmlout:
            doc.writexml(xmlout,addindent='  ',newl='\n')
>>>>>>> 58c9f45d

    def get_node(self, nodename, attributes=None, root=None):
        """
        Get an xml element matching nodename with optional attributes
        """
        if(root is None):
            root = self.root
        nodes = []
        xpath = ".//"+nodename
        if(attributes is not None):
            keys = list(attributes.keys())
            # xml.etree has limited support for xpath and does not allow more than
            # one attribute in an xpath query so we query seperately for each attribute
            # and create a result with the intersection of those lists
            for key in keys:
                xpath = ".//%s[@%s=\'%s\']" % (nodename,key,attributes[key])
                newnodes = root.findall(xpath)
                if(not nodes):
                    nodes = newnodes
                else:
                    for node in nodes[:]:
                        if (node not in newnodes):
                            nodes.remove(node)
                if(not nodes):
                    return []
        else:
            nodes = root.findall(xpath)

        return nodes

    def add_child(self, node, root=None):
        """
        Add element node to self at root
        """
        if(root is None):
            root = self.root
        self.root.append(node)

    def get_value(self, item,resolved=True):
        """
        get_value is expected to be defined by the derived classes, if you get here it is an error.
        """
        logging.debug("Get Value for "+item)
        result = None
        if item in self.lookups.keys():
            result = self.lookups[item]
        if item in os.environ:
            result = os.environ.get(item)

        if (result is None):
            logging.info("No value available for item '%s'" % item)
        elif(resolved):
            result = self.get_resolved_value(result)

        return result

    def set_value(self,vid, value):
        valnodes = self.get_node(vid)
        if(valnodes):
            for node in valnodes:
                node.text = value
        else:
            self.lookups[vid] = value

    def get_resolved_value(self, raw_value):
        """
        A value in the xml file may contain references to other xml
        variables or to environment variables. These are refered to in
        the perl style with $name and $ENV{name}.

        >>> obj = GenericXML()
        >>> os.environ["FOO"] = "BAR"
        >>> os.environ["BAZ"] = "BARF"
        >>> obj.get_resolved_value("one $ENV{FOO} two $ENV{BAZ} three")
        'one BAR two BARF three'
        """
        logging.debug("raw_value %s" % raw_value)
        reference_re = re.compile(r'\$(\w+)')
        env_ref_re   = re.compile(r'\$ENV\{(\w+)\}')
        item_data = raw_value

        if (item_data is None):
            return None

        for m in env_ref_re.finditer(item_data):
            logging.debug("look for "+item_data+ " in env")
            env_var = m.groups()[0]
            expect(env_var in os.environ, "Undefined env var '%s'" % env_var)
            item_data = item_data.replace(m.group(), os.environ[env_var])

        for m in reference_re.finditer(item_data):
            var = m.groups()[0]
            logging.debug("find: "+var)
            ref = self.get_value(var)
            if(ref is not None):
                logging.debug("resolve: "+ref)
                item_data = item_data.replace(m.group(), self.get_resolved_value(ref))

        return item_data<|MERGE_RESOLUTION|>--- conflicted
+++ resolved
@@ -51,17 +51,13 @@
         """
         Write an xml file from data in self
         """
-<<<<<<< HEAD
-        logging.info("write: %s" % outfile if outfile is not None else self.filename)
-        self.tree.write(outfile if outfile is not None else self.filename)
-=======
         if(infile is None):
             infile = self.filename
         logging.info("write: "+ infile)
         doc = minidom.parseString(ET.tostring(self.root))
         with open(infile,'w') as xmlout:
             doc.writexml(xmlout,addindent='  ',newl='\n')
->>>>>>> 58c9f45d
+
 
     def get_node(self, nodename, attributes=None, root=None):
         """
