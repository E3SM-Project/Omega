!===============================================================================
! SVN $Id: shr_flux_mod.F90 70843 2015-05-26 22:42:14Z tcraig $
! SVN $URL: https://svn-ccsm-models.cgd.ucar.edu/csm_share/branches/aofluxd/shr/shr_flux_mod.F90 $
!===============================================================================
!BOP ===========================================================================
!
! !MODULE: flux_mod -- CCSM shared flux calculations.
!
! !DESCRIPTION:
!
!     CCSM shared flux calculations.
!     
! !REVISION HISTORY:
!     2006-Nov-07 - B. Kauffman - first version, code taken/migrated from cpl6
!
! !INTERFACE: ------------------------------------------------------------------

module shr_flux_mod

! !USES:

   use shr_kind_mod    ! shared kinds
   use shr_const_mod   ! shared constants
   use shr_sys_mod     ! shared system routines
   use shr_log_mod, only: s_loglev  => shr_log_Level
   use shr_log_mod, only: s_logunit => shr_log_Unit

   implicit none

   private ! default private

! !PUBLIC TYPES:

  ! none

! !PUBLIC MEMBER FUNCTIONS:

   public :: shr_flux_atmOcn      ! computes atm/ocn fluxes
   public :: shr_flux_atmOcn_diurnal   ! computes atm/ocn fluxes with diurnal cycle
   public :: shr_flux_atmIce      ! computes atm/ice fluxes
   public :: shr_flux_MOstability ! boundary layer stability scales/functions
   public :: shr_flux_adjust_constants ! adjust constant values used in flux calculations.

! !PUBLIC DATA MEMBERS:

  integer(SHR_KIND_IN),parameter,public :: shr_flux_MOwScales   = 1 ! w scales  option
  integer(SHR_KIND_IN),parameter,public :: shr_flux_MOfunctions = 2 ! functions option
  real   (SHR_KIND_R8),parameter,public :: shr_flux_MOgammaM = 3.59_SHR_KIND_R8
  real   (SHR_KIND_R8),parameter,public :: shr_flux_MOgammaS = 7.86_SHR_KIND_R8

!EOP

   !--- rename kinds for local readability only ---
   integer,parameter :: R8 = SHR_KIND_R8  ! 8 byte real
   integer,parameter :: IN = SHR_KIND_IN  ! native/default integer

   integer,parameter :: debug = 0 ! internal debug level

! The follow variables are not declared as parameters so that they can be
! adjusted to support aquaplanet and potentially other simple model modes.
! The shr_flux_adjust_constants subroutine is called to set the desired
! values.  The default values are from shr_const_mod.  Currently they are 
! only used by the shr_flux_atmocn and shr_flux_atmice routines.
   real(R8) :: loc_zvir   = shr_const_zvir
   real(R8) :: loc_cpdair = shr_const_cpdair
   real(R8) :: loc_cpvir  = shr_const_cpvir
   real(R8) :: loc_karman = shr_const_karman
   real(R8) :: loc_g      = shr_const_g
   real(R8) :: loc_latvap = shr_const_latvap
   real(R8) :: loc_latice = shr_const_latice
   real(R8) :: loc_stebol = shr_const_stebol

!===============================================================================
contains
!===============================================================================
!===============================================================================
subroutine shr_flux_adjust_constants( &
   zvir, cpair, cpvir, karman, gravit, &
   latvap, latice, stebol)

   ! Adjust local constants.  Used to support simple models.

   real(R8), optional, intent(in) :: zvir
   real(R8), optional, intent(in) :: cpair
   real(R8), optional, intent(in) :: cpvir
   real(R8), optional, intent(in) :: karman
   real(R8), optional, intent(in) :: gravit
   real(R8), optional, intent(in) :: latvap
   real(R8), optional, intent(in) :: latice
   real(R8), optional, intent(in) :: stebol
   !----------------------------------------------------------------------------

   if (present(zvir))   loc_zvir   = zvir
   if (present(cpair))  loc_cpdair = cpair
   if (present(cpvir))  loc_cpvir  = cpvir
   if (present(karman)) loc_karman = karman
   if (present(gravit)) loc_g      = gravit
   if (present(latvap)) loc_latvap = latvap
   if (present(latice)) loc_latice = latice
   if (present(stebol)) loc_stebol = stebol

end subroutine shr_flux_adjust_constants
!===============================================================================
! !BOP =========================================================================
!
! !IROUTINE: shr_flux_atmOcn -- internal atm/ocn flux calculation
!
! !DESCRIPTION:
!
!     Internal atm/ocn flux calculation
!     
! !REVISION HISTORY:
!     2002-Jun-10 - B. Kauffman - code migrated from cpl5 to cpl6
!     2003-Apr-02 - B. Kauffman - taux & tauy now utilize ocn velocity
!     2003-Apr-02 - B. Kauffman - tref,qref,duu10n mods as per Bill Large
!     2006-Nov-07 - B. Kauffman - code migrated from cpl6 to share
!
!     2011-Mar-13 - J. Nusbaumer - Water Isotope ocean flux added.
!
! !INTERFACE: ------------------------------------------------------------------

<<<<<<< HEAD
SUBROUTINE shr_flux_atmOcn(nMax  ,zbot  ,ubot  ,vbot  ,thbot ,prec_gust, gust_fac, & 
           &               qbot  ,rbot  ,tbot  ,us    ,vs    ,   &
=======
SUBROUTINE shr_flux_atmOcn(nMax  ,zbot  ,ubot  ,vbot  ,thbot ,  prec_gust, gust_fac, &
           &               qbot  ,s16O  ,sHDO  ,s18O  ,rbot  ,   & 
           &               tbot  ,us    ,vs    ,   &
>>>>>>> 5ce8b80b
           &               ts    ,mask  ,sen   ,lat   ,lwup  ,   &
           &               r16O, rhdo, r18O, &
           &               evap  ,evap_16O, evap_HDO, evap_18O, &
           &               taux  ,tauy  ,tref  ,qref  ,   &
           &               duu10n,  ustar_sv   ,re_sv ,ssq_sv,   &
           &               missval    )

! !USES:

   use water_isotopes, only: wiso_flxoce !subroutine used to calculate water isotope fluxes.

   implicit none

! !INPUT/OUTPUT PARAMETERS:

   !--- input arguments --------------------------------
   integer(IN),intent(in) ::       nMax  ! data vector length
   integer(IN),intent(in) :: mask (nMax) ! ocn domain mask       0 <=> out of domain
   real(R8)   ,intent(in) :: zbot (nMax) ! atm level height      (m)
   real(R8)   ,intent(in) :: ubot (nMax) ! atm u wind            (m/s)
   real(R8)   ,intent(in) :: vbot (nMax) ! atm v wind            (m/s)
   real(R8)   ,intent(in) :: thbot(nMax) ! atm potential T       (K)
   real(R8)   ,intent(in) :: qbot (nMax) ! atm specific humidity (kg/kg)
   real(R8)   ,intent(in) :: s16O (nMax) ! atm H216O tracer conc. (kg/kg)
   real(R8)   ,intent(in) :: sHDO (nMax) ! atm HDO tracer conc.  (kg/kg)
   real(R8)   ,intent(in) :: s18O (nMax) ! atm H218O tracer conc. (kg/kg)
   real(R8)   ,intent(in) :: r16O (nMax) ! ocn H216O tracer ratio/Rstd  
   real(R8)   ,intent(in) :: rHDO (nMax) ! ocn HDO tracer ratio/Rstd   
   real(R8)   ,intent(in) :: r18O (nMax) ! ocn H218O tracer ratio/Rstd   
   real(R8)   ,intent(in) :: rbot (nMax) ! atm air density       (kg/m^3)
   real(R8)   ,intent(in) :: tbot (nMax) ! atm T                 (K) 
   real(R8)   ,intent(in) :: us   (nMax) ! ocn u-velocity        (m/s)
   real(R8)   ,intent(in) :: vs   (nMax) ! ocn v-velocity        (m/s)
   real(R8)   ,intent(in) :: ts   (nMax) ! ocn temperature       (K)
<<<<<<< HEAD
   real(R8)   ,intent(in) :: prec_gust (nMax) ! atm precip for convective gustiness (kg/m^3)  
=======
   real(R8)   ,intent(in) :: prec_gust (nMax) ! atm precip for convective gustiness (kg/m^3)
>>>>>>> 5ce8b80b
   real(R8)   ,intent(in) :: gust_fac    ! wind gustiness factor

   !--- output arguments -------------------------------
   real(R8),intent(out)  ::  sen  (nMax) ! heat flux: sensible    (W/m^2)
   real(R8),intent(out)  ::  lat  (nMax) ! heat flux: latent      (W/m^2)
   real(R8),intent(out)  ::  lwup (nMax) ! heat flux: lw upward   (W/m^2)
   real(R8),intent(out)  ::  evap (nMax) ! water flux: evap  ((kg/s)/m^2)
   real(R8),intent(out)  ::  evap_16O (nMax) ! water flux: evap ((kg/s/m^2)
   real(R8),intent(out)  ::  evap_HDO (nMax) ! water flux: evap ((kg/s)/m^2)
   real(R8),intent(out)  ::  evap_18O (nMax) ! water flux: evap ((kg/s/m^2)
   real(R8),intent(out)  ::  taux (nMax) ! surface stress, zonal      (N)
   real(R8),intent(out)  ::  tauy (nMax) ! surface stress, maridional (N)
   real(R8),intent(out)  ::  tref (nMax) ! diag:  2m ref height T     (K)
   real(R8),intent(out)  ::  qref (nMax) ! diag:  2m ref humidity (kg/kg)
   real(R8),intent(out)  :: duu10n(nMax) ! diag: 10m wind speed squared (m/s)^2

   real(R8),intent(out),optional :: ustar_sv(nMax) ! diag: ustar
   real(R8),intent(out),optional :: re_sv   (nMax) ! diag: sqrt of exchange coefficient (water)
   real(R8),intent(out),optional :: ssq_sv  (nMax) ! diag: sea surface humidity  (kg/kg)
 
   real(R8),intent(in) ,optional :: missval        ! masked value

! !EOP

   !--- local constants --------------------------------
   real(R8),parameter :: umin  =  0.5_R8 ! minimum wind speed       (m/s)
   real(R8),parameter :: zref  = 10.0_R8 ! reference height           (m)
   real(R8),parameter :: ztref =  2.0_R8 ! reference height for air T (m)

   !--- local variables --------------------------------
   integer(IN) :: n      ! vector loop index
   real(R8)    :: vmag   ! surface wind magnitude   (m/s)
   real(R8)    :: thvbot ! virtual temperature      (K)
   real(R8)    :: ssq    ! sea surface humidity     (kg/kg)
   real(R8)    :: delt   ! potential T difference   (K)
   real(R8)    :: delq   ! humidity difference      (kg/kg)
   real(R8)    :: stable ! stability factor
   real(R8)    :: rdn    ! sqrt of neutral exchange coeff (momentum) 
   real(R8)    :: rhn    ! sqrt of neutral exchange coeff (heat)     
   real(R8)    :: ren    ! sqrt of neutral exchange coeff (water)    
   real(R8)    :: rd     ! sqrt of exchange coefficient (momentum)         
   real(R8)    :: rh     ! sqrt of exchange coefficient (heat)             
   real(R8)    :: re     ! sqrt of exchange coefficient (water)            
   real(R8)    :: ustar  ! ustar             
   real(R8)    :: qstar  ! qstar             
   real(R8)    :: tstar  ! tstar             
   real(R8)    :: hol    ! H (at zbot) over L
   real(R8)    :: xsq    ! ?
   real(R8)    :: xqq    ! ?
   real(R8)    :: psimh  ! stability function at zbot (momentum)
   real(R8)    :: psixh  ! stability function at zbot (heat and water)
   real(R8)    :: psix2  ! stability function at ztref reference height
   real(R8)    :: alz    ! ln(zbot/zref)
   real(R8)    :: al2    ! ln(zref/ztref)
   real(R8)    :: u10n   ! 10m neutral wind 
   real(R8)    :: tau    ! stress at zbot
   real(R8)    :: cp     ! specific heat of moist air
   real(R8)    :: bn     ! exchange coef funct for interpolation
   real(R8)    :: bh     ! exchange coef funct for interpolation
   real(R8)    :: fac    ! vertical interpolation factor
   real(R8)    :: spval  ! local missing value

   !--- local functions --------------------------------
   real(R8)    :: qsat   ! function: the saturation humididty of air (kg/m^3)
   real(R8)    :: cdn    ! function: neutral drag coeff at 10m
   real(R8)    :: psimhu ! function: unstable part of psimh
   real(R8)    :: psixhu ! function: unstable part of psimx
   real(R8)    :: ugust  ! function: gustiness as a function of convective rainfall
   real(R8)    :: Umps   ! dummy arg ~ wind velocity (m/s)
   real(R8)    :: Tk     ! dummy arg ~ temperature (K)
   real(R8)    :: xd     ! dummy arg ~ ?
   real(R8)    :: gprec  ! dummy arg ~ ?
 
   qsat(Tk)   = 640380.0_R8 / exp(5107.4_R8/Tk)
   cdn(Umps)  =   0.0027_R8 / Umps + 0.000142_R8 + 0.0000764_R8 * Umps
   psimhu(xd) = log((1.0_R8+xd*(2.0_R8+xd))*(1.0_R8+xd*xd)/8.0_R8) - 2.0_R8*atan(xd) + 1.571_R8
   psixhu(xd) = 2.0_R8 * log((1.0_R8 + xd*xd)/2.0_R8)

   ! Convective gustiness appropriate for input precipitation.
   ! Following Redelsperger et al. (2000, J. Clim)
   ! Ug = log(1.0+6.69R-0.476R^2)
   ! Coefficients X by 8640 for mm/s (from cam) -> cm/day (for above forumla)
   ugust(gprec) = gust_fac*log(1._R8+57801.6_R8*gprec-3.55332096e7_R8*(gprec**2.0_R8))
<<<<<<< HEAD

=======
>>>>>>> 5ce8b80b
 
   !--- formats ----------------------------------------
   character(*),parameter :: subName = '(shr_flux_atmOcn) '
   character(*),parameter ::   F00 = "('(shr_flux_atmOcn) ',4a)"

!-------------------------------------------------------------------------------
! PURPOSE:
!   computes atm/ocn surface fluxes
!
! NOTES: 
!   o all fluxes are positive downward
!   o net heat flux = net sw + lw up + lw down + sen + lat
!   o here, tstar = <WT>/U*, and qstar = <WQ>/U*.
!   o wind speeds should all be above a minimum speed (eg. 1.0 m/s)
! 
! ASSUMPTIONS:
!   o Neutral 10m drag coeff: cdn = .0027/U10 + .000142 + .0000764 U10
!   o Neutral 10m stanton number: ctn = .0327 sqrt(cdn), unstable
!                                 ctn = .0180 sqrt(cdn), stable
!   o Neutral 10m dalton number:  cen = .0346 sqrt(cdn)
!   o The saturation humidity of air at T(K): qsat(T)  (kg/m^3)
!-------------------------------------------------------------------------------

   if (debug > 0 .and. s_loglev > 0) write(s_logunit,F00) "enter"

   if (present(missval)) then
      spval = missval
   else
      spval = shr_const_spval
   endif
 
   al2 = log(zref/ztref)

   DO n=1,nMax
     if (mask(n) /= 0) then
    
        !--- compute some needed quantities ---
<<<<<<< HEAD
        !--- vmag+ugust (convective gustiness) Limit to a max precip 6 cm/day = 0.00069444 mm/s.
        vmag   = max(umin, sqrt( (ubot(n)-us(n))**2 + (vbot(n)-vs(n))**2) + ugust(min(prec_gust(n),6.94444e-4_R8)))
=======

        ! old version
        !vmag   = max(umin, sqrt( (ubot(n)-us(n))**2 + (vbot(n)-vs(n))**2) )

        !--- vmag+ugust (convective gustiness) Limit to a max precip 6 cm/day = 0.00069444 mm/s.
        !--- reverts to original formula if gust_fac=0 
        vmag   = max(umin, sqrt( (ubot(n)-us(n))**2 + (vbot(n)-vs(n))**2) +  ugust(min(prec_gust(n),6.94444e-4_R8)))

>>>>>>> 5ce8b80b

        thvbot = thbot(n) * (1.0_R8 + loc_zvir * qbot(n)) ! virtual temp (K)
        ssq    = 0.98_R8 * qsat(ts(n)) / rbot(n)   ! sea surf hum (kg/kg)
        delt   = thbot(n) - ts(n)                  ! pot temp diff (K)
        delq   = qbot(n) - ssq                     ! spec hum dif (kg/kg)
        alz    = log(zbot(n)/zref) 
        cp     = loc_cpdair*(1.0_R8 + loc_cpvir*ssq) 
   
        !------------------------------------------------------------
        ! first estimate of Z/L and ustar, tstar and qstar
        !------------------------------------------------------------
   
        !--- neutral coefficients, z/L = 0.0 ---
        stable = 0.5_R8 + sign(0.5_R8 , delt)
        rdn    = sqrt(cdn(vmag))
        rhn    = (1.0_R8-stable) * 0.0327_R8 + stable * 0.018_R8 
        ren    = 0.0346_R8 
   
        !--- ustar, tstar, qstar ---
        ustar = rdn * vmag
        tstar = rhn * delt  
        qstar = ren * delq  
   
        !--- compute stability & evaluate all stability functions ---
        hol  = loc_karman*loc_g*zbot(n)*  &
               (tstar/thbot(n)+qstar/(1.0_R8/loc_zvir+qbot(n)))/ustar**2
        hol  = sign( min(abs(hol),10.0_R8), hol )
        stable = 0.5_R8 + sign(0.5_R8 , hol)
        xsq    = max(sqrt(abs(1.0_R8 - 16.0_R8*hol)) , 1.0_R8)
        xqq    = sqrt(xsq)
        psimh  = -5.0_R8*hol*stable + (1.0_R8-stable)*psimhu(xqq)
        psixh  = -5.0_R8*hol*stable + (1.0_R8-stable)*psixhu(xqq)
   
        !--- shift wind speed using old coefficient ---
        rd   = rdn / (1.0_R8 + rdn/loc_karman*(alz-psimh))
        u10n = vmag * rd / rdn 
   
        !--- update transfer coeffs at 10m and neutral stability ---
        rdn = sqrt(cdn(u10n))
        ren = 0.0346_R8
        rhn = (1.0_R8-stable)*0.0327_R8 + stable * 0.018_R8 
    
        !--- shift all coeffs to measurement height and stability ---
        rd = rdn / (1.0_R8 + rdn/loc_karman*(alz-psimh)) 
        rh = rhn / (1.0_R8 + rhn/loc_karman*(alz-psixh)) 
        re = ren / (1.0_R8 + ren/loc_karman*(alz-psixh)) 
   
        !--- update ustar, tstar, qstar using updated, shifted coeffs --
        ustar = rd * vmag 
        tstar = rh * delt 
        qstar = re * delq 
    
        !------------------------------------------------------------
        ! iterate to converge on Z/L, ustar, tstar and qstar
        !------------------------------------------------------------
    
        !--- compute stability & evaluate all stability functions ---
        hol  = loc_karman*loc_g*zbot(n)* &
               (tstar/thbot(n)+qstar/(1.0_R8/loc_zvir+qbot(n)))/ustar**2
        hol  = sign( min(abs(hol),10.0_R8), hol )
        stable = 0.5_R8 + sign(0.5_R8 , hol)
        xsq    = max(sqrt(abs(1.0_R8 - 16.0_R8*hol)) , 1.0_R8)
        xqq    = sqrt(xsq)
        psimh  = -5.0_R8*hol*stable + (1.0_R8-stable)*psimhu(xqq)
        psixh  = -5.0_R8*hol*stable + (1.0_R8-stable)*psixhu(xqq)
    
        !--- shift wind speed using old coeffs ---
        rd   = rdn / (1.0_R8 + rdn/loc_karman*(alz-psimh))
        u10n = vmag * rd/rdn 
    
        !--- update transfer coeffs at 10m and neutral stability ---
        rdn = sqrt(cdn(u10n))
        ren = 0.0346_R8
        rhn = (1.0_R8 - stable)*0.0327_R8 + stable * 0.018_R8 
   
        !--- shift all coeffs to measurement height and stability ---
        rd = rdn / (1.0_R8 + rdn/loc_karman*(alz-psimh)) 
        rh = rhn / (1.0_R8 + rhn/loc_karman*(alz-psixh)) 
        re = ren / (1.0_R8 + ren/loc_karman*(alz-psixh)) 
    
        !--- update ustar, tstar, qstar using updated, shifted coeffs ---
        ustar = rd * vmag 
        tstar = rh * delt 
        qstar = re * delq 
    
        !------------------------------------------------------------
        ! compute the fluxes
        !------------------------------------------------------------
    
        tau = rbot(n) * ustar * ustar 
       
        !--- momentum flux ---
        taux(n) = tau * (ubot(n)-us(n)) / vmag 
        tauy(n) = tau * (vbot(n)-vs(n)) / vmag 
        
        !--- heat flux ---
        sen (n) =          cp * tau * tstar / ustar 
        lat (n) =  loc_latvap * tau * qstar / ustar
        lwup(n) = -loc_stebol * ts(n)**4 
      
        !--- water flux ---
        evap(n) = lat(n)/loc_latvap 
    
        !---water isotope flux ---

        call wiso_flxoce(2,rbot(n),zbot(n),s16O(n),ts(n),r16O(n),ustar,re,ssq,evap_16O(n), &
                         qbot(n),evap(n))
        call wiso_flxoce(3,rbot(n),zbot(n),sHDO(n),ts(n),rHDO(n),ustar,re,ssq, evap_HDO(n),&
                         qbot(n),evap(n))
        call wiso_flxoce(4,rbot(n),zbot(n),s18O(n),ts(n),r18O(n),ustar,re,ssq, evap_18O(n), &
                         qbot(n),evap(n))

        !------------------------------------------------------------
        ! compute diagnositcs: 2m ref T & Q, 10m wind speed squared
        !------------------------------------------------------------
        hol = hol*ztref/zbot(n)
        xsq = max( 1.0_R8, sqrt(abs(1.0_R8-16.0_R8*hol)) )
        xqq = sqrt(xsq)
        psix2   = -5.0_R8*hol*stable + (1.0_R8-stable)*psixhu(xqq)
        fac     = (rh/loc_karman) * (alz + al2 - psixh + psix2 )
        tref(n) = thbot(n) - delt*fac 
        tref(n) = tref(n) - 0.01_R8*ztref   ! pot temp to temp correction
        fac     = (re/loc_karman) * (alz + al2 - psixh + psix2 )
        qref(n) =  qbot(n) - delq*fac
    
        duu10n(n) = u10n*u10n ! 10m wind speed squared

        !------------------------------------------------------------
        ! optional diagnostics, needed for water tracer fluxes (dcn)
        !------------------------------------------------------------
        if (present(ustar_sv)) ustar_sv(n) = ustar
        if (present(re_sv   )) re_sv(n)    = re
        if (present(ssq_sv  )) ssq_sv(n)   = ssq

     else
        !------------------------------------------------------------
        ! no valid data here -- out of domain
        !------------------------------------------------------------
        sen   (n) = spval  ! sensible         heat flux  (W/m^2)
        lat   (n) = spval  ! latent           heat flux  (W/m^2)
        lwup  (n) = spval  ! long-wave upward heat flux  (W/m^2)
        evap  (n) = spval  ! evaporative water flux ((kg/s)/m^2)
        evap_16O (n) = spval !water tracer flux (kg/s)/m^2) 
        evap_HDO (n) = spval !HDO tracer flux  (kg/s)/m^2)
        evap_18O (n) = spval !H218O tracer flux (kg/s)/m^2)
        taux  (n) = spval  ! x surface stress (N)
        tauy  (n) = spval  ! y surface stress (N)
        tref  (n) = spval  !  2m reference height temperature (K)
        qref  (n) = spval  !  2m reference height humidity (kg/kg)
        duu10n(n) = spval  ! 10m wind speed squared (m/s)^2

        if (present(ustar_sv)) ustar_sv(n) = spval
        if (present(re_sv   )) re_sv   (n) = spval
        if (present(ssq_sv  )) ssq_sv  (n) = spval
     endif
   ENDDO 

END subroutine shr_flux_atmOcn

!===============================================================================
! !BOP =========================================================================
!
! !IROUTINE: shr_flux_atmOcn_diurnal -- internal atm/ocn flux calculation
!
! !DESCRIPTION:
!
!     Internal atm/ocn flux calculation
!     
! !REVISION HISTORY:
!     2002-Jun-10 - B. Kauffman - code migrated from cpl5 to cpl6
!     2003-Apr-02 - B. Kauffman - taux & tauy now utilize ocn velocity
!     2003-Apr-02 - B. Kauffman - tref,qref,duu10n mods as per Bill Large
!     2006-Nov-07 - B. Kauffman - code migrated from cpl6 to share
!
! !INTERFACE: ------------------------------------------------------------------

SUBROUTINE shr_flux_atmOcn_diurnal &
                          (nMax  ,zbot  ,ubot  ,vbot  ,thbot ,             & 
                           qbot  ,s16O  ,sHDO  ,s18O  ,rbot  ,             &
                           tbot  ,us    ,vs    ,                           &
                           ts    ,mask  ,sen   ,lat   ,lwup  ,             &
                           r16O  ,rhdo  ,r18O  ,evap  ,evap_16O,           &
                           evap_HDO     ,evap_18O,                         &
                           taux  ,tauy  ,tref  ,qref  ,                    &
                           uGust, lwdn , swdn , swup, prec   ,             &
                           swpen, ocnsal, ocn_prognostic, flux_diurnal,    &
                           latt, long , warm , salt , speed, regime,       &
                           warmMax, windMax, qSolAvg, windAvg,             &
                           warmMaxInc, windMaxInc, qSolInc, windInc, nInc, &
                           tBulk, tSkin, tSkin_day, tSkin_night,           &
                           cSkin, cSkin_night, secs ,dt,                   &
                           duu10n,  ustar_sv   ,re_sv ,ssq_sv,             &
                           missval, cold_start    )
! !USES:

   use water_isotopes, only: wiso_flxoce !subroutine used to calculate water isotope fluxes.

   implicit none

! !INPUT/OUTPUT PARAMETERS:

   !--- input arguments --------------------------------
   integer(IN),intent(in) ::       nMax  ! data vector length
   integer(IN),intent(in) :: mask (nMax) ! ocn domain mask       0 <=> out of domain
   real(R8)   ,intent(in) :: zbot (nMax) ! atm level height      (m)
   real(R8)   ,intent(in) :: ubot (nMax) ! atm u wind            (m/s)
   real(R8)   ,intent(in) :: vbot (nMax) ! atm v wind            (m/s)
   real(R8)   ,intent(in) :: thbot(nMax) ! atm potential T       (K)
   real(R8)   ,intent(in) :: qbot (nMax) ! atm specific humidity (kg/kg)
   real(R8)   ,intent(in) :: s16O (nMax) ! atm H216O tracer conc. (kg/kg)
   real(R8)   ,intent(in) :: sHDO (nMax) ! atm HDO tracer conc.  (kg/kg)
   real(R8)   ,intent(in) :: s18O (nMax) ! atm H218O tracer conc. (kg/kg)
   real(R8)   ,intent(in) :: r16O (nMax) ! ocn H216O tracer ratio/Rstd
   real(R8)   ,intent(in) :: rHDO (nMax) ! ocn HDO tracer ratio/Rstd
   real(R8)   ,intent(in) :: r18O (nMax) ! ocn H218O tracer ratio/Rstd
   real(R8)   ,intent(in) :: rbot (nMax) ! atm air density       (kg/m^3)
   real(R8)   ,intent(in) :: tbot (nMax) ! atm T                 (K) 
   real(R8)   ,intent(in) :: us   (nMax) ! ocn u-velocity        (m/s)
   real(R8)   ,intent(in) :: vs   (nMax) ! ocn v-velocity        (m/s)
   real(R8)   ,intent(in) :: ts   (nMax) ! ocn temperature       (K)

   !--- new    arguments -------------------------------
   real(R8),intent(inout) :: swpen (nMax)       ! NEW
   real(R8),intent(inout) :: ocnsal(nMax)       ! NEW (kg/kg)
   logical ,intent(in)    :: ocn_prognostic     ! NEW
   logical ,intent(in)    :: flux_diurnal       ! NEW logical for diurnal on/off

   real(R8),intent(in)    :: uGust (nMax)      ! NEW not used
   real(R8),intent(in)    :: lwdn  (nMax)       ! NEW
   real(R8),intent(in)    :: swdn  (nMax)       ! NEW
   real(R8),intent(in)    :: swup  (nMax)       ! NEW
   real(R8),intent(in)    :: prec  (nMax)       ! NEW
   real(R8),intent(in)    :: latt  (nMax)       ! NEW
   real(R8),intent(in)    :: long  (nMax)       ! NEW
   real(R8),intent(inout) :: warm  (nMax)       ! NEW
   real(R8),intent(inout) :: salt  (nMax)       ! NEW
   real(R8),intent(inout) :: speed (nMax)       ! NEW
   real(R8),intent(inout) :: regime(nMax)       ! NEW
   real(R8),intent(out)   :: warmMax(nMax)      ! NEW
   real(R8),intent(out)   :: windMax(nMax)      ! NEW
   real(R8),intent(inout) :: qSolAvg(nMax)      ! NEW
   real(R8),intent(inout) :: windAvg(nMax)      ! NEW
   real(R8),intent(inout) :: warmMaxInc(nMax)   ! NEW
   real(R8),intent(inout) :: windMaxInc(nMax)   ! NEW
   real(R8),intent(inout) :: qSolInc(nMax)      ! NEW
   real(R8),intent(inout) :: windInc(nMax)      ! NEW
   real(R8),intent(inout) :: nInc(nMax)         ! NEW

   real(R8),intent(out)   :: tBulk (nMax)       ! NEW
   real(R8),intent(out)   :: tSkin (nMax)       ! NEW
   real(R8),intent(out)   :: tSkin_day (nMax)   ! NEW
   real(R8),intent(out)   :: tSkin_night (nMax) ! NEW
   real(R8),intent(out)   :: cSkin (nMax)       ! NEW
   real(R8),intent(out)   :: cSkin_night (nMax) ! NEW
   integer(IN),intent(in) :: secs               ! NEW  elsapsed seconds in day (GMT)
   integer(IN),intent(in) :: dt                 ! NEW
   logical ,intent(in)    :: cold_start         ! cold start flag

   real(R8),intent(in) ,optional :: missval     ! masked value

   !--- output arguments -------------------------------
   real(R8),intent(out)  ::  sen  (nMax) ! heat flux: sensible    (W/m^2)
   real(R8),intent(out)  ::  lat  (nMax) ! heat flux: latent      (W/m^2)
   real(R8),intent(out)  ::  lwup (nMax) ! heat flux: lw upward   (W/m^2)
   real(R8),intent(out)  ::  evap (nMax) ! water flux: evap  ((kg/s)/m^2)
   real(R8),intent(out)  ::  evap_16O (nMax) ! water flux: evap ((kg/s/m^2)
   real(R8),intent(out)  ::  evap_HDO (nMax) ! water flux: evap ((kg/s)/m^2)
   real(R8),intent(out)  ::  evap_18O (nMax) ! water flux: evap ((kg/s/m^2)
   real(R8),intent(out)  ::  taux (nMax) ! surface stress, zonal      (N)
   real(R8),intent(out)  ::  tauy (nMax) ! surface stress, maridional (N)
   real(R8),intent(out)  ::  tref (nMax) ! diag:  2m ref height T     (K)
   real(R8),intent(out)  ::  qref (nMax) ! diag:  2m ref humidity (kg/kg)
   real(R8),intent(out)  :: duu10n(nMax) ! diag: 10m wind speed squared (m/s)^2

   real(R8),intent(out),optional :: ustar_sv(nMax) ! diag: ustar
   real(R8),intent(out),optional :: re_sv   (nMax) ! diag: sqrt of exchange coefficient (water)
   real(R8),intent(out),optional :: ssq_sv  (nMax) ! diag: sea surface humidity  (kg/kg)
 
! !EOP


   !--- local constants --------------------------------
   real(R8),parameter :: umin  =  0.5_R8 ! minimum wind speed       (m/s)
   real(R8),parameter :: zref  = 10.0_R8 ! reference height           (m)
   real(R8),parameter :: ztref =  2.0_R8 ! reference height for air T (m)
   integer(IN),parameter  :: iMax = 3

   real(R8),parameter :: lambdaC  = 6.0_R8
   real(R8),parameter :: lambdaL  = 0.0_R8
   real(R8),parameter :: doLMax   = 1.0_R8 
   real(R8),parameter :: pwr      = 0.2_R8
   real(R8),parameter :: Rizero   = 1.0_R8
   real(R8),parameter :: NUzero   = 40.0e-4_R8
   real(R8),parameter :: Prandtl  = 1.0_R8
   real(R8),parameter :: kappa0   = 0.2e-4_R8

   real(R8),parameter :: F0       = 0.5_R8
   real(R8),parameter :: F1       = 0.15_R8
   real(R8),parameter :: R1       = 10.0_R8

   real(R8),parameter :: Ricr     = 0.30_R8
   real(R8),parameter :: tiny     = 1.0e-12_R8
   real(R8),parameter :: tiny2    = 1.0e-6_R8
   real(R8),parameter :: pi       = SHR_CONST_PI
  

   !--- local variables --------------------------------
   integer(IN) :: n       ! vector loop index
   integer(IN) :: i       ! iteration loop index
   integer(IN) :: lsecs   ! local seconds elapsed
   integer(IN) :: lonsecs ! incrememnt due to lon offset
   real(R8)    :: vmag    ! surface wind magnitude   (m/s)
   real(R8)    :: thvbot  ! virtual temperature      (K)
   real(R8)    :: ssq     ! sea surface humidity     (kg/kg)
   real(R8)    :: delt    ! potential T difference   (K)
   real(R8)    :: delq    ! humidity difference      (kg/kg)
   real(R8)    :: stable  ! stability factor
   real(R8)    :: rdn     ! sqrt of neutral exchange coeff (momentum) 
   real(R8)    :: rhn     ! sqrt of neutral exchange coeff (heat)     
   real(R8)    :: ren     ! sqrt of neutral exchange coeff (water)    
   real(R8)    :: rd      ! sqrt of exchange coefficient (momentum)         
   real(R8)    :: rh      ! sqrt of exchange coefficient (heat)             
   real(R8)    :: re      ! sqrt of exchange coefficient (water)            
   real(R8)    :: ustar   ! ustar             
   real(R8)    :: qstar   ! qstar             
   real(R8)    :: tstar   ! tstar             
   real(R8)    :: hol     ! H (at zbot) over L
   real(R8)    :: xsq     ! ?
   real(R8)    :: xqq     ! ?
   real(R8)    :: psimh   ! stability function at zbot (momentum)
   real(R8)    :: psixh   ! stability function at zbot (heat and water)
   real(R8)    :: psix2   ! stability function at ztref reference height
   real(R8)    :: alz     ! ln(zbot/zref)
   real(R8)    :: al2     ! ln(zref/ztref)
   real(R8)    :: u10n    ! 10m neutral wind 
   real(R8)    :: tau     ! stress at zbot
   real(R8)    :: cp      ! specific heat of moist air
   real(R8)    :: bn      ! exchange coef funct for interpolation
   real(R8)    :: bh      ! exchange coef funct for interpolation
   real(R8)    :: fac     ! vertical interpolation factor
   real(R8)    :: DTiter  !              
   real(R8)    :: DSiter  !              
   real(R8)    :: DViter  !              

   real(R8)    :: Dcool   !              
   real(R8)    :: Qdel    ! net cool skin heating
   real(R8)    :: Hd      ! net heating above -z=d             
   real(R8)    :: Hb      ! net kinematic heating above -z = delta              
   real(R8)    :: lambdaV !              
   real(R8)    :: Fd      ! net fresh water forcing above -z=d
   real(R8)    :: ustarw  ! surface wind forcing of layer above -z=d

   real(R8)    :: Qsol   ! solar heat flux (W/m2)             
   real(R8)    :: Qnsol  ! non-solar heat flux (W/m2) 
   real(R8)    :: fsine  !              

   real(R8)    :: SSS  ! sea surface salinity              
   real(R8)    :: alphaT  !              
   real(R8)    :: betaS  !              

   real(R8)    :: doL     ! ocean forcing stablity parameter             
   real(R8)    :: Rid     ! Richardson number at depth d              
   real(R8)    :: Ribulk  ! Bulk  Richardson number at depth d
   real(R8)    :: FofRi   ! Richardon number dependent diffusivity
   real(R8)    :: Smult   ! multiplicative term based on regime              
   real(R8)    :: Sfact   ! multiplicative term based on regime              
   real(R8)    :: Kdiff   ! diffusive term based on regime              
   real(R8)    :: Kvisc   ! viscosity term based on regime
   real(R8)    :: hsign   !              
   real(R8)    :: rhocn   !              
   real(R8)    :: rcpocn  !              
   real(R8)    :: Nreset  ! value for multiplicative reset factor             
   real(R8)    :: resec   ! reset offset value in seconds              
   logical     :: lmidnight
   logical     :: ltwopm
   logical     :: ltwoam
   logical     :: lnoon
   logical     :: lfullday
   integer     :: nsum
   integer     :: ier
   real(R8)    :: pexp   ! eqn 19
   real(R8)    :: AMP    ! eqn 18
   real(R8)    :: dif3   
   real(R8)    :: phid   
   real(R8)    :: spval

   !--- local functions --------------------------------
   real(R8)    :: qsat   ! function: the saturation humididty of air (kg/m^3)
   real(R8)    :: cdn    ! function: neutral drag coeff at 10m
   real(R8)    :: psimhu ! function: unstable part of psimh
   real(R8)    :: psixhu ! function: unstable part of psimx
   real(R8)    :: Umps   ! dummy arg ~ wind velocity (m/s)
   real(R8)    :: Tk     ! dummy arg ~ temperature (K)
   real(R8)    :: xd     ! dummy arg ~ ?
   real(R8)    :: molvisc ! molecular viscosity
   real(R8)    :: molPr   ! molecular Prandtl number 


   qsat(Tk)   = 640380.0_R8 / exp(5107.4_R8/Tk)
   cdn(Umps)  =   0.0027_R8 / Umps + 0.000142_R8 + 0.0000764_R8 * Umps
   psimhu(xd) = log((1.0_R8+xd*(2.0_R8+xd))*(1.0_R8+xd*xd)/8.0_R8) - 2.0_R8*atan(xd) + 1.571_R8
   psixhu(xd) = 2.0_R8 * log((1.0_R8 + xd*xd)/2.0_R8)
   molvisc(Tk)  = 1.623e-6_R8 * exp((-1.0_R8*(Tk-273.15_R8))/45.2_R8)
   molPr(Tk)    = 11.64_R8 * exp((-1.0_R8*(Tk-273.15_R8))/40.7_R8)

   !--- formats ----------------------------------------
   character(*),parameter :: subName = '(shr_flux_atmOcn_diurnal) '
   character(*),parameter ::   F00 = "('(shr_flux_atmOcn_diurnal) ',4a)"

!-------------------------------------------------------------------------------
! PURPOSE:
!   computes atm/ocn surface fluxes
!
! NOTES: 
!   o all fluxes are positive downward
!   o net heat flux = net sw + lw up + lw down + sen + lat
!   o here, tstar = <WT>/U*, and qstar = <WQ>/U*.
!   o wind speeds should all be above a minimum speed (eg. 1.0 m/s)
! 
! ASSUMPTIONS:
!   o Neutral 10m drag coeff: cdn = .0027/U10 + .000142 + .0000764 U10
!   o Neutral 10m stanton number: ctn = .0327 sqrt(cdn), unstable
!                                 ctn = .0180 sqrt(cdn), stable
!   o Neutral 10m dalton number:  cen = .0346 sqrt(cdn)
!   o The saturation humidity of air at T(K): qsat(T)  (kg/m^3)
!-------------------------------------------------------------------------------

   if (debug > 0 .and. s_loglev > 0) write(s_logunit,F00) "enter"

   ! this is especially for flux_diurnal calculations
   if (.not. flux_diurnal) then
      write(s_logunit,F00) "ERROR: flux_diurnal must be true"
      call shr_sys_abort(subName//"flux diurnal must be true")
   endif
 
   spval = shr_const_spval

   al2 = log(zref/ztref)

   if (flux_diurnal) then
      ! equations 18 and 19
      AMP = 1.0_R8/F0-1.0_R8
      pexp = log( (1.0_R8/F1-F0) / (1.0_R8-F0) ) / log(R1)

      if (.not. ocn_prognostic) then
         ! Set swpen and ocean salinity from following analytic expressions
         swpen(:) = 0.67_R8*(exp((-1._R8*shr_const_zsrflyr)/1.0_R8)) + &
              0.33_R8*exp((-1._R8*shr_const_zsrflyr)/17.0_R8)
         ocnsal(:) = shr_const_ocn_ref_sal/1000.0_R8
      else
         ! use swpen and ocnsal from input argument
      endif
 
       if (cold_start) then
!         if (s_loglev > 0) then
            write(s_logunit,F00) "Initialize diurnal cycle fields"
!         end if
         warm       (:) = 0.0_R8
         salt       (:) = 0.0_R8
         speed      (:) = 0.0_R8
         regime     (:) = 0.0_R8
         qSolAvg    (:) = 0.0_R8
         windAvg    (:) = 0.0_R8
         warmMax    (:) = 0.0_R8
         windMax    (:) = 0.0_R8 
         warmMaxInc (:) = 0.0_R8
         windMaxInc (:) = 0.0_R8
         qSolInc    (:) = 0.0_R8
         windInc    (:) = 0.0_R8
         nInc       (:) = 0.0_R8
         tSkin_day  (:) = ts(:)
         tSkin_night(:) = ts(:)
         cSkin_night(:) = 0.0_R8
      endif
   end if

   DO n=1,nMax

      if (mask(n) /= 0) then

         !--- compute some initial and useful flux quantities ---

         vmag     = max(umin, sqrt( (ubot(n)-us(n))**2 + (vbot(n)-vs(n))**2) )
         alz      = log(zbot(n)/zref)
         hol      = 0.0
         psimh    = 0.0
         psixh    = 0.0
         rdn      = sqrt(cdn(vmag))

         if (flux_diurnal) then
            tBulk(n) = ts(n)+warm(n)    ! first guess for tBulk from read in ts,warm
            tSkin(n) = tBulk(n)
            Qsol     = swdn(n) + swup(n)
            SSS      = 1000.0_R8*ocnsal(n)+salt(n) 
            lambdaV = lambdaC

            alphaT   = 0.000297_R8*(1.0_R8+0.0256_R8*(ts(n)-298.15_R8)+0.003_R8*(SSS - 35.0_R8))
            betaS    = 0.000756_R8*(1.0_R8-0.0016_R8*(ts(n)-298.15_R8))
            rhocn    = 1023.342_R8*(1.0_R8-0.000297_R8*(ts(n)-298.15_R8)+0.000756_R8 * (SSS - 35.0_R8))
            rcpocn   = rhocn * 3990.0_R8*(1.0_R8-0.0012_R8*(SSS - 35.0_R8))

            Rid =  shr_const_g * (alphaT*warm(n) - betaS*salt(n)) *pwr*shr_const_zsrflyr  / &
                           ( pwr*MAX(tiny,speed(n)) )**2

            Ribulk = 0.0

            !----------------------------------------------------------
            ! convert elapsed time from GMT to local &
            ! check elapsed time. reset warm if near lsecs = reset_sec
            !----------------------------------------------------------
            Nreset = 1.0_R8
            resec = Nreset*dt

            lonsecs   = ceiling(long(n)/360.0_R8*86400.0)
            lsecs     = mod(secs + lonsecs,86400)

            lmidnight = (lsecs >= 0     .and. lsecs < dt)        ! 0 = midnight
            ltwopm    = (lsecs >= 48600 .and. lsecs < 48600+dt)  ! 48600 = 1:30pm
            ltwoam    = (lsecs >= 5400  .and. lsecs < 5400 +dt)  ! 5400 = 1:30am
            lnoon     = (lsecs >= 43200 .and. lsecs < 43200+dt)  ! 43200 = noon
            lfullday  = (lsecs > 86400-dt .and. lsecs <= 86400)
            nsum = nint(nInc(n))

            if ( lmidnight ) then
               Regime(n)  = 1.0_R8               !  RESET DIURNAL 
               warm(n)    = 0.0_R8
               salt(n)    = 0.0_R8
               speed(n)   = 0.0_R8
            endif

         else   ! flux_diurnal
            tBulk(n) = ts(n)
            tSkin(n) = tBulk(n)
         end if
        
         thvbot = thbot(n) * (1.0_R8 + shr_const_zvir * qbot(n)) ! virtual temp (K)
         ssq    = 0.98_R8 * qsat(tBulk(n)) / rbot(n)   ! sea surf hum (kg/kg)
         delt   = thbot(n) - tBulk(n)                  ! pot temp diff (K)
         delq   = qbot(n) - ssq                     ! spec hum dif (kg/kg)
         cp     = shr_const_cpdair*(1.0_R8 + shr_const_cpvir*ssq) 
         stable = 0.5_R8 + sign(0.5_R8 , delt)
   

         !--- shift wind speed using old coefficient  and stability function

         rd   = rdn / (1.0_R8 + rdn/shr_const_karman*(alz-psimh))
         u10n = vmag * rd / rdn

         !--- initial neutral  transfer coeffs at 10m 
         rdn    = sqrt(cdn(u10n))
         rhn    = (1.0_R8-stable) * 0.0327_R8 + stable * 0.018_R8 
         ren    = 0.0346_R8 
   
         !--- initial ustar, tstar, qstar ---
         ustar = rdn * vmag
         tstar = rhn * delt  
         qstar = ren * delq  

         ! --- iterate ---

         DO i = 1, iMax   ! iteration loop

            !------------------------------------------------------------
            ! iterate to converge on FLUXES  Z/L, ustar, tstar and qstar
            ! and on Rid  in the DIURNAL CYCLE
            !------------------------------------------------------------

            if (flux_diurnal) then

               Smult = 0.0_R8 
               Sfact = 0.0_R8
               Kdiff = 0.0_R8
               Kvisc = 0.0_R8
               dif3 = 0.0_R8

               ustarw  = ustar*sqrt(rbot(n)/rhocn)
               Qnsol   = lwdn(n) - shr_const_stebol*(tSkin(n))**4 + &
                         rbot(n)*ustar*(cp*tstar + shr_const_latvap*qstar)
               Hd      = (Qnsol   + Qsol*(1.0_R8-swpen(n)) ) / rcpocn
               Fd      = (prec(n) + rbot(n)*ustar*qstar ) * SSS / rhocn

               !--- COOL SKIN EFFECT ---
               Dcool  = lambdaV*molvisc(tBulk(n)) / ustarw
               Qdel   = Qnsol + Qsol * &
                  (0.137_R8 + 11.0_R8*Dcool - 6.6e-5/Dcool *(1.0_R8 - exp((-1.0_R8*Dcool)/8.0e-4)))
               Hb = (Qdel/rcpocn)+(Fd*betaS/alphaT)
               Hb = min(Hb , 0.0_R8)
               lambdaV = lambdaC*(1.0_R8 + ( (0.0_R8-Hb)*16.0_R8*molvisc(tBulk(n))* &
                    shr_const_g*alphaT*molPr(tBulk(n))**2/ustarw**4)**0.75)**(-1/3)
               cSkin(n) =  MIN(0.0_R8, lambdaV * molPr(tBulk(n)) * Qdel / ustarw / rcpocn )   

               !--- REGIME ---
               doL = shr_const_zsrflyr*shr_const_karman*shr_const_g* &
                  (alphaT*Hd + betaS*Fd ) / ustarw**3 
               Rid = MAX(0.0_R8,Rid)
               Smult = dt * (pwr+1.0_R8) / (shr_const_zsrflyr*pwr)
               Sfact = dt * (pwr+1.0_R8) / (shr_const_zsrflyr)**2
               FofRi = 1.0_R8/(1.0_R8 + AMP*(Rid/Rizero)**pexp)

               if ( (doL.gt.0.0_R8) .and. (Qsol.gt.0.0)  ) then
                  phid  = MIN(1.0_R8 + 5.0_R8 * doL, 5.0_R8 + doL)
                  FofRi = 1.0_R8/(1.0_R8 + AMP*(Rid/Rizero)**pexp)
                  dif3 = (kappa0 + NUzero *FofRi)

                  if ((doL.le.lambdaL).and.(NINT(regime(n)).le.2)) then
                     regime(n) = 2.0_R8
                     Kdiff =  shr_const_karman * ustarw * shr_const_zsrflyr / phid
                     Kvisc = Kdiff * (1.0_R8 - doL/lambdaL)**2 + &
                             dif3 * (doL/lambdaL)**2 * (3.0_R8 - 2.0_R8 * doL/lambdaL)
                     Kdiff = Kvisc
                  else
                     regime(n) = 3.0_R8
                     Kdiff =          kappa0 + NUzero * FofRi
                     Kvisc = Prandtl* kappa0 + NUzero * FofRi
                  endif
               else
                  if (regime(n).eq.1.0_R8) then
                     Smult      = 0.0_R8
                  else
                     if (Ribulk .gt. Ricr) then
                        regime(n) = 3.0_R8
                        Kdiff =          kappa0 + NUzero * FofRi
                        Kvisc = Prandtl* kappa0 + NUzero * FofRi
                     else
                        regime(n) = 4.0_R8
                        Kdiff = shr_const_karman*ustarw*shr_const_zsrflyr *(1.0_R8-7.0_R8*doL)**(1/3) 
                        Kvisc = Kdiff
                     endif
                  endif

               endif

               !--- IMPLICIT INTEGRATION ---

               DTiter = (warm(n)  +(Smult*Hd))               /(1.+ Sfact*Kdiff) 
               DSiter = (salt(n)  -(Smult*Fd))               /(1.+ Sfact*Kdiff)
               DViter = (speed(n) +(Smult*ustarw*ustarw))    /(1.+ Sfact*Kvisc)
               DTiter = MAX( 0.0_R8, DTiter)
               DViter = MAX( 0.0_R8, DViter)  

               Rid =(shr_const_g*(alphaT*DTiter-betaS*DSiter)*pwr*shr_const_zsrflyr)  / &
                    (pwr*MAX(tiny,DViter))**2
               Ribulk = Rid * pwr
               Ribulk = 0.0_R8
               tBulk(n) = ts(n) + DTiter
               tSkin(n) = tBulk(n) + cskin(n)    

               !--need to update ssq,delt,delq as function of tBulk ----

               ssq    = 0.98_R8 * qsat(tBulk(n)) / rbot(n)   ! sea surf hum (kg/kg)
               delt   = thbot(n) - tBulk(n)                  ! pot temp diff (K)
               delq   = qbot(n) - ssq                        ! spec hum dif (kg/kg)
 
            else ! not flux_diurnal

               !--- if control case, regime should be 0
               regime(n) = 0.0_R8
               Smult     = 0.0_R8
               Kdiff     = 0.0_R8
               Kvisc     = 0.0_R8
               warm(n)   = 0.0_R8
               salt(n)   = 0.0_R8
               speed(n)  = 0.0_R8
               cSkin(n)  = 0.0_R8
            endif                                             

            !--- UPDATE FLUX ITERATION ---

            !--- compute stability & evaluate all stability functions ---
            hol  = shr_const_karman*shr_const_g*zbot(n)*  &
                   (tstar/thbot(n)+qstar/(1.0_R8/shr_const_zvir+qbot(n)))/ustar**2
            hol  = sign( min(abs(hol),10.0_R8), hol )
            stable = 0.5_R8 + sign(0.5_R8 , hol)
            xsq    = max(sqrt(abs(1.0_R8 - 16.0_R8*hol)) , 1.0_R8)
            xqq    = sqrt(xsq)
            psimh  = -5.0_R8*hol*stable + (1.0_R8-stable)*psimhu(xqq)
            psixh  = -5.0_R8*hol*stable + (1.0_R8-stable)*psixhu(xqq)

            !--- shift wind speed using old coefficient  and stability function  ---
            rd   = rdn / (1.0_R8 + rdn/shr_const_karman*(alz-psimh))
            u10n = vmag * rd / rdn

            !--- update neutral  transfer coeffs at 10m 
            rdn    = sqrt(cdn(u10n))
            rhn    = (1.0_R8-stable) * 0.0327_R8 + stable * 0.018_R8 
            ren    = 0.0346_R8 
   
            !--- shift all coeffs to measurement height and stability ---
            rd = rdn / (1.0_R8 + rdn/shr_const_karman*(alz-psimh))
            rh = rhn / (1.0_R8 + rhn/shr_const_karman*(alz-psixh))
            re = ren / (1.0_R8 + ren/shr_const_karman*(alz-psixh))

            ustar = rd * vmag
            tstar = rh * delt  
            qstar = re * delq  

         ENDDO   ! end iteration loop
          
         !--- COMPUTE FLUXES TO ATMOSPHERE AND OCEAN ---
         tau = rbot(n) * ustar * ustar

         !--- momentum flux ---
         taux(n) = tau * (ubot(n)-us(n)) / vmag
         tauy(n) = tau * (vbot(n)-vs(n)) / vmag

         !--- heat flux ---
         sen (n) =                cp * tau * tstar / ustar
         lat (n) =  shr_const_latvap * tau * qstar / ustar
         lwup(n) = -shr_const_stebol * Tskin(n)**4

         !--- water flux ---
         evap(n) = lat(n)/shr_const_latvap

         !---water isotope flux ---

         call wiso_flxoce(2,rbot(n),zbot(n),s16O(n),ts(n),r16O(n),ustar,re,ssq, evap_16O(n),&
                          qbot(n),evap(n))
         call wiso_flxoce(3,rbot(n),zbot(n),sHDO(n),ts(n),rHDO(n),ustar,re,ssq, evap_HDO(n),&
                          qbot(n),evap(n))
         call wiso_flxoce(4,rbot(n),zbot(n),s18O(n),ts(n),r18O(n),ustar,re,ssq, evap_18O(n),&
                          qbot(n),evap(n))
 
         !------------------------------------------------------------
         ! compute diagnostics: 2m ref T & Q, 10m wind speed squared
         !------------------------------------------------------------

         hol = hol*ztref/zbot(n)
         xsq = max( 1.0_R8, sqrt(abs(1.0_R8-16.0_R8*hol)) )
         xqq = sqrt(xsq)
         psix2   = -5.0_R8*hol*stable + (1.0_R8-stable)*psixhu(xqq)
         fac     = (rh/shr_const_karman) * (alz + al2 - psixh + psix2 )
         tref(n) = thbot(n) - delt*fac
         tref(n) = tref(n) - 0.01_R8*ztref   ! pot temp to temp correction
         fac     = (re/shr_const_karman) * (alz + al2 - psixh + psix2 )
         qref(n) =  qbot(n) - delq*fac

         duu10n(n) = u10n*u10n ! 10m wind speed squared

         if (flux_diurnal) then 

            !------------------------------------------------------------
            ! update new prognostic variables
            !------------------------------------------------------------

            warm  (n) = DTiter
            salt  (n) = DSiter
            speed (n) = DViter

            if (ltwopm) then
               tSkin_day(n) = tSkin(n)
               warmmax(n) = max(DTiter,0.0_R8)
            endif

            if (ltwoam) then
               tSkin_night(n) = tSkin(n)
               cSkin_night(n) = cSkin(n)
            endif

            if ((lmidnight).and.(lfullday)) then        
               qSolAvg(n) = qSolInc(n)/real(nsum+1,R8)
               windAvg(n) = windInc(n)/real(nsum+1,R8)
               ! warmMax(n) = max(DTiter,warmMaxInc(n))
               windMax(n) = max(u10n,windMaxInc(n))

               nsum = 0

               qSolInc(n) = Qsol
               windInc(n) = u10n

               ! warmMaxInc(n) = 0.0_R8
               windMaxInc(n) = 0.0_R8

!               tSkin_night(n) = tSkin(n)
!               cSkin_night(n) = cSkin(n)

            else          

               if ((lmidnight).and.(.not.(lfullday))) then

                  nsum = 0

                  qSolInc(n) = Qsol
                  windInc(n) = u10n

                  ! warmMaxInc(n) = 0.0_R8
                  windMaxInc(n) = 0.0_R8

               else

                  nsum = nsum + 1

                  ! warmMaxInc (n) = max(DTiter,warmMaxInc(n))
                  windMaxInc (n) = max(u10n, windMaxInc(n))
                  ! windMaxInc (n) = max(Qsol, windMaxInc(n))
                  qSolInc    (n) = qSolInc(n)+Qsol
                  windInc    (n) = windInc(n)+u10n

               endif
            endif

            nInc(n) = real(nsum,R8) ! set nInc to incremented or reset nsum


            if (present(ustar_sv)) ustar_sv(n) = ustar
            if (present(re_sv   )) re_sv   (n) = re
            if (present(ssq_sv  )) ssq_sv  (n) = ssq

         else              ! mask = 0

            !------------------------------------------------------------
            ! no valid data here -- out of domain
            !------------------------------------------------------------
            warm       (n) = spval ! NEW
            salt       (n) = spval ! NEW
            speed      (n) = spval ! NEW
            regime     (n) = spval ! NEW
            tBulk      (n) = spval ! NEW
            tSkin      (n) = spval ! NEW
            tSkin_night(n) = spval ! NEW
            tSkin_day  (n) = spval ! NEW
            cSkin      (n) = spval ! NEW
            cSkin_night(n) = spval ! NEW
            warmMax    (n) = spval ! NEW
            windMax    (n) = spval ! NEW
            qSolAvg    (n) = spval ! NEW
            windAvg    (n) = spval ! NEW
            warmMaxInc (n) = spval ! NEW
            windMaxInc (n) = spval ! NEW
            qSolInc    (n) = spval ! NEW
            windInc    (n) = spval ! NEW
            nInc       (n) = 0.0_R8 ! NEW

            sen   (n)    = spval  ! sensible         heat flux  (W/m^2)
            lat   (n)    = spval  ! latent           heat flux  (W/m^2)
            lwup  (n)    = spval  ! long-wave upward heat flux  (W/m^2)
            evap  (n)    = spval  ! evaporative water flux ((kg/s)/m^2)
            evap_16O (n) = spval  ! water tracer flux (kg/s)/m^2)
            evap_HDO (n) = spval  ! HDO tracer flux  (kg/s)/m^2)
            evap_18O (n) = spval  ! H218O tracer flux (kg/s)/m^2)
            taux  (n)    = spval  ! x surface stress (N)
            tauy  (n)    = spval  ! y surface stress (N)
            tref  (n)    = spval  ! 2m reference height temperature (K)
            qref  (n)    = spval  ! 2m reference height humidity (kg/kg)
            duu10n(n)    = spval  ! 10m wind speed squared (m/s)^2

            if (present(ustar_sv)) ustar_sv(n) = spval
            if (present(re_sv   )) re_sv   (n) = spval
            if (present(ssq_sv  )) ssq_sv  (n) = spval

         endif   ! mask

      endif ! flux diurnal logic

   ENDDO ! end n loop

END subroutine shr_flux_atmOcn_diurnal

!===============================================================================
!BOP ===========================================================================
!
! !IROUTINE: shr_flux_atmIce -- computes atm/ice fluxes
!
! !DESCRIPTION:
!    Computes atm/ice fluxes
!
! !REVISION HISTORY:
!    2006-Jun-12 - B. Kauffman, first version, adapted from dice6 code
!
! !INTERFACE: ------------------------------------------------------------------

subroutine shr_flux_atmIce(mask  ,zbot  ,ubot  ,vbot  ,thbot  &
               &          ,qbot  ,rbot  ,tbot  ,ts    ,sen    &
               &          ,lat   ,lwup  ,evap  ,taux  ,tauy   &
               &          ,tref  ,qref                        )

   implicit none

! !INPUT/OUTPUT PARAMETERS:

   !--- input arguments --------------------------------
   integer(IN),intent(in)  :: mask (:)    ! 0 <=> cell NOT in model domain
   real(R8)   ,intent(in)  :: zbot (:)    ! atm level height  (m)
   real(R8)   ,intent(in)  :: ubot (:)    ! atm u wind     (m/s)
   real(R8)   ,intent(in)  :: vbot (:)    ! atm v wind     (m/s)
   real(R8)   ,intent(in)  :: thbot(:)    ! atm potential T   (K)
   real(R8)   ,intent(in)  :: qbot (:)    ! atm specific humidity (kg/kg)
   real(R8)   ,intent(in)  :: rbot (:)    ! atm air density   (kg/m^3)
   real(R8)   ,intent(in)  :: tbot (:)    ! atm T       (K) 
   real(R8)   ,intent(in)  :: ts   (:)    ! surface temperature

   !--- output arguments -------------------------------
   real(R8)   ,intent(out) :: sen  (:)    ! sensible      heat flux  (W/m^2)
   real(R8)   ,intent(out) :: lat  (:)    ! latent        heat flux  (W/m^2)
   real(R8)   ,intent(out) :: lwup (:)    ! long-wave upward heat flux  (W/m^2)
   real(R8)   ,intent(out) :: evap (:)    ! evaporative water flux ((kg/s)/m^2)
   real(R8)   ,intent(out) :: taux (:)    ! x surface stress (N)
   real(R8)   ,intent(out) :: tauy (:)    ! y surface stress (N)
   real(R8)   ,intent(out) :: tref (:)    ! 2m reference height temperature
   real(R8)   ,intent(out) :: qref (:)    ! 2m reference height humidity
 
!EOP

   !--- local constants --------------------------------
   real(R8),parameter :: umin   =  1.0_R8            ! minimum wind speed (m/s)
   real(R8),parameter :: zref   = 10.0_R8            ! ref height           ~ m
   real(R8),parameter :: ztref  =  2.0_R8            ! ref height for air T ~ m
   real(R8),parameter :: spval  = shr_const_spval    ! special value
   real(R8),parameter :: zzsice = 0.0005_R8          ! ice surface roughness

   !--- local variables --------------------------------
   integer(IN) :: lsize  ! array dimensions
   integer(IN) :: n      ! array indicies
   real(R8)    :: vmag   ! surface wind magnitude   (m/s)
   real(R8)    :: thvbot ! virtual temperature      (K)
   real(R8)    :: ssq    ! sea surface humidity     (kg/kg)
   real(R8)    :: dssqdt ! derivative of ssq wrt Ts (kg/kg/K)
   real(R8)    :: delt   ! potential T difference   (K)
   real(R8)    :: delq   ! humidity difference      (kg/kg)
   real(R8)    :: stable ! stability factor
   real(R8)    :: rdn    ! sqrt of neutral exchange coefficient (momentum)
   real(R8)    :: rhn    ! sqrt of neutral exchange coefficient (heat)
   real(R8)    :: ren    ! sqrt of neutral exchange coefficient (water)
   real(R8)    :: rd     ! sqrt of exchange coefficient (momentum)
   real(R8)    :: rh     ! sqrt of exchange coefficient (heat)
   real(R8)    :: re     ! sqrt of exchange coefficient (water)      
   real(R8)    :: ustar  ! ustar
   real(R8)    :: qstar  ! qstar
   real(R8)    :: tstar  ! tstar
   real(R8)    :: hol    ! H (at zbot) over L
   real(R8)    :: xsq    ! temporary variable
   real(R8)    :: xqq    ! temporary variable
   real(R8)    :: psimh  ! stability function at zbot (momentum)
   real(R8)    :: psixh  ! stability function at zbot (heat and water)
   real(R8)    :: alz    ! ln(zbot/z10)
   real(R8)    :: ltheat ! latent heat for surface
   real(R8)    :: tau    ! stress at zbot
   real(R8)    :: cp     ! specific heat of moist air

   real(R8)    :: bn     ! exchange coef funct for interpolation
   real(R8)    :: bh     ! exchange coef funct for interpolation
   real(R8)    :: fac    ! interpolation factor
   real(R8)    :: ln0    ! log factor for interpolation
   real(R8)    :: ln3    ! log factor for interpolation

   !--- local functions --------------------------------
   real(R8)   :: Tk      ! temperature (K)
   real(R8)   :: qsat    ! the saturation humidity of air (kg/m^3)
   real(R8)   :: dqsatdt ! derivative of qsat wrt surface temperature
   real(R8)   :: xd      ! dummy argument  
   real(R8)   :: psimhu  ! unstable part of psimh
   real(R8)   :: psixhu  ! unstable part of psimx

   qsat(Tk)    = 627572.4_R8 / exp(5107.4_R8/Tk)
   dqsatdt(Tk) = (5107.4_R8 / Tk**2) * 627572.4_R8 / exp(5107.4_R8/Tk)
   psimhu(xd)  = log((1.0_R8+xd*(2.0_R8+xd))*(1.0_R8+xd*xd)/8.0_R8) - 2.0_R8*atan(xd) + 1.571_R8
   psixhu(xd)  =  2.0_R8 * log((1.0_R8 + xd*xd)/2.0_R8)

   !--- formats ----------------------------------------
   character(*),parameter :: subName =  "(shr_flux_atmIce) "

!-------------------------------------------------------------------------------
! PURPOSE:
!   using atm & ice state variables, compute atm/ice fluxes 
!   and diagnostic 10m air temperature and humidity
!
! NOTE: 
!   o all fluxes are positive downward
!   o net heat flux = net sw + lw up + lw down + sen + lat
!   o here, tstar = <WT>/U*, and qstar = <WQ>/U*.
!   o wind speeds should all be above a minimum speed (eg. 1.0 m/s)
! 
! ASSUME:
!   o The saturation humidity of air at T(K): qsat(T)  (kg/m^3)
!-------------------------------------------------------------------------------

   lsize = size(tbot)

   do n = 1,lsize

     if (mask(n) == 0) then
        sen  (n) = spval
        lat  (n) = spval
        lwup (n) = spval
        evap (n) = spval
        taux (n) = spval
        tauy (n) = spval
        tref (n) = spval
        qref (n) = spval
     else
        !--- define some needed variables ---
        vmag   = max(umin, sqrt(ubot(n)**2+vbot(n)**2))
        thvbot = thbot(n)*(1.0_R8 + loc_zvir * qbot(n)) ! virtual pot temp (K)
         ssq   =  qsat  (ts(n)) / rbot(n)           ! sea surf hum (kg/kg)
        dssqdt = dqsatdt(ts(n)) / rbot(n)           ! deriv of ssq wrt Ts 
        delt   = thbot(n) - ts(n)                   ! pot temp diff (K)
        delq   = qbot(n) - ssq                        ! spec hum dif (kg/kg)
        alz    = log(zbot(n)/zref) 
        cp     = loc_cpdair*(1.0_R8 + loc_cpvir*ssq) 
        ltheat = loc_latvap + loc_latice

        !----------------------------------------------------------
        ! first estimate of Z/L and ustar, tstar and qstar
        !----------------------------------------------------------

        !--- neutral coefficients, z/L = 0.0 ---
        rdn = loc_karman/log(zref/zzsice)
        rhn = rdn
        ren = rdn

        !--- ustar,tstar,qstar ----
        ustar = rdn * vmag
        tstar = rhn * delt  
        qstar = ren * delq  

        !--- compute stability & evaluate all stability functions ---
        hol    = loc_karman * loc_g * zbot(n) &
        &     * (tstar/thvbot+qstar/(1.0_R8/loc_zvir+qbot(n))) / ustar**2
        hol    = sign( min(abs(hol),10.0_R8), hol )
        stable = 0.5_R8 + sign(0.5_R8 , hol)
        xsq    = max(sqrt(abs(1.0_R8 - 16.0_R8*hol)) , 1.0_R8)
        xqq    = sqrt(xsq)
        psimh  = -5.0_R8*hol*stable + (1.0_R8-stable)*psimhu(xqq)
        psixh  = -5.0_R8*hol*stable + (1.0_R8-stable)*psixhu(xqq)

        !--- shift all coeffs to measurement height and stability ---
        rd = rdn / (1.0_R8+rdn/loc_karman*(alz-psimh))
        rh = rhn / (1.0_R8+rhn/loc_karman*(alz-psixh))
        re = ren / (1.0_R8+ren/loc_karman*(alz-psixh))

        !--- update ustar, tstar, qstar w/ updated, shifted coeffs --
        ustar = rd * vmag 
        tstar = rh * delt 
        qstar = re * delq 

        !----------------------------------------------------------
        ! iterate to converge on Z/L, ustar, tstar and qstar
        !----------------------------------------------------------

        !--- compute stability & evaluate all stability functions ---
        hol    = loc_karman * loc_g * zbot(n) &
        &      * (tstar/thvbot+qstar/(1.0_R8/loc_zvir+qbot(n))) / ustar**2
        hol    = sign( min(abs(hol),10.0_R8), hol )
        stable = 0.5_R8 + sign(0.5_R8 , hol)
        xsq    = max(sqrt(abs(1.0_R8 - 16.0_R8*hol)) , 1.0_R8)
        xqq    = sqrt(xsq)
        psimh  = -5.0_R8*hol*stable + (1.0_R8-stable)*psimhu(xqq)
        psixh  = -5.0_R8*hol*stable + (1.0_R8-stable)*psixhu(xqq)

        !--- shift all coeffs to measurement height and stability ---
        rd = rdn / (1.0_R8+rdn/loc_karman*(alz-psimh)) 
        rh = rhn / (1.0_R8+rhn/loc_karman*(alz-psixh)) 
        re = ren / (1.0_R8+ren/loc_karman*(alz-psixh)) 

        !--- update ustar, tstar, qstar w/ updated, shifted coeffs --
        ustar = rd * vmag 
        tstar = rh * delt 
        qstar = re * delq 

        !----------------------------------------------------------
        ! compute the fluxes
        !----------------------------------------------------------

        tau = rbot(n) * ustar * ustar 
    
        !--- momentum flux ---
        taux(n) = tau * ubot(n) / vmag 
        tauy(n) = tau * vbot(n) / vmag 
     
        !--- heat flux ---
        sen (n) =   cp * tau * tstar / ustar 
        lat (n) =  ltheat * tau * qstar / ustar
        lwup(n) = -loc_stebol * ts(n)**4 
     
        !--- water flux ---
        evap(n) = lat(n)/ltheat 

        !----------------------------------------------------------
        ! compute diagnostic: 2m reference height temperature
        !----------------------------------------------------------

        !--- Compute function of exchange coefficients. Assume that 
        !--- cn = rdn*rdn, cm=rd*rd and ch=rh*rd, and therefore 
        !--- 1/sqrt(cn(n))=1/rdn and sqrt(cm(n))/ch(n)=1/rh 
        bn = loc_karman/rdn
        bh = loc_karman/rh

        !--- Interpolation factor for stable and unstable cases
        ln0 = log(1.0_R8 + (ztref/zbot(n))*(exp(bn) - 1.0_R8))
        ln3 = log(1.0_R8 + (ztref/zbot(n))*(exp(bn - bh) - 1.0_R8))
        fac = (ln0 - ztref/zbot(n)*(bn - bh))/bh * stable &
        &   + (ln0 - ln3)/bh * (1.0_R8-stable)
        fac = min(max(fac,0.0_R8),1.0_R8)

        !--- actual interpolation
        tref(n) = ts(n) + (tbot(n) - ts(n))*fac
        qref(n) = qbot(n) - delq*fac

     endif
   enddo 

end subroutine shr_flux_atmIce
 
!===============================================================================
! !BOP =========================================================================
!
! !IROUTINE: shr_flux_MOstability -- Monin-Obukhov BL stability functions
!
! !DESCRIPTION:
!
!    Monin-Obukhov boundary layer stability functions, two options:
!    turbulent velocity scales or gradient and integral functions
!    via option = shr_flux_MOwScales or shr_flux_MOfunctions
!     
! !REVISION HISTORY:
!    2007-Sep-19 - B. Kauffman, Bill Large - first version
!
! !INTERFACE: ------------------------------------------------------------------

subroutine shr_flux_MOstability(option,arg1,arg2,arg3,arg4,arg5)

! !USES:

   implicit none

! !INPUT/OUTPUT PARAMETERS:

   integer(IN),intent(in)           :: option ! shr_flux_MOwScales or MOfunctions 
   real(R8)   ,intent(in)           :: arg1   ! scales: uStar (in)  funct: zeta (in)
   real(R8)   ,intent(inout)        :: arg2   ! scales: zkB   (in)  funct: phim (out)
   real(R8)   ,intent(out)          :: arg3   ! scales: phim  (out) funct: phis (out)
   real(R8)   ,intent(out)          :: arg4   ! scales: phis  (out) funct: psim (out)
   real(R8)   ,intent(out),optional :: arg5   ! scales:    (unused) funct: psis (out)
 
! !EOP

   !----- local variables -----
   real(R8)           :: zeta  ! z/L
   real(R8)           :: uStar ! friction velocity
   real(R8)           :: zkB   ! (height)*(von Karman)*(surface bouyancy flux)
   real(R8)           :: phim  ! momentum    gradient function or scale
   real(R8)           :: phis  ! temperature gradient function or scale
   real(R8)           :: psim  ! momentum    integral function or scale
   real(R8)           :: psis  ! temperature integral function or scale
   real(R8)           :: temp  ! temporary-variable/partial calculation

   !----- local variables, stable case -----
   real(R8),parameter :: uStarMin = 0.001_R8 ! lower bound on uStar
   real(R8),parameter :: a = 1.000_R8  ! constant from Holtslag & de Bruin, equation 12
   real(R8),parameter :: b = 0.667_R8  ! constant from Holtslag & de Bruin, equation 12
   real(R8),parameter :: c = 5.000_R8  ! constant from Holtslag & de Bruin, equation 12
   real(R8),parameter :: d = 0.350_R8  ! constant from Holtslag & de Bruin, equation 12

   !----- local variables, unstable case -----
   real(R8),parameter :: a2 = 3.0_R8   ! constant from Wilson, equation 10 

   !----- formats -----
   character(*),parameter :: subName = '(shr_flux_MOstability) '
   character(*),parameter ::   F00 = "('(shr_flux_MOstability) ',4a)"
   character(*),parameter ::   F01 = "('(shr_flux_MOstability) ',a,i5)"

!-------------------------------------------------------------------------------
! Notes::
!   o this could be two routines, but are one to help keep them aligned
!   o the stable calculation is taken from...
!     A.A.M. HoltSlag and H.A.R. de Bruin, 1988:
!     "Applied Modeling of the Nighttime Surface Energy Balance over Land",
!     Journal of Applied Meteorology, Vol. 27, No. 6, June 1988, 659-704
!   o the unstable calculation is taken from...
!     D. Keith Wilson, 2001: "An Alternative Function for the Wind and 
!     Temperature Gradients in Unstable Surface Layers", 
!     Boundary-Layer Meteorology, 99 (2001), 151-158
!-------------------------------------------------------------------------------

   !----- check for consistancy between option and arguments ------------------
   if (debug > 1 .and. s_loglev > 0) then
      if (debug > 2) write(s_logunit,F01) "enter, option = ",option
      if ( option == shr_flux_MOwScales .and. present(arg5) ) then
         write(s_logunit,F01) "ERROR: option1 must have four arguments"
         call shr_sys_abort(subName//"option inconsistant with arguments")
      else if ( option == shr_flux_MOfunctions .and. .not. present(arg5) ) then
         write(s_logunit,F01) "ERROR: option2 must have five arguments"
         call shr_sys_abort(subName//"option inconsistant with arguments")
      else 
         write(s_logunit,F01) "invalid option = ",option
         call shr_sys_abort(subName//"invalid option")
      end if
   end if

   !------ velocity scales option ----------------------------------------------
   if (option == shr_flux_MOwScales) then

      !--- input ---
      uStar = arg1
      zkB   = arg2

      if (zkB >= 0.0_R8) then ! ----- stable -----
         zeta = zkB/(max(uStar,uStarMin)**3)
         temp = exp(-d*zeta)
         phim = uStar/(1.0_R8 + zeta*(a + b*(1.0_R8 + c - d*zeta)*temp))
         phis = phim
      else                    ! ----- unstable -----
         temp = (zkB*zkB)**(1.0_R8/a2)   ! note: zkB < 0, zkB*zkB > 0
         phim = sqrt(uStar**2 + shr_flux_MOgammaM*temp)
         phis = sqrt(uStar**2 + shr_flux_MOgammaS*temp)
      end if

      !--- output ---
      arg3 = phim
      arg4 = phis
   !  arg5 = <unused>

   !------ stability function option -------------------------------------------
   else if (option == shr_flux_MOfunctions) then

      !--- input ---
      zeta  = arg1

      if (zeta >= 0.0_R8) then ! ----- stable -----
         temp = exp(-d*zeta)
         phim =        1.0_R8 + zeta*(a + b*(1.0_R8 + c - d*zeta)*temp)
         phis = phim
         psim = -a*zeta - b*(zeta - c/d)*temp - b*c/d
         psis = psim 
      else                    ! ----- unstable ----
         temp = (zeta*zeta)**(1.0_R8/a2)   ! note: zeta < 0, zeta*zeta > 0
         phim = 1.0_R8/sqrt(1.0_R8 + shr_flux_MOgammaM*temp)
         phis = 1.0_R8/sqrt(1.0_R8 + shr_flux_MOgammaS*temp)
         psim = a2*log(0.5_R8 + 0.5_R8/phim)
         psis = a2*log(0.5_R8 + 0.5_R8/phis)
      end if

      !--- output ---
      arg2 = phim
      arg3 = phis
      arg4 = psim
      arg5 = psis
   !----------------------------------------------------------------------------
   else 
      write(s_logunit,F01) "invalid option = ",option
      call shr_sys_abort(subName//"invalid option")
   endif

end subroutine shr_flux_MOstability

!===============================================================================
!===============================================================================

end module shr_flux_mod<|MERGE_RESOLUTION|>--- conflicted
+++ resolved
@@ -119,14 +119,9 @@
 !
 ! !INTERFACE: ------------------------------------------------------------------
 
-<<<<<<< HEAD
-SUBROUTINE shr_flux_atmOcn(nMax  ,zbot  ,ubot  ,vbot  ,thbot ,prec_gust, gust_fac, & 
-           &               qbot  ,rbot  ,tbot  ,us    ,vs    ,   &
-=======
 SUBROUTINE shr_flux_atmOcn(nMax  ,zbot  ,ubot  ,vbot  ,thbot ,  prec_gust, gust_fac, &
            &               qbot  ,s16O  ,sHDO  ,s18O  ,rbot  ,   & 
            &               tbot  ,us    ,vs    ,   &
->>>>>>> 5ce8b80b
            &               ts    ,mask  ,sen   ,lat   ,lwup  ,   &
            &               r16O, rhdo, r18O, &
            &               evap  ,evap_16O, evap_HDO, evap_18O, &
@@ -161,11 +156,7 @@
    real(R8)   ,intent(in) :: us   (nMax) ! ocn u-velocity        (m/s)
    real(R8)   ,intent(in) :: vs   (nMax) ! ocn v-velocity        (m/s)
    real(R8)   ,intent(in) :: ts   (nMax) ! ocn temperature       (K)
-<<<<<<< HEAD
-   real(R8)   ,intent(in) :: prec_gust (nMax) ! atm precip for convective gustiness (kg/m^3)  
-=======
    real(R8)   ,intent(in) :: prec_gust (nMax) ! atm precip for convective gustiness (kg/m^3)
->>>>>>> 5ce8b80b
    real(R8)   ,intent(in) :: gust_fac    ! wind gustiness factor
 
    !--- output arguments -------------------------------
@@ -249,10 +240,6 @@
    ! Ug = log(1.0+6.69R-0.476R^2)
    ! Coefficients X by 8640 for mm/s (from cam) -> cm/day (for above forumla)
    ugust(gprec) = gust_fac*log(1._R8+57801.6_R8*gprec-3.55332096e7_R8*(gprec**2.0_R8))
-<<<<<<< HEAD
-
-=======
->>>>>>> 5ce8b80b
  
    !--- formats ----------------------------------------
    character(*),parameter :: subName = '(shr_flux_atmOcn) '
@@ -290,10 +277,6 @@
      if (mask(n) /= 0) then
     
         !--- compute some needed quantities ---
-<<<<<<< HEAD
-        !--- vmag+ugust (convective gustiness) Limit to a max precip 6 cm/day = 0.00069444 mm/s.
-        vmag   = max(umin, sqrt( (ubot(n)-us(n))**2 + (vbot(n)-vs(n))**2) + ugust(min(prec_gust(n),6.94444e-4_R8)))
-=======
 
         ! old version
         !vmag   = max(umin, sqrt( (ubot(n)-us(n))**2 + (vbot(n)-vs(n))**2) )
@@ -302,7 +285,6 @@
         !--- reverts to original formula if gust_fac=0 
         vmag   = max(umin, sqrt( (ubot(n)-us(n))**2 + (vbot(n)-vs(n))**2) +  ugust(min(prec_gust(n),6.94444e-4_R8)))
 
->>>>>>> 5ce8b80b
 
         thvbot = thbot(n) * (1.0_R8 + loc_zvir * qbot(n)) ! virtual temp (K)
         ssq    = 0.98_R8 * qsat(ts(n)) / rbot(n)   ! sea surf hum (kg/kg)
