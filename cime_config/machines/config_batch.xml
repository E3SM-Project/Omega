<?xml version="1.0"?>
<config_batch version="2.0">
  <!--
     File:    config_batch.xml
     Purpose: abstract out the parts of run scripts that are different, and use this configuration to
     create acme run scripts from a single template.

     batch_system:     the batch system type and version
     batch_query:      the batch query command for each batch system.
     batch_redirect:   Whether a redirect character is needed to submit jobs.
     batch_directive:  The string that prepends a batch directive for the batch system.
     jobid_pattern:    A perl regular expression used to filter out the returned job id from a
                       queue submission.
     depend_pattern:

 ===============================================================
 batch_system
 ===============================================================
 The batch_system and associated tags are meant for configuring batch systems and
 queues across machines.  The batch_system tag denotes the name for a particular
 batch system, these can either be shared between one or more machines, or can be
 defined for a specific machine if need be.

 Machine specific entries take precidence over generic entries, directives are appended

 queues:
 one or more queues can be defined per batch_system. if the attribute default="true"
 is used, then that queue will be used by default. Alternatively, multiple queues can
 be used.  The following variables can be used to choose a queue :
 walltimemin: Giving the minimum amount of walltime for the queue.
 walltimemax: The maximum amount of walltime for a queue.
 nodemin:      The minimum node count required to use this queue.
 nodemax:      The maximum node count required to use this queue.
 jobmin:      The minimum task count required to use this queue. This should only rarely be used to select queues that only use a fraction of a node. This cannot be used in conjuction with nodemin.
 jobmax:      The maximum task count required to use this queue. This should only rarely be used to select queues that only use a fraction of a node. This cannot be used in conjuction with nodemax.
    -->
  <batch_system type="template" >
    <batch_query args=""></batch_query>
    <batch_submit></batch_submit>
    <batch_cancel></batch_cancel>
    <batch_redirect></batch_redirect>
    <batch_directive></batch_directive>
    <directives>
      <directive></directive>
    </directives>
  </batch_system>

  <batch_system type="none" >
    <batch_query args=""></batch_query>
    <batch_submit></batch_submit>
    <batch_cancel></batch_cancel>
    <batch_redirect></batch_redirect>
    <batch_directive></batch_directive>
    <directives>
      <directive></directive>
    </directives>
  </batch_system>

   <batch_system MACH="spock" type="slurm">
     <queues>
       <queue strict="true" nodemin="1" nodemax="4" walltimemax="03:00:00" default="true">ecp</queue>
       <queue strict="true" nodemin="1" nodemax="4" walltimemax="03:00:00">caar</queue>
       <queue strict="true" nodemin="5" nodemax="16" walltimemax="01:00:00">caar</queue>
     </queues>
   </batch_system>

   <batch_system MACH="crusher" type="slurm">
     <batch_submit>/gpfs/alpine/cli133/world-shared/e3sm/tools/sbatch/throttle</batch_submit>
     <directives>
       <directive> --core-spec=$SHELL{tpn=`./xmlquery --value MAX_TASKS_PER_NODE`; if [[ $tpn > 56 ]]; then echo "64-$tpn"|bc; else echo 8; fi; }</directive>
     </directives>
     <queues>
       <queue strict="true" nodemin="1" nodemax="8" walltimemax="08:00:00" default="true">batch</queue>
       <queue strict="true" nodemin="9" nodemax="64" walltimemax="04:00:00">batch</queue>
       <queue strict="true" nodemin="65" nodemax="160" walltimemax="02:00:00">batch</queue>
<<<<<<< HEAD
=======
     </queues>
   </batch_system>

   <batch_system MACH="frontier" type="slurm">
    <batch_submit>sbatch</batch_submit>
     <directives>
       <directive> --core-spec=$SHELL{tpn=`./xmlquery --value MAX_TASKS_PER_NODE`; if [[ $tpn > 56 ]]; then echo "64-$tpn"|bc; else echo 8; fi; }</directive>
     </directives>
     <queues>
       <queue strict="true" nodemin="1" nodemax="91" walltimemax="02:00:00" default="true">batch</queue>
       <queue strict="true" nodemin="92" nodemax="183" walltimemax="06:00:00">batch</queue>
       <queue strict="true" nodemin="184" nodemax="1881" walltimemax="12:00:00">batch</queue>
       <queue strict="true" nodemin="1882" nodemax="5644" walltimemax="12:00:00">batch</queue>
       <queue strict="true" nodemin="5645" nodemax="9408" walltimemax="12:00:00">batch</queue>
>>>>>>> 9702960a
     </queues>
   </batch_system>

  <batch_system type="cobalt" >
    <batch_query>qstat</batch_query>
    <batch_submit>qsub</batch_submit>
    <batch_cancel>qdel</batch_cancel>
    <batch_env>--env</batch_env>
    <batch_directive></batch_directive>
    <jobid_pattern>(\d+)</jobid_pattern>
    <depend_string> --dependencies</depend_string>
    <walltime_format>%H:%M:%s</walltime_format>
    <batch_mail_flag>-M</batch_mail_flag>
    <batch_mail_type_flag></batch_mail_type_flag>
    <batch_mail_type></batch_mail_type>
    <submit_args>
      <arg flag="--cwd" name="CASEROOT"/>
      <arg flag="-A" name="CHARGE_ACCOUNT"/>
      <arg flag="-t" name="JOB_WALLCLOCK_TIME"/>
      <arg flag="-q" name="JOB_QUEUE"/>
      <arg flag="--mode script"/>
    </submit_args>
    <directives>
      <directive> -n {{ num_nodes }} </directive>
    </directives>
  </batch_system>

  <batch_system type="cobalt_theta" >
    <batch_query>qstat</batch_query>
    <batch_submit>/projects/ccsm/acme/tools/cobalt/dsub</batch_submit>
    <batch_cancel>qdel</batch_cancel>
    <batch_env>--env</batch_env>
    <batch_directive>#COBALT</batch_directive>
    <jobid_pattern>(\d+)</jobid_pattern>
    <depend_string>--dependencies jobid</depend_string>
    <depend_separator>:</depend_separator>
    <batch_mail_flag>-M</batch_mail_flag>
    <batch_mail_type_flag></batch_mail_type_flag>
    <batch_mail_type></batch_mail_type>
    <submit_args>
      <arg flag="-A" name="CHARGE_ACCOUNT"/>
      <arg flag="-t" name="JOB_WALLCLOCK_TIME"/>
      <arg flag="-q" name="JOB_QUEUE"/>
      <arg flag="--mode script"/>
    </submit_args>
    <directives>
      <directive> -n {{ num_nodes }} </directive>
    </directives>
  </batch_system>

<!-- This is the new version on Summit, released as IBM 10.1.0.0 build 476197, Nov 21 2017.  -->
  <batch_system type="lsf" version="10.1">
    <batch_query args=" -w" >bjobs</batch_query>
    <batch_submit>bsub</batch_submit>
    <batch_cancel>bkill</batch_cancel>
    <batch_env>-env</batch_env>
    <batch_directive>#BSUB</batch_directive>
    <jobid_pattern>&lt;(\d+)&gt;</jobid_pattern>
    <depend_string> -w 'done(jobid)'</depend_string>
    <depend_allow_string> -w 'ended(jobid)'</depend_allow_string>
    <depend_separator>&amp;&amp;</depend_separator>
    <walltime_format>%H:%M</walltime_format>
    <batch_mail_flag>-u</batch_mail_flag>
    <batch_mail_type_flag> </batch_mail_type_flag>
    <batch_mail_type>, -B -N, -B,-N,-N</batch_mail_type>
    <submit_args>
      <arg flag="-q" name="$JOB_QUEUE"/>
      <arg flag="-W" name="$JOB_WALLCLOCK_TIME"/>
      <arg flag="-P" name="$CHARGE_ACCOUNT"/>
    </submit_args>
    <directives>
      <directive                       > -nnodes {{ num_nodes }} </directive>
      <directive default="e3sm.stdout" > -o {{ output_error_path }}.%J  </directive>
      <directive default="e3sm.stderr" > -e {{ output_error_path }}.%J  </directive>
      <directive                       > -J {{ job_id }} </directive>
    </directives>
  </batch_system>

  <batch_system type="pbs" >
    <batch_query args="-f" >qstat</batch_query>
    <batch_submit>qsub </batch_submit>
    <batch_cancel>qdel</batch_cancel>
    <batch_env>-v</batch_env>
    <batch_directive>#PBS</batch_directive>
    <jobid_pattern>^(\S+)$</jobid_pattern>
    <depend_string>-W depend=afterok:jobid</depend_string>
    <depend_allow_string>-W depend=afterany:jobid</depend_allow_string>
    <depend_separator>:</depend_separator>
    <walltime_format>%H:%M:%S</walltime_format>
    <batch_mail_flag>-M</batch_mail_flag>
    <batch_mail_type_flag>-m</batch_mail_type_flag>
    <batch_mail_type>, bea, b, e, a</batch_mail_type>
    <submit_args>
      <arg flag="-q" name="$JOB_QUEUE"/>
      <arg flag="-l walltime=" name="$JOB_WALLCLOCK_TIME"/>
      <arg flag="-A" name="$CHARGE_ACCOUNT"/>
    </submit_args>
    <directives>
      <directive> -N {{ job_id }}</directive>
      <directive default="n"> -r {{ rerunnable }} </directive>
      <!-- <directive> -j oe {{ job_id }} </directive> -->
      <directive> -j oe </directive>
      <directive> -V </directive>
    </directives>
  </batch_system>

  <batch_system type="moab">
    <batch_query>pjstat</batch_query>
    <batch_submit>pjsub</batch_submit>
    <batch_cancel>pjdel</batch_cancel>
    <batch_directive>#PJM</batch_directive>
    <jobid_pattern>(\d\d\d\d\d+)</jobid_pattern>
    <walltime_format>%H:%M:%S</walltime_format>
    <directives>
      <directive> -L "node={{ num_nodes }}"</directive>
      <directive> -L "elapse={{ job_wallclock_time }}"</directive>
      <directive> --mpi "proc={{ total_tasks }}"</directive>
      <directive> -s </directive>
    </directives>
  </batch_system>

  <!-- for lawrence livermore computing -->
  <batch_system type="lc_slurm">
    <batch_query per_job_arg="-j">squeue</batch_query>
    <batch_submit>sbatch</batch_submit>
    <batch_cancel>scancel</batch_cancel>
    <batch_directive>#SBATCH</batch_directive>
    <jobid_pattern>(\d+)$</jobid_pattern>
    <depend_string>--dependency=afterok:jobid</depend_string>
    <depend_allow_string>--dependency=afterany:jobid</depend_allow_string>
    <depend_separator>:</depend_separator>
    <walltime_format>%H:%M:%S</walltime_format>
    <batch_mail_flag>--mail-user</batch_mail_flag>
    <batch_mail_type_flag>--mail-type</batch_mail_type_flag>
    <batch_mail_type>none, all, begin, end, fail</batch_mail_type>
    <directives>
      <directive>--export=ALL</directive>
      <directive>-p {{ job_queue }}</directive>
      <directive>-J {{ job_id }}</directive>
      <directive>-N {{ num_nodes }}</directive>
      <directive>-n {{ total_tasks }}</directive>
      <directive>-t {{ job_wallclock_time }}</directive>
      <directive>-o {{ job_id }}.out</directive>
      <directive>-e {{ job_id }}.err</directive>
      <directive>-A {{ project }}</directive>
    </directives>
    <queues>
      <queue walltimemax="01:00:00" nodemax="270" default="true">pbatch</queue>
      <queue walltimemax="00:30:00">pdebug</queue>
    </queues>
  </batch_system>
  <!-- for lawrence livermore computing -->

  <!-- for NERSC machines: cori-haswell,cori-knl -->
  <batch_system type="nersc_slurm" >
    <batch_query per_job_arg="-j">squeue</batch_query>
    <batch_submit>sbatch</batch_submit>
    <batch_cancel>scancel</batch_cancel>
    <batch_directive>#SBATCH</batch_directive>
    <jobid_pattern>(\d+)$</jobid_pattern>
    <depend_string>--dependency=afterok:jobid</depend_string>
    <depend_allow_string>--dependency=afterany:jobid</depend_allow_string>
    <depend_separator>:</depend_separator>
    <walltime_format>%H:%M:%S</walltime_format>
    <batch_mail_flag>--mail-user</batch_mail_flag>
    <batch_mail_type_flag>--mail-type</batch_mail_type_flag>
    <batch_mail_type>none, all, begin, end, fail</batch_mail_type>
    <submit_args>
      <arg flag="--time" name="$JOB_WALLCLOCK_TIME"/>
      <arg flag="-q" name="$JOB_QUEUE"/>
      <arg flag="--account" name="$PROJECT"/>
    </submit_args>
    <directives>
      <directive> --job-name={{ job_id }}</directive>
      <directive> --nodes={{ num_nodes }}</directive>
      <directive> --output={{ job_id }}.%j </directive>
      <directive> --exclusive </directive>
    </directives>
  </batch_system>


  <batch_system type="miller_slurm" >
    <batch_query per_job_arg="-j">squeue</batch_query>
    <batch_submit>sbatch</batch_submit>
    <batch_cancel>scancel</batch_cancel>
    <batch_directive>#SBATCH</batch_directive>
    <jobid_pattern>(\d+)</jobid_pattern>
    <depend_string>--dependency=afterok:jobid</depend_string>
    <depend_allow_string>--dependency=afterany:jobid</depend_allow_string>
    <depend_separator>:</depend_separator>
    <walltime_format>%H:%M:%S</walltime_format>
    <batch_mail_flag>--mail-user</batch_mail_flag>
    <batch_mail_type_flag>--mail-type</batch_mail_type_flag>
    <batch_mail_type>none, all, begin, end, fail</batch_mail_type>
    <submit_args>
      <arg flag="--time" name="$JOB_WALLCLOCK_TIME"/>
      <arg flag="-q" name="$JOB_QUEUE"/>
      <arg flag="--account" name="$PROJECT"/>
      <arg flag="--cluster-constraint='green'"/>
    </submit_args>
    <directives>
      <directive> --job-name={{ job_id }}</directive>
      <directive> --nodes={{ num_nodes }}</directive>
      <directive> --output={{ job_id }}.%j </directive>
      <directive> --exclusive </directive>
    </directives>
  </batch_system>


  <batch_system type="slurm" >
    <batch_query per_job_arg="-j">squeue</batch_query>
    <batch_submit>sbatch</batch_submit>
    <batch_cancel>scancel</batch_cancel>
    <batch_directive>#SBATCH</batch_directive>
    <jobid_pattern>(\d+)$</jobid_pattern>
    <depend_string>--dependency=afterok:jobid</depend_string>
    <depend_allow_string>--dependency=afterany:jobid</depend_allow_string>
    <depend_separator>:</depend_separator>
    <walltime_format>%H:%M:%S</walltime_format>
    <batch_mail_flag>--mail-user</batch_mail_flag>
    <batch_mail_type_flag>--mail-type</batch_mail_type_flag>
    <batch_mail_type>none, all, begin, end, fail</batch_mail_type>
    <submit_args>
      <arg flag="--time" name="$JOB_WALLCLOCK_TIME"/>
      <arg flag="-p" name="$JOB_QUEUE"/>
      <arg flag="--account" name="$PROJECT"/>
    </submit_args>
    <directives>
      <directive> --job-name={{ job_id }}</directive>
      <directive> --nodes={{ num_nodes }}</directive>
      <directive> --output={{ job_id }}.%j </directive>
      <directive> --exclusive </directive>
    </directives>
  </batch_system>

  <batch_system type="slurm_single_node" >
    <batch_query per_job_arg="-j">squeue</batch_query>
    <batch_submit>sbatch</batch_submit>
    <batch_cancel>scancel</batch_cancel>
    <batch_directive>#SBATCH</batch_directive>
    <jobid_pattern>(\d+)$</jobid_pattern>
    <depend_string>--dependency=afterok:jobid</depend_string>
    <depend_allow_string>--dependency=afterany:jobid</depend_allow_string>
    <depend_separator>:</depend_separator>
    <walltime_format>%H:%M:%S</walltime_format>
    <batch_mail_flag>--mail-user</batch_mail_flag>
    <batch_mail_type_flag>--mail-type</batch_mail_type_flag>
    <batch_mail_type>none</batch_mail_type>
    <submit_args>
      <arg flag="--time" name="$JOB_WALLCLOCK_TIME"/>
      <arg flag="-p" name="$JOB_QUEUE"/>
      <arg flag="--account" name="$PROJECT"/>
    </submit_args>
    <directives>
      <directive> --job-name={{ job_id }}</directive>
      <directive> --nodes=1</directive>
      <directive> --ntasks={{ total_tasks }}</directive>
      <directive> --output={{ job_id }}.%j </directive>
    </directives>
  </batch_system>

    <batch_system MACH="blues" type="slurm">
      <queues>
        <queue walltimemax="01:00:00" nodemax="6" default="true" strict="true">biggpu</queue>
      </queues>
    </batch_system>

    <batch_system MACH="mappy" type="slurm_single_node">
      <queues>
        <queue walltimemax="12:00:00" nodemax="1" default="true" strict="true">batch</queue>
      </queues>
    </batch_system>

    <batch_system MACH="swing" type="slurm">
      <directives>
        <directive> --gres=gpu:1</directive>
      </directives>
      <queues>
        <queue walltimemax="01:00:00" nodemax="6" default="true" strict="true">gpu</queue>
      </queues>
    </batch_system>

    <batch_system MACH="anvil" type="slurm" >
      <queues>
	<queue walltimemax="48:00:00" nodemax="5" default="true" strict="true">acme-small</queue>
	<queue walltimemax="24:00:00" nodemin="6" nodemax="60" strict="true">acme-medium</queue>
	<queue walltimemax="12:00:00" nodemin="61" strict="true">acme-large</queue>
      </queues>
    </batch_system>

    <batch_system MACH="chrysalis" type="slurm" >
      <directives>
        <directive> --switches=$SHELL{echo "(`./xmlquery --value NUM_NODES` + 19) / 20" |bc}</directive>
      </directives>
      <queues>
	<queue walltimemax="48:00:00" strict="true" nodemin="1" nodemax="492">compute</queue>
	<queue walltimemax="04:00:00" strict="true" nodemin="1" nodemax="20" default="true">debug</queue>
      </queues>
    </batch_system>

    <batch_system MACH="bebop" type="slurm" >
      <queues>
	<queue walltimemax="00:30:00" nodemax="64" strict="true">debug</queue>
        <queue walltimemax="01:00:00" nodemax="608" default="true">bdw</queue>
        <queue walltimemax="01:00:00" nodemax="512">knl</queue>
      </queues>
    </batch_system>

  <batch_system MACH="cori-haswell" type="nersc_slurm">
     <directives>
       <directive> --constraint=haswell</directive>
     </directives>
     <queues>
       <queue walltimemax="00:30:00" nodemax="64" strict="true">debug</queue>
       <queue walltimemax="01:00:00" default="true">regular</queue>
     </queues>
  </batch_system>

  <batch_system MACH="cori-knl" type="nersc_slurm">
    <directives>
      <directive> --constraint=knl,quad,cache</directive>
    </directives>
    <queues>
      <queue walltimemax="00:30:00" nodemax="512" strict="true">debug</queue>
      <queue walltimemax="01:15:00" default="true">regular</queue>
    </queues>
  </batch_system>

  <batch_system MACH="miller" type="miller_slurm">
    <queues>
      <queue walltimemax="06:00:00" nodemax="800" default="true">collaboration</queue>
    </queues>
  </batch_system>

  <batch_system MACH="pm-gpu" type="nersc_slurm">
    <directives>
      <directive> --constraint=gpu</directive>
    </directives>
    <directives compiler="gnugpu">
      <directive> --gpus-per-task=1</directive>
    </directives>
    <directives COMPSET="!.*MMF.*" compiler="gnugpu">
      <directive> --gpu-bind=none</directive>
    </directives>
    <directives COMPSET=".*MMF.*" compiler="gnugpu">
      <directive> --gpu-bind=map_gpu:0,1,2,3</directive>
    </directives>
    <directives compiler="nvidiagpu">
      <directive> --gpus-per-task=1</directive>
      <directive> --gpu-bind=none</directive>
    </directives>
    <directives compiler="gnu">
      <directive> -G 0</directive>
    </directives>
    <directives compiler="nvidia">
      <directive> -G 0</directive>
    </directives>
    <queues>
      <queue walltimemax="00:45:00" nodemax="1500" default="true">regular</queue>
      <queue walltimemax="00:15:00" nodemax="4" strict="true">debug</queue>
    </queues>
  </batch_system>

  <batch_system MACH="pm-cpu" type="nersc_slurm">
    <directives>
      <directive> --constraint=cpu</directive>
    </directives>
    <queues>
      <queue walltimemax="00:30:00" nodemax="1500" default="true">regular</queue>
      <queue walltimemax="00:30:00" nodemax="4" strict="true">debug</queue>
    </queues>
  </batch_system>

  <batch_system MACH="alvarez" type="nersc_slurm">
    <directives>
      <directive> --constraint=cpu</directive>
    </directives>
    <queues>
      <queue walltimemax="00:30:00" nodemax="256" default="true">regular</queue>
      <queue walltimemax="00:30:00" nodemax="4" strict="true">debug</queue>
    </queues>
  </batch_system>

  <batch_system MACH="stampede2" type="slurm">
    <directives>
      <directive>-n {{ total_tasks }}</directive>
    </directives>
    <queues>
      <queue walltimemax="00:30:00" nodemax="4" strict="true">skx-dev</queue>
      <queue walltimemax="00:30:00" nodemax="868" strict="true">skx-large</queue>
      <queue walltimemax="01:00:00" nodemax="128" default="true">skx-normal</queue>
    </queues>
  </batch_system>

    <batch_system MACH="theta" type="cobalt_theta">
      <queues>
        <queue walltimemax="01:00:00" nodemin="1" nodemax="8" strict="true">debug-cache-quad</queue>
        <queue walltimemin="00:30:00" walltimemax="03:00:00" nodemin="128" nodemax="255"  strict="true">default</queue>
        <queue walltimemin="00:30:00" walltimemax="06:00:00" nodemin="256" nodemax="383"  strict="true">default</queue>
        <queue walltimemin="00:30:00" walltimemax="09:00:00" nodemin="384" nodemax="639"  strict="true">default</queue>
        <queue walltimemin="00:30:00" walltimemax="12:00:00" nodemin="640" nodemax="801"  strict="true">default</queue>
        <queue walltimemin="00:30:00" walltimemax="24:00:00" nodemin="802" strict="true" default="true">default</queue>
      </queues>
    </batch_system>

    <batch_system MACH="jlse" type="cobalt_theta">
      <batch_submit>qsub</batch_submit>
      <queues>
        <queue walltimemax="01:00:00" jobmin="1" jobmax="12">skylake_8180</queue>
        <queue walltimemax="01:00:00" jobmin="1" jobmax="16">iris</queue>
        <queue walltimemax="01:00:00" jobmin="1" jobmax="18">yarrow</queue>
        <queue walltimemax="01:00:00" jobmin="1" jobmax="12" default="true">arcticus</queue>
      </queues>
    </batch_system>

    <batch_system MACH="cascade" type="slurm">
      <directives>
	<directive>--output=slurm.out</directive>
	<directive>--error=slurm.err</directive>
      </directives>
      <queues>
	<queue walltimemax="00:59:00" nodemin="1"  nodemax="15"  >small</queue>
	<queue walltimemax="00:59:00" nodemin="16" nodemax="127" >medium</queue>
	<queue walltimemax="00:59:00" nodemin="128" default="true" >large</queue>
      </queues>
    </batch_system>

   <batch_system MACH="constance" type="slurm">
    <directives>
      <directive>--output=slurm.out</directive>
      <directive>--error=slurm.err</directive>
    </directives>
    <queues>
      <queue walltimemax="00:59:00" default="true">slurm</queue>
    </queues>
   </batch_system>

   <batch_system MACH="compy" type="slurm">
    <queues>
      <queue walltimemax="02:00:00" strict="true" nodemin="1" nodemax="40" default="true">short</queue>
      <queue walltimemax="06:00:00" nodemin="1" nodemax="460">slurm</queue>
    </queues>
   </batch_system>

   <batch_system MACH="tahoma" type="slurm">
    <queues>
      <queue walltimemax="02:00:00" strict="true" nodemin="1" nodemax="36" default="true">normal</queue>
      <queue walltimemax="06:00:00" nodemin="1" nodemax="460">slurm</queue>
    </queues>
   </batch_system>

   <batch_system MACH="sooty" type="slurm" >
     <directives>
       <directive>--ntasks-per-node={{ tasks_per_node }}</directive>
       <directive>--output=slurm.out</directive>
       <directive>--error=slurm.err</directive>
     </directives>
     <queues>
       <queue walltimemax="00:59:00" default="true">slurm</queue>
     </queues>
   </batch_system>

  <batch_system MACH="sandiatoss3" type="slurm" >
    <queues>
      <queue nodemax="16" walltimemax="04:00:00" strict="true" default="true">short,batch</queue>
      <queue walltimemax="24:00:00">batch</queue>
    </queues>
  </batch_system>

  <batch_system MACH="ghost" type="slurm" >
    <queues>
      <queue nodemax="12" walltimemax="04:00:00" strict="true" default="true">short,batch</queue>
      <queue walltimemax="24:00:00">batch</queue>
    </queues>
  </batch_system>

  <batch_system MACH="grizzly" type="slurm" >
	<directives>
		<directive>--nodes={{ num_nodes }}</directive>
		<directive>--ntasks-per-node={{ tasks_per_node }}</directive>
		<directive>--qos=standard </directive>
	</directives>
	<queues>
		<queue walltimemax="16:00:00" default="true">standard</queue>
	</queues>
  </batch_system>

   <batch_system MACH="badger" type="slurm" >
	<directives>
		<directive>--nodes={{ num_nodes }}</directive>
		<directive>--ntasks-per-node={{ tasks_per_node }}</directive>
		<directive>--qos=standard </directive>
	</directives>
	<queues>
		<queue walltimemax="16:00:00" default="true">standard</queue>
	</queues>
    </batch_system>

   <batch_system MACH="chicoma-cpu" type="slurm">
    <directives>
     <directive>--partition=standard </directive>
     <directive>--qos=standard </directive>
    </directives>
    <queues>
      <queue walltimemax="24:00:00" nodemax="1792" default="true">standard</queue>
    </queues>
   </batch_system>

    <batch_system MACH="mesabi" type="pbs">
      <queues>
        <queue walltimemax="24:00" default="true">mesabi</queue>
        <queue walltimemax="24:00">debug</queue>
      </queues>
    </batch_system>

   <batch_system MACH="oic5" type="pbs" >
         <directives>
                 <directive>-l nodes={{ num_nodes }}:ppn={{ tasks_per_node }}</directive>
		 <directive>-q esd13q</directive>
         </directives>
         <queues>
           <queue default="true">esd13q</queue>
           <queue walltimemax="1:00">esddbg13q</queue>
         </queues>
   </batch_system>

   <batch_system MACH="cades" type="slurm" >
         <submit_args>
           <arg flag="-A ccsi"/>
           <arg flag="--mem=128G"/>
           <arg flag="--ntasks-per-node 32"/>
         </submit_args>
         <queues>
           <queue default="true">burst</queue>
         </queues>
   </batch_system>

   <batch_system MACH="itasca" type="pbs">
     <queues>
       <queue walltimemax="24:00" default="true">batch</queue>
       <queue walltimemax="24:00">debug</queue>
     </queues>
   </batch_system>

   <batch_system MACH="summit" type="lsf" >
     <directives>
       <directive>-P {{ project }}</directive>
     </directives>
     <directives compiler="!.*gpu">
       <directive>-alloc_flags smt$SHELL{echo "(`./xmlquery --value MAX_TASKS_PER_NODE`+41)/42"|bc}</directive>
     </directives>
     <directives compiler=".*gpu">
       <directive>-alloc_flags "gpumps smt$SHELL{echo "(`./xmlquery --value MAX_TASKS_PER_NODE`+41)/42"|bc}"</directive>
     </directives>
     <queues>
       <queue walltimemax="02:00" nodemin="1" nodemax="4608" strict="true" default="true">batch</queue>
       <queue walltimemax="02:00" nodemin="1" nodemax="54" strict="true" default="false">batch-hm</queue>
       <queue walltimemax="02:00" nodemin="1" nodemax="91" strict="true" default="false">killable</queue>
       <queue walltimemax="02:00" nodemin="1" nodemax="4608" strict="true" default="false">debug</queue>
     </queues>
   </batch_system>

   <batch_system MACH="ascent" type="lsf" >
     <batch_submit>/gpfs/wolf/cli115/world-shared/e3sm/tools/bsub/throttle</batch_submit>
     <directives>
       <directive>-P {{ project }}</directive>
     </directives>
     <directives compiler="!.*gpu">
       <directive>-alloc_flags smt$SHELL{echo "(`./xmlquery --value MAX_TASKS_PER_NODE`+41)/42"|bc}</directive>
     </directives>
     <directives compiler=".*gpu">
       <directive>-alloc_flags "gpumps smt$SHELL{echo "(`./xmlquery --value MAX_TASKS_PER_NODE`+41)/42"|bc}"</directive>
     </directives>
     <queues>
       <queue walltimemax="02:00" default="true" strict="true" nodemin="1" nodemax="2">batch</queue>
       <queue walltimemax="01:00" strict="true" nodemin="3" nodemax="16">batch</queue>
     </queues>
   </batch_system>

   <batch_system MACH="crusher-scream-cpu" type="slurm">
     <queues>
       <queue strict="true" nodemin="1" nodemax="8" walltimemax="08:00:00" default="true">batch</queue>
       <queue strict="true" nodemin="9" nodemax="64" walltimemax="04:00:00">batch</queue>
       <queue strict="true" nodemin="65" nodemax="160" walltimemax="02:00:00">batch</queue>
     </queues>
   </batch_system>

   <batch_system MACH="crusher-scream-gpu" type="slurm">
     <batch_submit>/gpfs/alpine/cli133/world-shared/e3sm/tools/sbatch/throttle</batch_submit>
     <directives>
       <directive> -S 0</directive>
     </directives>
     <queues>
       <queue strict="true" nodemin="1" nodemax="8" walltimemax="01:00:00" default="true">batch</queue>
       <queue strict="true" nodemin="9" nodemax="64" walltimemax="01:00:00">batch</queue>
       <queue strict="true" nodemin="65" nodemax="160" walltimemax="01:00:00">batch</queue>
     </queues>
   </batch_system>

   <batch_system MACH="snl-white" type="lsf" >
     <queues>
       <queue walltimemax="02:00" default="true">rhel7G</queue>
     </queues>
   </batch_system>

   <batch_system MACH="weaver" type="lsf" >
     <submit_args>
       <arg flag="-n" name=" $TOTALPES"/>
     </submit_args>
     <queues>
       <queue walltimemax="02:00" default="true">rhel7W</queue>
     </queues>
   </batch_system>

   <batch_system MACH="snl-blake" type="slurm" >
     <queues>
       <queue walltimemax="02:00" default="true">blake</queue>
     </queues>
   </batch_system>

   <batch_system MACH="lawrencium-lr3" type="slurm" >
     <directives>
       <directive>--ntasks-per-node={{ tasks_per_node }}</directive>
       <directive>--qos=lr_normal</directive>
       <directive>--account={{ project }}</directive>
     </directives>
    <queues>
      <queue walltimemax="01:00:00" default="true">lr3</queue>
    </queues>
   </batch_system>

   <batch_system MACH="lawrencium-lr6" type="slurm" >
     <directives>
       <directive>--ntasks-per-node={{ tasks_per_node }}</directive>
       <directive>--qos=lr_normal </directive>
       <directive>--account={{ project }}</directive>
     </directives>
    <queues>
      <queue walltimemax="01:00:00" default="true">lr6</queue>
    </queues>
   </batch_system>

   <batch_system MACH="gcp10" type="slurm" >
     <queues>
       <queue walltimemax="01:30:00" default="true">compute-30</queue> <!--                 0.14214 -->
       <queue walltimemax="01:30:00" default="true">computep</queue>   <!--enable_placement 0.28428 -->
       <queue walltimemax="01:30:00" default="true">compute</queue>    <!--                 0.28428 -->
     </queues>
   </batch_system>

   <batch_system MACH="gcp12" type="slurm" >
     <queues>
       <queue walltimemax="01:30:00" default="true">c2dh112</queue>   <!-- c2d-highcpu-112     1.88984 -->
       <queue walltimemax="01:30:00" default="true">c2d32</queue>     <!-- c2d-standard-32     0.30794 -->
       <queue walltimemax="01:30:00" default="true">c2d56</queue>     <!-- c2d-standard-56     0.53889 -->
       <queue walltimemax="01:30:00" default="true">c2o60</queue>     <!-- "old" c2-compute-60 0.28428 -->
       <queue walltimemax="01:30:00" default="true">compute</queue>   <!-- c2d-standard-112    1.07776 -->
     </queues>
   </batch_system>

  <!-- modex is PBS -->
  <batch_system MACH="modex" type="pbs">
    <directives>
      <directive>-l nodes={{ num_nodes }}:ppn={{ tasks_per_node }}</directive>
      <directive default="/bin/bash" > -S {{ shell }}  </directive>
    </directives>
    <queues>
      <queue walltimemax="06:00:00" default="true">batch</queue>
    </queues>
  </batch_system>

   <batch_system MACH="tulip" type="slurm">
    <queues>
      <queue walltimemax="01:00:00" strict="true" nodemin="1" nodemax="2" default="true">v100</queue>
      <queue walltimemax="01:00:00" nodemin="1" nodemax="5">amdMI60</queue>
      <queue walltimemax="01:00:00" nodemin="1" nodemax="7">amdMI100</queue>
    </queues>
   </batch_system>

   <batch_system MACH="fugaku" type="moab">
     <queues>
       <queue walltimemax="1:00:00" default="true" strict="true">default</queue>
     </queues>
   </batch_system>

  <batch_system MACH="onyx" type="pbs" >
    <directives queue="debug">
      <directive>-A {{ PROJECT }}</directive>
      <directive>-l application=Regional-Arctic-System-Model</directive>
      <directive>-l select={{ num_nodes }}:ncpus={{ MAX_MPITASKS_PER_NODE }}:mpiprocs={{ tasks_per_node }}</directive>
    </directives>
    <directives queue="standard">
      <directive>-A {{ PROJECT }}</directive>
      <directive>-l application=Regional-Arctic-System-Model</directive>
      <directive>-l select={{ num_nodes }}:ncpus={{ MAX_MPITASKS_PER_NODE }}:mpiprocs={{ tasks_per_node }}</directive>
    </directives>
    <directives queue="transfer">
      <directive>-A {{ PROJECT }}</directive>
      <directive>-l application=Regional-Arctic-System-Model</directive>
      <directive>-l select=1:ncpus=1</directive>
    </directives>
    <queues>
      <queue walltimemax="00:59:00" nodemax="155" strict="true">debug</queue>
      <queue walltimemax="04:00:00" default="true">standard</queue>
      <queue default="true" walltimemax="12:00:00" jobmin="1" jobmax="1">transfer</queue>
    </queues>
  </batch_system>

  <batch_system MACH="narwhal" type="pbs" >
    <directives queue="debug">
      <directive>-A {{ PROJECT }}</directive>
      <directive>-l application=Regional-Arctic-System-Model</directive>
      <directive>-l select={{ num_nodes }}:ncpus={{ MAX_MPITASKS_PER_NODE }}:mpiprocs={{ tasks_per_node }}</directive>
    </directives>
    <directives queue="standard">
      <directive>-A {{ PROJECT }}</directive>
      <directive>-l application=Regional-Arctic-System-Model</directive>
      <directive>-l select={{ num_nodes }}:ncpus={{ MAX_MPITASKS_PER_NODE }}:mpiprocs={{ tasks_per_node }}</directive>
    </directives>
    <directives queue="transfer">
      <directive>-A {{ PROJECT }}</directive>
      <directive>-l application=Regional-Arctic-System-Model</directive>
      <directive>-l select=1:ncpus=1</directive>
    </directives>
    <queues>
      <queue walltimemax="00:30:00" nodemax="64" strict="true">debug</queue>
      <queue walltimemax="04:00:00" default="true">standard</queue>
      <queue default="true" walltimemax="12:00:00" jobmin="1" jobmax="1">transfer</queue>
    </queues>
  </batch_system>

  <batch_system MACH="warhawk" type="pbs" >
    <directives queue="debug">
      <directive>-A {{ PROJECT }}</directive>
      <directive>-l application=Regional-Arctic-System-Model</directive>
      <directive>-l select={{ num_nodes }}:ncpus={{ MAX_MPITASKS_PER_NODE }}:mpiprocs={{ tasks_per_node }}</directive>
    </directives>
    <directives queue="standard">
      <directive>-A {{ PROJECT }}</directive>
      <directive>-l application=Regional-Arctic-System-Model</directive>
      <directive>-l select={{ num_nodes }}:ncpus={{ MAX_MPITASKS_PER_NODE }}:mpiprocs={{ tasks_per_node }}</directive>
    </directives>
    <directives queue="transfer">
      <directive>-A {{ PROJECT }}</directive>
      <directive>-l application=Regional-Arctic-System-Model</directive>
      <directive>-l select=1:ncpus=1</directive>
    </directives>
    <queues>
      <queue walltimemax="00:59:00" nodemax="22" strict="true">debug</queue>
      <queue walltimemax="04:00:00" default="true">standard</queue>
      <queue default="true" walltimemax="12:00:00" jobmin="1" jobmax="1">transfer</queue>
    </queues>
  </batch_system>

</config_batch><|MERGE_RESOLUTION|>--- conflicted
+++ resolved
@@ -73,8 +73,6 @@
        <queue strict="true" nodemin="1" nodemax="8" walltimemax="08:00:00" default="true">batch</queue>
        <queue strict="true" nodemin="9" nodemax="64" walltimemax="04:00:00">batch</queue>
        <queue strict="true" nodemin="65" nodemax="160" walltimemax="02:00:00">batch</queue>
-<<<<<<< HEAD
-=======
      </queues>
    </batch_system>
 
@@ -89,7 +87,6 @@
        <queue strict="true" nodemin="184" nodemax="1881" walltimemax="12:00:00">batch</queue>
        <queue strict="true" nodemin="1882" nodemax="5644" walltimemax="12:00:00">batch</queue>
        <queue strict="true" nodemin="5645" nodemax="9408" walltimemax="12:00:00">batch</queue>
->>>>>>> 9702960a
      </queues>
    </batch_system>
 
