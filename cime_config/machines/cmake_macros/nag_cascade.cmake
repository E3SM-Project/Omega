string(APPEND CPPDEFS " -DnoI8")
if (DEBUG)
  string(APPEND FFLAGS " -C=all  -g  -O0 -v")
endif()
if (DEBUG AND COMP_NAME STREQUAL eam)
  string(APPEND FFLAGS " -C=all  -g  -nan -O0 -v")
endif()
<<<<<<< HEAD
set(PIO_FILESYSTEM_HINTS "lustre")
set(BLA_VENDOR Intel10_64_dyn)
=======
if (MPILIB STREQUAL mvapich2)
  set(MPI_PATH "$ENV{MPI_LIB}")
endif()
set(PIO_FILESYSTEM_HINTS "lustre")
>>>>>>> 14d8fa11
<|MERGE_RESOLUTION|>--- conflicted
+++ resolved
@@ -5,12 +5,4 @@
 if (DEBUG AND COMP_NAME STREQUAL eam)
   string(APPEND FFLAGS " -C=all  -g  -nan -O0 -v")
 endif()
-<<<<<<< HEAD
-set(PIO_FILESYSTEM_HINTS "lustre")
-set(BLA_VENDOR Intel10_64_dyn)
-=======
-if (MPILIB STREQUAL mvapich2)
-  set(MPI_PATH "$ENV{MPI_LIB}")
-endif()
-set(PIO_FILESYSTEM_HINTS "lustre")
->>>>>>> 14d8fa11
+set(PIO_FILESYSTEM_HINTS "lustre")