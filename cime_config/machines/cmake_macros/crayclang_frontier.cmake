if (compile_threaded)
  #string(APPEND CFLAGS " -fopenmp")
  string(APPEND FFLAGS " -fopenmp")
  string(APPEND CXXFLAGS " -fopenmp")
  string(APPEND LDFLAGS " -fopenmp")
endif()

if (COMP_NAME STREQUAL elm)
  # See Land NaNs in conditionals: https://github.com/E3SM-Project/E3SM/issues/4996
  string(APPEND CMAKE_Fortran_FLAGS " -hfp0")
endif()
# Disable ipa and zero initialization are for other NaN isues:
# https://github.com/E3SM-Project/E3SM/pull/5208
string(APPEND CMAKE_Fortran_FLAGS " -hipa0 -hzero")
# -em -ef generates modulename.mod (lowercase files) to support
# Scorpio installs
<<<<<<< HEAD
string(APPEND FFLAGS " -em -ef")

set(PIO_FILESYSTEM_HINTS "gpfs")
string(APPEND CXX_LIBS " -lstdc++")
=======
string(APPEND CMAKE_Fortran_FLAGS " -em -ef")
>>>>>>> 5a8ae855
<|MERGE_RESOLUTION|>--- conflicted
+++ resolved
@@ -14,11 +14,4 @@
 string(APPEND CMAKE_Fortran_FLAGS " -hipa0 -hzero")
 # -em -ef generates modulename.mod (lowercase files) to support
 # Scorpio installs
-<<<<<<< HEAD
-string(APPEND FFLAGS " -em -ef")
-
-set(PIO_FILESYSTEM_HINTS "gpfs")
-string(APPEND CXX_LIBS " -lstdc++")
-=======
-string(APPEND CMAKE_Fortran_FLAGS " -em -ef")
->>>>>>> 5a8ae855
+string(APPEND CMAKE_Fortran_FLAGS " -em -ef")