<?xml version="1.0"?>

<compsets>

  <help>

    =========================================
    compset naming convention
    =========================================
    The compset longname below has the specified order
    atm, lnd, ice, ocn, river, glc wave model-options

    The notation for the compset longname is
    TIME_ATM[%phys]_LND[%phys]_ICE[%phys]_OCN[%phys]_ROF[%phys]_GLC[%phys]_WAV[%phys][_ESP%phys][_BGC%phys]
    Where for the EAM specific compsets below the following is supported
    TIME = Time period (e.g. 2000, HIST, RCP8...)
<<<<<<< HEAD
    ATM  = [CAM4, CAM5, SATM, SCREAM]
=======
    ATM  = [EAM, SATM]
>>>>>>> 778f905b
    LND  = [ELM,  SLND]
    ICE  = [MPASSI, CICE, DICE, SICE]
    OCN  = [MPASO, DOCN, SOCN]
    ROF  = [MOSART, SROF]
    GLC  = [MALI, SGLC]
    WAV  = [DWAV, XWAV, SWAV]
    ESP  = [SESP]
    BGC  = optional BGC scenario

    The OPTIONAL %phys attributes specify submodes of the given system
    For example DOCN%DOM is the data ocean model for DOCN
    ALL data models must have a %phys option that corresponds to the data  model mode

    Each compset node is associated with the following elements
    - lname
    - alias
    - support  (optional description of the support level for this compset)
    Each compset node can also have the following attributes
    - grid  (optional regular expression match for grid to work with the compset)

  </help>

<!-- E3SM CMIP6 COMPSETS science compsets -->

<compset>
  <alias>A_WCYCL1850S_CMIP6</alias>
  <lname>1850_EAM%CMIP6_ELM%SPBC_MPASSI%SPUNUP_MPASO%SPUNUP_MOSART_SGLC_SWAV</lname>
</compset>

<compset>
  <alias>A_WCYCL20TRS_CMIP6</alias>
  <lname>20TR_EAM%CMIP6_ELM%SPBC_MPASSI%SPUNUP_MPASO%SPUNUP_MOSART_SGLC_SWAV</lname>
</compset>

<compset>
  <alias>A_WCYCLSSP585_CMIP6</alias>
  <lname>SSP585_EAM%CMIP6_ELM%SPBC_MPASSI%SPUNUP_MPASO%SPUNUP_MOSART_SGLC_SWAV</lname>
</compset>

<compset>
  <alias>A_WCYCL1950S_CMIP6_LR</alias>
  <lname>1950_EAM%CMIP6-LR_ELM%SPBC_MPASSI%SPUNUP_MPASO%SPUNUP_MOSART_SGLC_SWAV</lname>
</compset>

<compset>
  <alias>A_WCYCL1950S_CMIP6_HR</alias>
  <lname>1950_EAM%CMIP6-HR_ELM%SPBC_MPASSI%SPUNUP_MPASO%SPUNUP_MOSART_SGLC_SWAV</lname>
</compset>

<compset>
  <alias>A_WCYCL1950S_CMIP6_LRtunedHR</alias>
  <lname>1950_EAM%CMIP6-LRtunedHR_ELM%SPBC_MPASSI%SPUNUP_MPASO%SPUNUP_MOSART_SGLC_SWAV</lname>
</compset>

<!-- E3SM v1 science compsets -->

<compset>
  <alias>A_WCYCL1850_AR5emis_superfast</alias>
  <lname>1850_EAM%AR5sf_ELM%SPBC_MPASSI%SPUNUP_MPASO%SPUNUP_MOSART_SGLC_SWAV</lname>
</compset>

<compset>
  <alias>A_WCYCL20TR_AR5emis_superfast</alias>
  <lname>20TR_EAM%AR5sf_ELM%SPBC_MPASSI%SPUNUP_MPASO%SPUNUP_MOSART_SGLC_SWAV</lname>
</compset>

<compset>
  <alias>A_WCYCL2000</alias>
  <lname>2000_EAM%AV1C-L_ELM%SPBC_MPASSI_MPASO_MOSART_SGLC_SWAV</lname>
</compset>

<compset>
  <alias>A_WCYCL2000S</alias>
  <lname>2000_EAM%AV1C-L_ELM%SPBC_MPASSI%SPUNUP_MPASO%SPUNUP_MOSART_SGLC_SWAV</lname>
</compset>

<compset>
  <alias>A_WCYCL1850</alias>
  <lname>1850_EAM%AV1C-L_ELM%SPBC_MPASSI_MPASO_MOSART_SGLC_SWAV</lname>
</compset>

<compset>
  <alias>A_WCYCL1850S</alias>
  <lname>1850_EAM%AV1C-L_ELM%SPBC_MPASSI%SPUNUP_MPASO%SPUNUP_MOSART_SGLC_SWAV</lname>
</compset>

<compset>
  <alias>A_WCYCL20TR</alias>
  <lname>20TR_EAM%AV1C-L_ELM%SPBC_MPASSI_MPASO_MOSART_SGLC_SWAV</lname>
</compset>

<compset>
  <alias>A_WCYCL20TRS</alias>
  <lname>20TR_EAM%AV1C-L_ELM%SPBC_MPASSI%SPUNUP_MPASO%SPUNUP_MOSART_SGLC_SWAV</lname>
</compset>

<compset>
  <alias>A_CRYO</alias>
  <lname>2000_EAM%AV1C-L_ELM%SPBC_MPASSI_MPASO_MOSART_MALI_SWAV</lname>
</compset>

<!-- E3SM v1 science compsets (hires) -->

<compset>
  <alias>A_WCYCL2000_H01A</alias>
  <lname>2000_EAM%AV1C-H01A_ELM%SPBC_MPASSI_MPASO_MOSART_SGLC_SWAV</lname>
</compset>

<compset>
  <alias>A_WCYCL2000_H01AS</alias>
  <lname>2000_EAM%AV1C-H01A_ELM%SPBC_MPASSI%SPUNUP_MPASO%SPUNUP_MOSART_SGLC_SWAV</lname>
</compset>

<compset>
  <alias>A_WCYCL1850_H01A</alias>
  <lname>1850_EAM%AV1C-H01A_ELM%SPBC_MPASSI_MPASO_MOSART_SGLC_SWAV</lname>
</compset>

<compset>
  <alias>A_WCYCL1850_H01AS</alias>
  <lname>1850_EAM%AV1C-H01A_ELM%SPBC_MPASSI%SPUNUP_MPASO%SPUNUP_MOSART_SGLC_SWAV</lname>
</compset>


<compset>
  <alias>A_WCYCL20TR_H01A</alias>
  <lname>20TR_EAM%AV1C-H01A_ELM%SPBC_MPASSI_MPASO_MOSART_SGLC_SWAV</lname>
</compset>

<compset>
  <alias>A_WCYCL20TR_H01AS</alias>
  <lname>20TR_EAM%AV1C-H01A_ELM%SPBC_MPASSI%SPUNUP_MPASO%SPUNUP_MOSART_SGLC_SWAV</lname>
</compset>

<!-- E3SM V1 BGC experiment compsets -->

<compset>
  <alias>BGCEXP_BCRC_CNPRDCTC_1850</alias>
  <lname>1850_EAM%CMIP6_ELM%CNPRDCTCBC_MPASSI%BGC_MPASO%OIECOOIDMS_MOSART_SGLC_SWAV_BGC%BCRC</lname>
</compset>

<compset>
  <alias>BGCEXP_BCRC_CNPRDCTC_1850S</alias>
  <lname>1850_EAM%CMIP6_ELM%CNPRDCTCBC_MPASSI%SPUNUP_MPASO%SPUNUP_MOSART_SGLC_SWAV_BGC%BCRC</lname>
</compset>

<compset>
  <alias>BGCEXP_BCRC_CNPRDCTC_20TR</alias>
  <lname>20TR_EAM%CMIP6_ELM%CNPRDCTCBC_MPASSI%BGC_MPASO%OIECOOIDMS_MOSART_SGLC_SWAV_BGC%BCRC</lname>
</compset>

<compset>
  <alias>BGCEXP_BCRC_CNPRDCTC_SSP585_CMIP6</alias>
  <lname>SSP585_EAM%CMIP6_ELM%CNPRDCTCBC_MPASSI%BGC_MPASO%OIECOOIDMS_MOSART_SGLC_SWAV_BGC%BCRC</lname>
</compset>

<compset>
  <alias>BGCEXP_BCRC_CNPRDCTC_20TRS</alias>
  <lname>20TR_EAM%CMIP6_ELM%CNPRDCTCBC_MPASSI%SPUNUP_MPASO%SPUNUP_MOSART_SGLC_SWAV_BGC%BCRC</lname>
</compset>

<compset>
  <alias>BGCEXP_BCRC_CNPRDCTC_SSP585_CMIP6S</alias>
  <lname>SSP585_EAM%CMIP6_ELM%CNPRDCTCBC_MPASSI%SPUNUP_MPASO%SPUNUP_MOSART_SGLC_SWAV_BGC%BCRC</lname>
</compset>

<compset>
  <alias>BGCEXP_BCRD_CNPRDCTC_20TR</alias>
  <lname>20TR_EAM%CMIP6_ELM%CNPRDCTCBC_MPASSI%BGC_MPASO%OIECOOIDMS_MOSART_SGLC_SWAV_BGC%BCRD</lname>
</compset>

<compset>
  <alias>BGCEXP_BCRD_CNPRDCTC_SSP585_CMIP6</alias>
  <lname>SSP585_EAM%CMIP6_ELM%CNPRDCTCBC_MPASSI%BGC_MPASO%OIECOOIDMS_MOSART_SGLC_SWAV_BGC%BCRD</lname>
</compset>

<compset>
  <alias>BGCEXP_BCRD_CNPRDCTC_20TRS</alias>
  <lname>20TR_EAM%CMIP6_ELM%CNPRDCTCBC_MPASSI%SPUNUP_MPASO%SPUNUP_MOSART_SGLC_SWAV_BGC%BCRD</lname>
</compset>

<compset>
  <alias>BGCEXP_BCRD_CNPRDCTC_SSP585_CMIP6S</alias>
  <lname>SSP585_EAM%CMIP6_ELM%CNPRDCTCBC_MPASSI%SPUNUP_MPASO%SPUNUP_MOSART_SGLC_SWAV_BGC%BCRD</lname>
</compset>

<compset>
  <alias>BGCEXP_BDRC_CNPRDCTC_20TR</alias>
  <lname>20TR_EAM%CMIP6_ELM%CNPRDCTCBC_MPASSI%BGC_MPASO%OIECOOIDMS_MOSART_SGLC_SWAV_BGC%BDRC</lname>
</compset>

<compset>
  <alias>BGCEXP_BDRC_CNPRDCTC_SSP585_CMIP6</alias>
  <lname>SSP585_EAM%CMIP6_ELM%CNPRDCTCBC_MPASSI%BGC_MPASO%OIECOOIDMS_MOSART_SGLC_SWAV_BGC%BDRC</lname>
</compset>

<compset>
  <alias>BGCEXP_BDRC_CNPRDCTC_20TRS</alias>
  <lname>20TR_EAM%CMIP6_ELM%CNPRDCTCBC_MPASSI%SPUNUP_MPASO%SPUNUP_MOSART_SGLC_SWAV_BGC%BDRC</lname>
</compset>

<compset>
  <alias>BGCEXP_BDRC_CNPRDCTC_SSP585_CMIP6S</alias>
  <lname>SSP585_EAM%CMIP6_ELM%CNPRDCTCBC_MPASSI%SPUNUP_MPASO%SPUNUP_MOSART_SGLC_SWAV_BGC%BDRC</lname>
</compset>

<compset>
  <alias>BGCEXP_BDRD_CNPRDCTC_20TR</alias>
  <lname>20TR_EAM%CMIP6_ELM%CNPRDCTCBC_MPASSI%BGC_MPASO%OIECOOIDMS_MOSART_SGLC_SWAV_BGC%BDRD</lname>
</compset>

<compset>
  <alias>BGCEXP_BDRD_CNPRDCTC_SSP585_CMIP6</alias>
  <lname>SSP585_EAM%CMIP6_ELM%CNPRDCTCBC_MPASSI%BGC_MPASO%OIECOOIDMS_MOSART_SGLC_SWAV_BGC%BDRD</lname>
</compset>

<compset>
  <alias>BGCEXP_BDRD_CNPRDCTC_SSP585_CMIP6S</alias>
  <lname>SSP585_EAM%CMIP6_ELM%CNPRDCTCBC_MPASSI%SPUNUP_MPASO%SPUNUP_MOSART_SGLC_SWAV_BGC%BDRD</lname>
</compset>

<compset>
  <alias>BGCEXP_BDRD_CNPRDCTC_20TRS</alias>
  <lname>20TR_EAM%CMIP6_ELM%CNPRDCTCBC_MPASSI%SPUNUP_MPASO%SPUNUP_MOSART_SGLC_SWAV_BGC%BDRD</lname>
</compset>

<compset>
  <alias>BGCEXP_BCRC_CNPECACNT_1850</alias>
  <lname>1850_EAM%CMIP6_ELM%CNPECACNTBC_MPASSI%BGC_MPASO%OIECOOIDMS_MOSART_SGLC_SWAV_BGC%BCRC</lname>
</compset>

<compset>
  <alias>BGCEXP_BCRC_CNPECACNT_1850S</alias>
  <lname>1850_EAM%CMIP6_ELM%CNPECACNTBC_MPASSI%SPUNUP_MPASO%SPUNUP_MOSART_SGLC_SWAV_BGC%BCRC</lname>
</compset>

<compset>
  <alias>BGCEXP_BCRC_CNPECACNT_20TR</alias>
  <lname>20TR_EAM%CMIP6_ELM%CNPECACNTBC_MPASSI%BGC_MPASO%OIECOOIDMS_MOSART_SGLC_SWAV_BGC%BCRC</lname>
</compset>

<compset>
  <alias>BGCEXP_BCRC_CNPECACNT_SSP585_CMIP6</alias>
  <lname>SSP585_EAM%CMIP6_ELM%CNPECACNTBC_MPASSI%BGC_MPASO%OIECOOIDMS_MOSART_SGLC_SWAV_BGC%BCRC</lname>
</compset>

<compset>
  <alias>BGCEXP_BCRC_CNPECACNT_20TRS</alias>
  <lname>20TR_EAM%CMIP6_ELM%CNPECACNTBC_MPASSI%SPUNUP_MPASO%SPUNUP_MOSART_SGLC_SWAV_BGC%BCRC</lname>
</compset>

<compset>
  <alias>BGCEXP_BCRC_CNPECACNT_SSP585_CMIP6S</alias>
  <lname>SSP585_EAM%CMIP6_ELM%CNPECACNTBC_MPASSI%SPUNUP_MPASO%SPUNUP_MOSART_SGLC_SWAV_BGC%BCRC</lname>
</compset>

<compset>
  <alias>BGCEXP_BCRD_CNPECACNT_20TR</alias>
  <lname>20TR_EAM%CMIP6_ELM%CNPECACNTBC_MPASSI%BGC_MPASO%OIECOOIDMS_MOSART_SGLC_SWAV_BGC%BCRD</lname>
</compset>

<compset>
  <alias>BGCEXP_BCRD_CNPECACNT_SSP585_CMIP6</alias>
  <lname>SSP585_EAM%CMIP6_ELM%CNPECACNTBC_MPASSI%BGC_MPASO%OIECOOIDMS_MOSART_SGLC_SWAV_BGC%BCRD</lname>
</compset>

<compset>
  <alias>BGCEXP_BCRD_CNPECACNT_20TRS</alias>
  <lname>20TR_EAM%CMIP6_ELM%CNPECACNTBC_MPASSI%SPUNUP_MPASO%SPUNUP_MOSART_SGLC_SWAV_BGC%BCRD</lname>
</compset>

<compset>
  <alias>BGCEXP_BCRD_CNPECACNT_SSP585_CMIP6S</alias>
  <lname>SSP585_EAM%CMIP6_ELM%CNPECACNTBC_MPASSI%SPUNUP_MPASO%SPUNUP_MOSART_SGLC_SWAV_BGC%BCRD</lname>
</compset>

<compset>
  <alias>BGCEXP_BDRC_CNPECACNT_20TR</alias>
  <lname>20TR_EAM%CMIP6_ELM%CNPECACNTBC_MPASSI%BGC_MPASO%OIECOOIDMS_MOSART_SGLC_SWAV_BGC%BDRC</lname>
</compset>

<compset>
  <alias>BGCEXP_BDRC_CNPECACNT_SSP585_CMIP6</alias>
  <lname>SSP585_EAM%CMIP6_ELM%CNPECACNTBC_MPASSI%BGC_MPASO%OIECOOIDMS_MOSART_SGLC_SWAV_BGC%BDRC</lname>
</compset>

<compset>
  <alias>BGCEXP_BDRC_CNPECACNT_20TRS</alias>
  <lname>20TR_EAM%CMIP6_ELM%CNPECACNTBC_MPASSI%SPUNUP_MPASO%SPUNUP_MOSART_SGLC_SWAV_BGC%BDRC</lname>
</compset>

<compset>
  <alias>BGCEXP_BDRC_CNPECACNT_SSP585_CMIP6S</alias>
  <lname>SSP585_EAM%CMIP6_ELM%CNPECACNTBC_MPASSI%SPUNUP_MPASO%SPUNUP_MOSART_SGLC_SWAV_BGC%BDRC</lname>
</compset>

<compset>
  <alias>BGCEXP_BDRD_CNPECACNT_20TR</alias>
  <lname>20TR_EAM%CMIP6_ELM%CNPECACNTBC_MPASSI%BGC_MPASO%OIECOOIDMS_MOSART_SGLC_SWAV_BGC%BDRD</lname>
</compset>

<!-- E3SM v1 cryosphere compsets -->

<compset>
  <alias>A_WCYCL1850-DIB</alias>
  <lname>1850_EAM%AV1C-L_ELM%SPBC_MPASSI%DIB_MPASO%IB_MOSART_SGLC_SWAV</lname>
</compset>

<compset>
  <alias>A_WCYCL1850-DIB-ISMF</alias>
  <lname>1850_EAM%AV1C-L_ELM%SPBC_MPASSI%DIB_MPASO%IBISMF_MOSART_SGLC_SWAV</lname>
</compset>

<compset>
  <alias>A_WCYCL1850-DIB_CMIP6</alias>
  <lname>1850_EAM%CMIP6_ELM%SPBC_MPASSI%DIB_MPASO%IB_MOSART_SGLC_SWAV</lname>
</compset>

<compset>
  <alias>A_WCYCL1850-DIB-ISMF_CMIP6</alias>
  <lname>1850_EAM%CMIP6_ELM%SPBC_MPASSI%DIB_MPASO%IBISMF_MOSART_SGLC_SWAV</lname>
</compset>

<compset>
  <alias>BGCEXP_BDRD_CNPECACNT_SSP585_CMIP6</alias>
  <lname>SSP585_EAM%CMIP6_ELM%CNPECACNTBC_MPASSI%BGC_MPASO%OIECOOIDMS_MOSART_SGLC_SWAV_BGC%BDRD</lname>
</compset>

<compset>
  <alias>BGCEXP_BDRD_CNPECACNT_20TRS</alias>
  <lname>20TR_EAM%CMIP6_ELM%CNPECACNTBC_MPASSI%SPUNUP_MPASO%SPUNUP_MOSART_SGLC_SWAV_BGC%BDRD</lname>
</compset>

<compset>
  <alias>BGCEXP_BDRD_CNPECACNT_SSP585_CMIP6S</alias>
  <lname>SSP585_EAM%CMIP6_ELM%CNPECACNTBC_MPASSI%SPUNUP_MPASO%SPUNUP_MOSART_SGLC_SWAV_BGC%BDRD</lname>
</compset>

<!-- E3SM backup compsets -->
<compset>
 <alias>A_WCYCL1850_v0atm</alias> 
 <lname>1850_EAM_ELM%SP_MPASSI_MPASO_MOSART_SGLC_SWAV</lname>
</compset>

<compset>
 <alias>A_WCYCL2000_v0atm</alias>
 <lname>2000_EAM_ELM%SP_MPASSI_MPASO_MOSART_SGLC_SWAVi</lname>
</compset>

<compset>
 <alias>A_WCYCL1850S_v0atm</alias> 
 <lname>1850_EAM_ELM%SP_MPASSI%SPUNUP_MPASO%SPUNUP_MOSART_SGLC_SWAV</lname>
</compset>

<compset>
 <alias>A_WCYCL2000S_v0atm</alias>
 <lname>2000_EAM_ELM%SP_MPASSI%SPUNUP_MPASO%SPUNUP_MOSART_SGLC_SWAVi</lname>
</compset>


<!-- E3SM BG compsets -->

<compset>
  <alias>A_BG1850CN</alias>
  <lname>1850_EAM_ELM%CN_MPASSI_MPASO_MOSART_MALI%SIA_SWAV</lname>
</compset>

<compset>
  <alias>A_BGWCYCL1850</alias>
  <lname>1850_EAM%AV1C-L_ELM%SPBC_MPASSI_MPASO_MOSART_MALI%STATIC_SWAV</lname>
</compset>

<!-- OCN + CICE + GLC Only Compsets -->
<compset>
  <alias>MPAS_LISIO_TEST</alias>
  <lname>2000_DATM%NYF_SLND_MPASSI_MPASO_DROF%NYF_MALI%SIA_SWAV</lname>
</compset>

<!-- Slab ocean cases -->
<compset>
  <alias>E1850C5ELM</alias>
  <lname>1850_EAM_ELM%SP_CICE_DOCN%SOM_MOSART_SGLC_SWAV</lname>
</compset>

<compset>
  <alias>E1850C5ELMCN</alias>
  <lname>1850_EAM_ELM%CN_CICE_DOCN%SOM_MOSART_SGLC_SWAV</lname>
</compset>

<compset>
  <alias>E1850C5ELMBGC</alias>
  <lname>1850_EAM_ELM%BGC_CICE_DOCN%SOM_MOSART_SGLC_SWAV</lname>
</compset>

<compset>
  <alias>E1850C5CNECACTCBC</alias>
  <lname>1850_EAM_ELM%CNECACTCBC_CICE_DOCN%SOM_MOSART_SGLC_SWAV</lname>
</compset>

<compset>
  <alias>E20TRC5CNECACTCBC</alias>
  <lname>20TR_EAM_ELM%CNECACTCBC_CICE_DOCN%SOM_MOSART_SGLC_SWAV</lname>
</compset>

<entries>

  <entry id="RUN_STARTDATE">
    <values>
      <value  compset="20TR_EAM">1850-01-01</value>
      <value  compset="SSP585_EAM">2015-01-01</value>
    </values>
  </entry>

</entries>
</compsets><|MERGE_RESOLUTION|>--- conflicted
+++ resolved
@@ -14,11 +14,7 @@
     TIME_ATM[%phys]_LND[%phys]_ICE[%phys]_OCN[%phys]_ROF[%phys]_GLC[%phys]_WAV[%phys][_ESP%phys][_BGC%phys]
     Where for the EAM specific compsets below the following is supported
     TIME = Time period (e.g. 2000, HIST, RCP8...)
-<<<<<<< HEAD
-    ATM  = [CAM4, CAM5, SATM, SCREAM]
-=======
-    ATM  = [EAM, SATM]
->>>>>>> 778f905b
+    ATM  = [EAM, SATM, SCREAM]
     LND  = [ELM,  SLND]
     ICE  = [MPASSI, CICE, DICE, SICE]
     OCN  = [MPASO, DOCN, SOCN]
