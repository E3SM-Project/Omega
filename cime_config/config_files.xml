--- conflicted
+++ resolved
@@ -346,11 +346,8 @@
       <value component="mosart"   >$COMP_ROOT_DIR_ROF/cime_config/testdefs/testmods_dirs</value>
       <value component="scream"   >$COMP_ROOT_DIR_ATM/cime_config/testdefs/testmods_dirs</value>
       <value component="mpaso"    >$COMP_ROOT_DIR_OCN/cime_config/testdefs/testmods_dirs</value>
-<<<<<<< HEAD
       <value component="mpassi"   >$COMP_ROOT_DIR_ICE/cime_config/testdefs/testmods_dirs</value>
-=======
       <value component="ww3"      >$COMP_ROOT_DIR_WAV/cime_config/testdefs/testmods_dirs</value>
->>>>>>> d48f2965
     </values>
     <group>case_last</group>
     <file>env_case.xml</file>
