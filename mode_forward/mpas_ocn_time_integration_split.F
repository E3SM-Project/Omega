--- conflicted
+++ resolved
@@ -420,21 +420,15 @@
 
            ! compute vertAleTransportTop.  Use u (rather than normalTransportVelocity) for momentum advection.
            ! Use the most recent time level available.
-<<<<<<< HEAD
-           call ocn_vert_transport_velocity_top(meshPool, verticalMeshPool, &
-              layerThicknessCur, layerThicknessEdge, normalVelocityCur, &
-              sshCur, highFreqThicknessNew, dt, vertAleTransportTop, err)
-=======
            if (associated(highFreqThicknessNew)) then
               call ocn_vert_transport_velocity_top(meshPool, verticalMeshPool, &
                  layerThicknessCur, layerThicknessEdge, normalVelocityCur, &
-                 sshCur, dt, vertTransportVelocityTop, err, highFreqThicknessNew)
+                 sshCur, dt, vertAleTransportTop, err, highFreqThicknessNew)
             else
                call ocn_vert_transport_velocity_top(meshPool, verticalMeshPool, &
                   layerThicknessCur, layerThicknessEdge, normalVelocityCur, &
-                  sshCur, dt, vertTransportVelocityTop, err)
+                  sshCur, dt, vertAleTransportTop, err)
             endif
->>>>>>> 0bb177c9
 
             call ocn_tend_vel(tendPool, statePool, forcingPool, diagnosticsPool, meshPool, scratchPool, stage1_tend_time)
 
@@ -1190,21 +1184,15 @@
             ! compute vertAleTransportTop.  Use normalTransportVelocity for advection of layerThickness and tracers.
             ! Use time level 1 values of layerThickness and layerThicknessEdge because 
             ! layerThickness has not yet been computed for time level 2.
-<<<<<<< HEAD
-            call ocn_vert_transport_velocity_top(meshPool, verticalMeshPool, &
-               layerThicknessCur, layerThicknessEdge, normalTransportVelocity, &
-               sshCur, highFreqThicknessNew, dt, vertAleTransportTop, err)
-=======
            if (associated(highFreqThicknessNew)) then
               call ocn_vert_transport_velocity_top(meshPool, verticalMeshPool, &
-                 layerThicknessCur, layerThicknessEdge, uTransport, &
-                 sshCur, dt, vertTransportVelocityTop, err, highFreqThicknessNew)
+                 layerThicknessCur, layerThicknessEdge, normalTransportVelocity, &
+                 sshCur, dt, vertAleTransportTop, err, highFreqThicknessNew)
             else
                call ocn_vert_transport_velocity_top(meshPool, verticalMeshPool, &
-                 layerThicknessCur, layerThicknessEdge, uTransport, &
-                 sshCur, dt, vertTransportVelocityTop, err)
+                 layerThicknessCur, layerThicknessEdge, normalTransportVelocity, &
+                 sshCur, dt, vertAleTransportTop, err)
             endif
->>>>>>> 0bb177c9
 
             call ocn_tend_thick(tendPool, forcingPool, diagnosticsPool, meshPool)
 
