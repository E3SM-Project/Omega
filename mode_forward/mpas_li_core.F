--- conflicted
+++ resolved
@@ -744,10 +744,6 @@
       ! === Write Initial Output
       ! ===
 
-<<<<<<< HEAD
-      if (config_write_output_on_startup .and. (.not. config_do_restart)) then
-         call mpas_stream_mgr_write(domain % streamManager, 'output', forceWriteNow=.true., ierr=err_tmp)
-=======
       if (config_write_output_on_startup) then
          ! If we are doing a restart, any required output from this time level should already be written, so don't rewrite
          ! Note: for debugging inexact restarts, it can be useful to enable this write on a restart
@@ -756,7 +752,6 @@
             call mpas_stream_mgr_write(domain % streamManager, 'output', forceWriteNow=.true., ierr=err_tmp)
             call mpas_timer_stop("write output")
          endif
->>>>>>> 8523460b
       endif
 
 
