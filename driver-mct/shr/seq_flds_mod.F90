--- conflicted
+++ resolved
@@ -156,11 +156,8 @@
   logical            :: atm_gustiness       ! .true. if the atmosphere model produces gustiness
   logical            :: rof2ocn_nutrients   ! .true. if the runoff model passes nutrient fields to the ocn
   logical            :: lnd_rof_two_way     ! .true. if land-river two-way coupling turned on
-<<<<<<< HEAD
   logical            :: ocn_rof_two_way     ! .true. if river-ocean two-way coupling turned on
-=======
   logical            :: rof_sed             ! .true. if river model includes sediment
->>>>>>> b49652f9
 
   !----------------------------------------------------------------------------
   ! metadata
@@ -385,11 +382,8 @@
          flds_co2a, flds_co2b, flds_co2c, flds_co2_dmsa, flds_wiso, glc_nec, &
          ice_ncat, seq_flds_i2o_per_cat, flds_bgc_oi, &
          nan_check_component_fields, rof_heat, atm_flux_method, atm_gustiness, &
-<<<<<<< HEAD
-         rof2ocn_nutrients, lnd_rof_two_way, ocn_rof_two_way
-=======
-         rof2ocn_nutrients, lnd_rof_two_way, rof_sed
->>>>>>> b49652f9
+         rof2ocn_nutrients, lnd_rof_two_way, ocn_rof_two_way, &
+         rof_sed
 
     ! user specified new fields
     integer,  parameter :: nfldmax = 200
@@ -429,11 +423,8 @@
        atm_gustiness = .false.
        rof2ocn_nutrients = .false.
        lnd_rof_two_way   = .false.
-<<<<<<< HEAD
        ocn_rof_two_way   = .false.
-=======
        rof_sed   = .false.
->>>>>>> b49652f9
 
        unitn = shr_file_getUnit()
        write(logunit,"(A)") subname//': read seq_cplflds_inparm namelist from: '&
@@ -465,11 +456,8 @@
     call shr_mpi_bcast(atm_gustiness, mpicom)
     call shr_mpi_bcast(rof2ocn_nutrients, mpicom)
     call shr_mpi_bcast(lnd_rof_two_way,   mpicom)
-<<<<<<< HEAD
     call shr_mpi_bcast(ocn_rof_two_way,   mpicom)
-=======
     call shr_mpi_bcast(rof_sed,   mpicom)
->>>>>>> b49652f9
 
     call glc_elevclass_init(glc_nec)
 
