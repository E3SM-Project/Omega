--- conflicted
+++ resolved
@@ -9,14 +9,9 @@
 from CIME.XML.standard_module_setup import *
 
 from CIME.utils                     import expect, get_cime_root, append_status
-<<<<<<< HEAD
 from CIME.utils                     import convert_to_type, get_model
-from CIME.utils                     import get_project, get_charge_account
+from CIME.utils                     import get_project, get_charge_account, check_name
 from CIME.utils                     import get_current_commit
-=======
-from CIME.utils                     import convert_to_type, get_model, get_project
-from CIME.utils                     import get_current_commit, check_name
->>>>>>> eb59169e
 from CIME.check_lockedfiles         import LOCKED_DIR, lock_file
 from CIME.XML.machines              import Machines
 from CIME.XML.pes                   import Pes
@@ -185,16 +180,8 @@
         self._env_files_that_need_rewrite.add(env_file)
 
     def read_xml(self):
-<<<<<<< HEAD
         if self._env_files_that_need_rewrite:
-            expect(False, "Object(s) %s seem to have newer data than the corresponding case file" % " ".join([env_file.filename for env_file in self._env_files_that_need_rewrite]))
-=======
-        if(len(self._env_files_that_need_rewrite)>0):
-            files = ""
-            for env_file in self._env_files_that_need_rewrite:
-                files += " "+env_file.filename
-            expect(False,"Object(s) {} seem to have newer data than the corresponding case file".format(files))
->>>>>>> eb59169e
+            expect(False, "Object(s) {} seem to have newer data than the corresponding case file".format(" ".join([env_file.filename for env_file in self._env_files_that_need_rewrite])))
 
         self._env_entryid_files = []
         self._env_entryid_files.append(EnvCase(self._caseroot, components=None))
@@ -1300,15 +1287,11 @@
 
         gfile = GenericXML(infile=xmlfile)
         ftype = gfile.get_id()
-<<<<<<< HEAD
 
         self.flush(flushall=True)
 
-        logger.warn("setting case file to %s"%xmlfile)
-=======
+        logger.warn("setting case file to {}".format(xmlfile))
         components = self.get_value("COMP_CLASSES")
-        logger.warn("setting case file to {}".format(xmlfile))
->>>>>>> eb59169e
         new_env_file = None
         for env_file in self._env_entryid_files:
             if os.path.basename(env_file.filename) == ftype:
