--- conflicted
+++ resolved
@@ -265,26 +265,21 @@
             case.set_value("CONTINUE_RUN", "TRUE")
             lid = new_lid()
 
-<<<<<<< HEAD
+        if prerun_script:
+            do_external(prerun_script, case.get_value("CASEROOT"), case.get_value("RUNDIR"),
+                        lid, prefix="prerun")
+
         lid = run_model(case, lid)
-=======
-        if prerun_script:
-            print "DEBUG: i am here",prerun_script
-            do_external(prerun_script, case.get_value("CASEROOT"), case.get_value("RUNDIR"), 
-                        lid, prefix="prerun")
-
-        run_model(case, lid)
->>>>>>> fbf1b0c2
         save_logs(case, lid)       # Copy log files back to caseroot
         if case.get_value("CHECK_TIMING") or case.get_value("SAVE_TIMING"):
             get_timing(case, lid)     # Run the getTiming script
 
         if data_assimilation:
-            do_data_assimilation(data_assimilation_script, case.get_value("CASEROOT"), cycle, lid, 
-                                 case.get_value("RUNDIR")) 
+            do_data_assimilation(data_assimilation_script, case.get_value("CASEROOT"), cycle, lid,
+                                 case.get_value("RUNDIR"))
 
         if postrun_script:
-            do_external(postrun_script, case.get_value("CASEROOT"), case.get_value("RUNDIR"), 
+            do_external(postrun_script, case.get_value("CASEROOT"), case.get_value("RUNDIR"),
                         lid, prefix="postrun")
 
         save_postrun_provenance(case)
