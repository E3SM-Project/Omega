#!/usr/bin/env python

"""
Script to run CIME tests.

Runs single tests or test suites based on either the input list or the testname or based
on an xml testlist if the xml suboption is provided.

If this tool is missing any feature that you need, please notify jgfouca@sandia.gov.
"""
from Tools.standard_script_setup import *

import update_acme_tests
from CIME.test_scheduler import TestScheduler, RUN_PHASE
from CIME.utils import expect, convert_to_seconds, compute_total_time, convert_to_babylonian_time, run_cmd_no_fail
from CIME.XML.machines import Machines
from CIME.case import Case

import argparse, math, glob

logger = logging.getLogger(__name__)

###############################################################################
def parse_command_line(args, description):
###############################################################################
    model = CIME.utils.get_model()

    if model == "cesm":
        help_str = \
"""
%s --xml-category [CATEGORY] [--xml-machine ...] [--xml-compiler ...] [ --xml-testlist ...]
OR
%s --help
OR
%s --test

\033[1mEXAMPLES:\033[0m
    \033[1;32m# Run all tests in the xml prealpha category and yellowstone machine \033[0m
    > %s --xml-machine yellowstone --xml-category prealpha
""" % ((os.path.basename(args[0]), ) * 4)

    else:
        help_str = \
"""
%s <TEST|SUITE> [<TEST|SUITE> ...] [--verbose]
OR
%s --help
OR
%s --test

\033[1mEXAMPLES:\033[0m
    \033[1;32m# Run single test \033[0m
    > %s <TESTNAME>

    \033[1;32m# Run test suite \033[0m
    > %s <SUITE>

    \033[1;32m# Run two tests \033[0m
    > %s <TESTNAME1> <TESTNAME2>

    \033[1;32m# Run two suites \033[0m
    > %s <SUITE1> <SUITE2>

    \033[1;32m# Run all tests in a suite except for one \033[0m
    > %s <SUITE> ^<TESTNAME>

    \033[1;32m# Run all tests in a suite except for tests that are in another suite \033[0m
    > %s <SUITE1> ^<SUITE2>
""" % ((os.path.basename(args[0]), ) * 9)

    parser = argparse.ArgumentParser(usage=help_str,
                                     description=description,
                                     formatter_class=argparse.ArgumentDefaultsHelpFormatter)

    CIME.utils.setup_standard_logging_options(parser)

    parser.add_argument("--no-run", action="store_true",
                        help="Do not run generated tests")

    parser.add_argument("--no-build", action="store_true",
                        help="Do not build generated tests, implies --no-run")

    parser.add_argument("--no-setup", action="store_true",
                        help="Do not setup generated tests, implies --no-build and --no-run")

    parser.add_argument("-u", "--use-existing", action="store_true",
                        help="Use pre-existing case directories they will pick up at the latest PEND state or re-run the first failed state. Requires test-id")

    parser.add_argument("--save-timing", action="store_true",
                        help="Enable archiving of performance data.")

    parser.add_argument("--no-batch", action="store_true",
                        help="Do not submit jobs to batch system, run locally."
                        " If false, will default to machine setting.")

    parser.add_argument("--single-submit", action="store_true",
                        help="Use a single interactive allocation to run all the tests. "
                        "Can drastically reduce queue waiting. Only makes sense on batch machines.")

    parser.add_argument("-r", "--test-root",
                        help="Where test cases will be created."
                        " Will default to output root as defined in the config_machines file")

    parser.add_argument("--output-root",
                        help="Where the case output is written.")

    parser.add_argument("--baseline-root",
                        help="Specifies an root directory for baseline"
                        "datasets used for Bit-for-bit generate/compare"
                        "testing.")

    parser.add_argument("--clean", action="store_true",
                        help="Specifies if tests should be cleaned after run. If set, "
                        "all object executables, and data files will"
                        " be removed after tests are run")

    parser.add_argument("-m", "--machine",
                        help="The machine for which to build tests, this machine must be defined"
                        " in the config_machines.xml file for the given model. "
                        "Default is to match the name of the machine in the test name or "
                        "the name of the machine this script is run on to the "
                        "NODENAME_REGEX field in config_machines.xml. This option is highly "
                        "unsafe and should only be used if you know what you're doing.")

    parser.add_argument("--mpilib",
                        help="Specify the mpilib. "
                        "To see list of supported mpilibs for each machine, use the utility query_config in this directory. "
                        "The default is the first listing in MPILIBS in config_machines.xml")

    if model == "cesm":
        parser.add_argument("-c", "--compare",
                            help="While testing, compare baselines"
                            "  against the given compare directory ")

        parser.add_argument("-g", "--generate",
                            help="While testing, generate baselines"
                            " to the given generate directory; "
                            "this can also be done after the fact with bless_test_results")

        parser.add_argument("--xml-machine",
                            help="Use this machine key in the lookup in testlist.xml, default is all if any --xml- argument is used")

        parser.add_argument("--xml-compiler",
                            help="Use this compiler key in the lookup in testlist.xml, default is all if any --xml- argument is used")

        parser.add_argument("--xml-category",
                            help="Use this category key in the lookup in testlist.xml, default is all if any --xml- argument is used")

        parser.add_argument("--xml-testlist",
                            help="Use this testlist to lookup tests, default specified in config_files.xml")

        parser.add_argument("testargs", nargs="*",
                            help="Tests or test suites to run."
                            " Testname form is TEST.GRID.COMPSET[.MACHINE_COMPILER]")

    else:

        parser.add_argument("testargs", nargs="+",
                            help="Tests or test suites to run."
                            " Testname form is TEST.GRID.COMPSET[.MACHINE_COMPILER]")

        parser.add_argument("-b", "--baseline-name",
                            help="If comparing or generating baselines,"
                            " use this directory under baseline root. "
                            "Default will be current branch name.")

        parser.add_argument("-c", "--compare", action="store_true",
                            help="While testing, compare baselines")

        parser.add_argument("-g", "--generate", action="store_true",
                            help="While testing, generate baselines; "
                            "this can also be done after the fact with bless_test_results")

    parser.add_argument("--compiler",
                        help="Compiler to use to build cime.  Default will be the name in"
                        " the Testnames or the default defined for the machine.")

    parser.add_argument("-n", "--namelists-only", action="store_true",
                        help="Only perform namelist actions for tests")

    parser.add_argument("-p", "--project",
                        help="Specify a project id for the case (optional)."
                        "Used for accounting when on a batch system."
                        "The default is user-specified environment variable PROJECT")

    parser.add_argument("-t", "--test-id",
                        help="Specify an 'id' for the test. This is simply a "
                        "string that is appended to the end of a test name. "
                        "If no test-id is specified, then a time stamp plus random "
                        "string will be used (ensuring a high probability of uniqueness). "
                        "If test-id is specified, it is the user's responsibility to ensure "
                        "that each run of create_test uses a unique test-id. "
                        "(All sorts of problems can occur if you use the same test-id twice "
                        "on the same file system, even if the test lists are completely different.)")

    parser.add_argument("-j", "--parallel-jobs", type=int, default=None,
                        help="Number of tasks create_test should perform simultaneously. Default "
                        "will be min(num_cores, num_tests).")

    parser.add_argument("--proc-pool", type=int, default=None,
                        help="The size of the processor pool that create_test can use. Default "
                        "is MAX_MPITASKS_PER_NODE + 25 percent.")

    parser.add_argument("--walltime", default=os.getenv("CIME_GLOBAL_WALLTIME"),
                        help="Set the wallclock limit for all tests in the suite. "
                        "Can use env var CIME_GLOBAL_WALLTIME to set this for all test.")

    parser.add_argument("-q", "--queue", default=None,
                        help="Force batch system to use a certain queue")

    parser.add_argument("-f", "--testfile",
                        help="A file containing an ascii list of tests to run")

    parser.add_argument("-o", "--allow-baseline-overwrite", action="store_true",
                        help="If the --generate option is given, then by default "
                        "an attempt to overwrite an existing baseline directory "
                        "will raise an error. Specifying this option allows "
                        "existing baseline directories to be silently overwritten.")

    parser.add_argument("--wait", action="store_true",
                        help="On batch systems, wait for submitted jobs to complete")

    parser.add_argument("--force-procs", type=int, default=None,
                        help="For all tests to run with this number of processors")

    parser.add_argument("--force-threads", type=int, default=None,
                        help="For all tests to run with this number of threads")

    parser.add_argument("-i", "--input-dir",
                        help="Use a non-default location for input files")

    parser.add_argument("--pesfile",
                        help="Full pathname of an optional pes specification "
                        "file. The file can follow either the config_pes.xml or "
                        "the env_mach_pes.xml format.")

<<<<<<< HEAD
    CIME.utils.add_mail_type_args(parser)
=======
    parser.add_argument("--retry", type=int, default=0,
                        help="Automatically retry failed tests. >0 implies --wait")
>>>>>>> 93856e6b

    args = CIME.utils.parse_args_and_handle_standard_logging_options(args, parser)

    CIME.utils.resolve_mail_type_args(args)

    # generate and compare flags may not point to the same directory
    if model == "cesm":
        if args.generate is not None:
            expect(not (args.generate == args.compare),
                   "Cannot generate and compare baselines at the same time")

        if args.xml_testlist is not None:
            expect(not (args.xml_machine is None and args.xml_compiler
                        is  None and args.xml_category is None),
                   "If an xml-testlist is present at least one of --xml-machine, "
                   "--xml-compiler, --xml-category must also be present")

    else:
        expect(not (args.baseline_name is not None and (not args.compare and not args.generate)),
               "Provided baseline name but did not specify compare or generate")
        expect(not (args.compare and args.generate),
               "Tried to compare and generate at same time")

    expect(not (args.namelists_only and not (args.generate or args.compare)),
           "Must provide either --compare or --generate with --namelists-only")

    if args.retry > 0:
        args.wait = True

    if args.parallel_jobs is not None:
        expect(args.parallel_jobs > 0,
               "Invalid value for parallel_jobs: %d" % args.parallel_jobs)

    if args.use_existing:
        expect(args.test_id is not None, "Must provide test-id of pre-existing cases")

    if args.no_setup:
        args.no_build = True

    if args.no_build:
        args.no_run = True

    # Namelist-only forces some other options:
    if args.namelists_only:
        expect(not args.no_setup, "Cannot compare namelists without setup")
        args.no_build = True
        args.no_run   = True
        args.no_batch = True

    if args.single_submit:
        expect(not args.no_run, "Doesn't make sense to request single-submit if no-run is on")
        args.no_build = True
        args.no_run   = True
        args.no_batch = True

    if args.test_id is None:
        args.test_id = "%s_%s"%(CIME.utils.get_timestamp(), CIME.utils.id_generator())
    else:
        expect(CIME.utils.check_name(args.test_id, additional_chars="."),
               "invalid test-id argument provided")

    if args.testfile is not None:
        with open(args.testfile, "r") as fd:
            args.testargs.extend( [line.strip() for line in fd.read().splitlines() if line.strip()] )

    # Compute list of fully-resolved test_names
    test_extra_data = {}
    if model == "cesm":
        machine_name = args.xml_machine if args.machine is None else args.machine

        # If it's still unclear what machine to use, look at test names
        if machine_name is None:
            for test in args.testargs:
                testsplit = CIME.utils.parse_test_name(test)
                if testsplit[4] is not None:
                    if machine_name is None:
                        machine_name = testsplit[4]
                    else:
                        expect(machine_name == testsplit[4],
                               "ambiguity in machine, please use the --machine option")

        mach_obj = Machines(machine=machine_name)
        if args.testargs:
            args.compiler = mach_obj.get_default_compiler() if args.compiler is None else args.compiler
            test_names = update_acme_tests.get_full_test_names(args.testargs,
                                                               mach_obj.get_machine_name(), args.compiler)
        else:
            expect(not (args.xml_machine is None and args.xml_compiler
                        is  None and args.xml_category is None and args.xml_testlist is None),
                   "At least one of --xml-machine, --xml-testlist, "
                   "--xml-compiler, --xml-category or a valid test name must be provided.")

            test_data = CIME.test_utils.get_tests_from_xml(args.xml_machine, args.xml_category,
                                                           args.xml_compiler, args.xml_testlist,
                                                           machine_name, args.compiler)
            test_names = [item["name"] for item in test_data]
            for test_datum in test_data:
                test_extra_data[test_datum["name"]] = test_datum

        logger.info("Testnames: %s" % test_names)
    else:
        if args.machine is None:
            args.machine = update_acme_tests.infer_machine_name_from_tests(args.testargs)

        mach_obj = Machines(machine=args.machine)
        args.compiler = mach_obj.get_default_compiler() if args.compiler is None else args.compiler

        test_names = update_acme_tests.get_full_test_names(args.testargs, mach_obj.get_machine_name(), args.compiler)

    expect(mach_obj.is_valid_compiler(args.compiler),
           "Compiler %s not valid for machine %s" % (args.compiler, mach_obj.get_machine_name()))

    # Normalize compare/generate between the models
    baseline_cmp_name = None
    baseline_gen_name = None
    if args.compare or args.generate:
        if model == "cesm":
            if args.compare is not None:
                baseline_cmp_name = args.compare
            if args.generate is not None:
                baseline_gen_name = args.generate
        else:
            baseline_name = args.baseline_name if args.baseline_name else CIME.utils.get_current_branch(repo=CIME.utils.get_cime_root())
            expect(baseline_name is not None,
                   "Could not determine baseline name from branch, please use -b option")
            baseline_name = os.path.join(args.compiler, baseline_name)
            if args.compare:
                baseline_cmp_name = baseline_name
            elif args.generate:
                baseline_gen_name = baseline_name

    if args.input_dir is not None:
        args.input_dir = os.path.abspath(args.input_dir)

    # sanity check
    for name in test_names:
        dot_count = name.count('.')
        expect(dot_count > 1 and dot_count <= 4, "Invalid test Name, '{}'".format(name))

    # for acme, sort by walltime
    if model == "acme":
        if args.walltime is None:
            test_names.sort(cmp=update_acme_tests.sort_by_time)
        else:
            test_names.sort()

    return test_names, test_extra_data, args.compiler, mach_obj.get_machine_name(), args.no_run, args.no_build, args.no_setup, args.no_batch,\
        args.test_root, args.baseline_root, args.clean, baseline_cmp_name, baseline_gen_name, \
        args.namelists_only, args.project, \
        args.test_id, args.parallel_jobs, args.walltime, \
        args.single_submit, args.proc_pool, args.use_existing, args.save_timing, args.queue, \
<<<<<<< HEAD
        args.allow_baseline_overwrite, args.output_root, args.wait, args.force_procs, args.force_threads, args.mpilib, args.input_dir, args.pesfile, args.mail_user, args.mail_type
=======
        args.allow_baseline_overwrite, args.output_root, args.wait, args.force_procs, args.force_threads, args.mpilib, args.input_dir, args.pesfile, args.retry
>>>>>>> 93856e6b

###############################################################################
def single_submit_impl(machine_name, test_id, proc_pool, _, args, job_cost_map, wall_time, test_root):
###############################################################################
    mach = Machines(machine=machine_name)
    expect(mach.has_batch_system(), "Single submit does not make sense on non-batch machine '%s'" % mach.get_machine_name())

    machine_name = mach.get_machine_name()

    #
    # Compute arg list for second call to create_test
    #
    new_args = list(args)
    new_args.remove("--single-submit")
    new_args.append("--no-batch")
    new_args.append("--use-existing")
    no_arg_is_a_test_id_arg = True
    no_arg_is_a_proc_pool_arg = True
    no_arg_is_a_machine_arg = True
    for arg in new_args:
        if arg == "-t" or arg.startswith("--test-id"):
            no_arg_is_a_test_id_arg = False
        elif arg.startswith("--proc-pool"):
            no_arg_is_a_proc_pool_arg = False
        elif arg == "-m" or arg.startswith("--machine"):
            no_arg_is_a_machine_arg = True

    if no_arg_is_a_test_id_arg:
        new_args.append("-t %s" % test_id)
    if no_arg_is_a_proc_pool_arg:
        new_args.append("--proc-pool %d" % proc_pool)
    if no_arg_is_a_machine_arg:
        new_args.append("-m %s" % machine_name)

    #
    # Resolve batch directives manually. There is currently no other way
    # to do this without making a Case object. Make a throwaway case object
    # to help us here.
    #
    testcase_dirs = glob.glob("%s/*%s*/TestStatus" % (test_root, test_id))
    expect(testcase_dirs, "No test case dirs found!?")
    first_case = os.path.abspath(os.path.dirname(testcase_dirs[0]))
    with Case(first_case, read_only=False) as case:
        env_batch = case.get_env("batch")

        submit_cmd  = env_batch.get_value("batch_submit", subgroup=None)
        submit_args = env_batch.get_submit_args(case, "case.run")

    tasks_per_node = mach.get_value("MAX_MPITASKS_PER_NODE")
    num_nodes = int(math.ceil(float(proc_pool) / tasks_per_node))
    if wall_time is None:
        wall_time = compute_total_time(job_cost_map, proc_pool)
        wall_time_bab = convert_to_babylonian_time(int(wall_time))
    else:
        wall_time_bab = wall_time

    queue = env_batch.select_best_queue(proc_pool, num_nodes, wall_time_bab)
    wall_time_max_bab = env_batch.get_queue_specs(queue)[3]
    if wall_time_max_bab is not None:
        wall_time_max = convert_to_seconds(wall_time_max_bab)
        if wall_time_max < wall_time:
            wall_time = wall_time_max
            wall_time_bab = convert_to_babylonian_time(wall_time)

    overrides = {
        "job_id" : "create_test_single_submit_%s" % test_id,
        "num_nodes" : num_nodes,
        "tasks_per_node": tasks_per_node,
        "totaltasks" : tasks_per_node * num_nodes,
        "job_wallclock_time": wall_time_bab,
        "job_queue": queue
        }

    directives = env_batch.get_batch_directives(case, "case.run", overrides=overrides)

    #
    # Make simple submit script and submit
    #

    script = "#! /bin/bash\n"
    script += "\n%s" % directives
    script += "\n"
    script += "cd %s\n"%os.getcwd()
    script += "%s %s\n" % (__file__, " ".join(new_args))

    submit_cmd = "%s %s" % (submit_cmd, submit_args)
    logger.info("Script:\n%s" % script)

    run_cmd_no_fail(submit_cmd, input_str=script, arg_stdout=None, arg_stderr=None, verbose=True)

###############################################################################
# pragma pylint: disable=protected-access
def create_test(test_names, test_data, compiler, machine_name, no_run, no_build, no_setup, no_batch, test_root,
                baseline_root, clean, baseline_cmp_name, baseline_gen_name, namelists_only, project, test_id, parallel_jobs,
                walltime, single_submit, proc_pool, use_existing, save_timing, queue, allow_baseline_overwrite, output_root, wait,
                force_procs, force_threads, mpilib, input_dir, pesfile, mail_user, mail_type):
###############################################################################
    impl = TestScheduler(test_names, test_data=test_data,
                         no_run=no_run, no_build=no_build, no_setup=no_setup, no_batch=no_batch,
                         test_root=test_root, test_id=test_id,
                         baseline_root=baseline_root, baseline_cmp_name=baseline_cmp_name,
                         baseline_gen_name=baseline_gen_name,
                         clean=clean, machine_name=machine_name, compiler=compiler,
                         namelists_only=namelists_only,
                         project=project, parallel_jobs=parallel_jobs, walltime=walltime,
                         proc_pool=proc_pool, use_existing=use_existing, save_timing=save_timing,
                         queue=queue, allow_baseline_overwrite=allow_baseline_overwrite,
                         output_root=output_root, force_procs=force_procs, force_threads=force_threads,
                         mpilib=mpilib, input_dir=input_dir, pesfile=pesfile, mail_user=mail_user, mail_type=mail_type)

    success = impl.run_tests(wait=wait)

    if success and single_submit:
        # Get real test root
        test_root = impl._test_root

        job_cost_map = {}
        largest_case = 0
        for test in impl._tests:
            test_dir = impl._get_test_dir(test)
            procs_needed = impl._get_procs_needed(test, RUN_PHASE)
            time_needed = convert_to_seconds(run_cmd_no_fail("./xmlquery JOB_WALLCLOCK_TIME -value -subgroup case.test", from_dir=test_dir))
            job_cost_map[test] = (procs_needed, time_needed)
            if procs_needed > largest_case:
                largest_case = procs_needed

        if proc_pool is None:
            # Based on size of created jobs, choose a reasonable proc_pool. May need to put
            # more thought into this.
            proc_pool = 2 * largest_case

        # Create submit script
        single_submit_impl(machine_name, test_id, proc_pool, project, sys.argv[1:], job_cost_map, walltime, test_root)

    return success

###############################################################################
def _main_func(description):
###############################################################################
    if "--test" in sys.argv:
        libroot = CIME.utils.get_python_libs_root()

        CIME.utils.run_cmd_no_fail("PYTHONPATH=%s python -m doctest %s/CIME/test_scheduler.py -v" %
                                   (libroot, libroot), arg_stdout=None, arg_stderr=None)
        return

    test_names, test_data, compiler, machine_name, no_run, no_build, no_setup, no_batch, \
    test_root, baseline_root, clean, baseline_cmp_name, baseline_gen_name, namelists_only, \
    project, test_id, parallel_jobs, walltime, single_submit, proc_pool, use_existing, \
<<<<<<< HEAD
    save_timing, queue, allow_baseline_overwrite, output_root, wait, force_procs, force_threads, mpilib, input_dir, pesfile, \
    mail_user, mail_type = \
        parse_command_line(sys.argv, description)

    sys.exit(create_test(test_names, test_data, compiler, machine_name, no_run, no_build, no_setup, no_batch, test_root,
                         baseline_root, clean, baseline_cmp_name, baseline_gen_name, namelists_only,
                         project, test_id, parallel_jobs, walltime, single_submit, proc_pool, use_existing, save_timing,
                         queue, allow_baseline_overwrite, output_root, wait, force_procs, force_threads, mpilib, input_dir, pesfile,
                         mail_user, mail_type))
=======
    save_timing, queue, allow_baseline_overwrite, output_root, wait, force_procs, force_threads, mpilib, input_dir, pesfile, retry \
        = parse_command_line(sys.argv, description)

    success = False
    run_count = 0
    while not success and run_count <= retry:
        use_existing = use_existing if run_count == 0 else True
        success = create_test(test_names, test_data, compiler, machine_name, no_run, no_build, no_setup, no_batch, test_root,
                              baseline_root, clean, baseline_cmp_name, baseline_gen_name, namelists_only,
                              project, test_id, parallel_jobs, walltime, single_submit, proc_pool, use_existing, save_timing,
                              queue, allow_baseline_overwrite, output_root, wait, force_procs, force_threads, mpilib, input_dir, pesfile)
        run_count += 1

        # For testing only
        os.environ["TESTBUILDFAIL_PASS"] = "True"
        os.environ["TESTRUNFAIL_PASS"] = "True"

    sys.exit(0 if success else CIME.utils.TESTS_FAILED_ERR_CODE)
>>>>>>> 93856e6b

###############################################################################

if __name__ == "__main__":
    _main_func(__doc__)<|MERGE_RESOLUTION|>--- conflicted
+++ resolved
@@ -234,12 +234,10 @@
                         "file. The file can follow either the config_pes.xml or "
                         "the env_mach_pes.xml format.")
 
-<<<<<<< HEAD
-    CIME.utils.add_mail_type_args(parser)
-=======
     parser.add_argument("--retry", type=int, default=0,
                         help="Automatically retry failed tests. >0 implies --wait")
->>>>>>> 93856e6b
+
+    CIME.utils.add_mail_type_args(parser)
 
     args = CIME.utils.parse_args_and_handle_standard_logging_options(args, parser)
 
@@ -391,11 +389,7 @@
         args.namelists_only, args.project, \
         args.test_id, args.parallel_jobs, args.walltime, \
         args.single_submit, args.proc_pool, args.use_existing, args.save_timing, args.queue, \
-<<<<<<< HEAD
-        args.allow_baseline_overwrite, args.output_root, args.wait, args.force_procs, args.force_threads, args.mpilib, args.input_dir, args.pesfile, args.mail_user, args.mail_type
-=======
-        args.allow_baseline_overwrite, args.output_root, args.wait, args.force_procs, args.force_threads, args.mpilib, args.input_dir, args.pesfile, args.retry
->>>>>>> 93856e6b
+        args.allow_baseline_overwrite, args.output_root, args.wait, args.force_procs, args.force_threads, args.mpilib, args.input_dir, args.pesfile, args.retry, args.mail_user, args.mail_type
 
 ###############################################################################
 def single_submit_impl(machine_name, test_id, proc_pool, _, args, job_cost_map, wall_time, test_root):
@@ -545,19 +539,9 @@
     test_names, test_data, compiler, machine_name, no_run, no_build, no_setup, no_batch, \
     test_root, baseline_root, clean, baseline_cmp_name, baseline_gen_name, namelists_only, \
     project, test_id, parallel_jobs, walltime, single_submit, proc_pool, use_existing, \
-<<<<<<< HEAD
     save_timing, queue, allow_baseline_overwrite, output_root, wait, force_procs, force_threads, mpilib, input_dir, pesfile, \
-    mail_user, mail_type = \
+    retry, mail_user, mail_type = \
         parse_command_line(sys.argv, description)
-
-    sys.exit(create_test(test_names, test_data, compiler, machine_name, no_run, no_build, no_setup, no_batch, test_root,
-                         baseline_root, clean, baseline_cmp_name, baseline_gen_name, namelists_only,
-                         project, test_id, parallel_jobs, walltime, single_submit, proc_pool, use_existing, save_timing,
-                         queue, allow_baseline_overwrite, output_root, wait, force_procs, force_threads, mpilib, input_dir, pesfile,
-                         mail_user, mail_type))
-=======
-    save_timing, queue, allow_baseline_overwrite, output_root, wait, force_procs, force_threads, mpilib, input_dir, pesfile, retry \
-        = parse_command_line(sys.argv, description)
 
     success = False
     run_count = 0
@@ -566,7 +550,8 @@
         success = create_test(test_names, test_data, compiler, machine_name, no_run, no_build, no_setup, no_batch, test_root,
                               baseline_root, clean, baseline_cmp_name, baseline_gen_name, namelists_only,
                               project, test_id, parallel_jobs, walltime, single_submit, proc_pool, use_existing, save_timing,
-                              queue, allow_baseline_overwrite, output_root, wait, force_procs, force_threads, mpilib, input_dir, pesfile)
+                              queue, allow_baseline_overwrite, output_root, wait, force_procs, force_threads, mpilib, input_dir, pesfile,
+                              mail_user, mail_type)
         run_count += 1
 
         # For testing only
@@ -574,7 +559,6 @@
         os.environ["TESTRUNFAIL_PASS"] = "True"
 
     sys.exit(0 if success else CIME.utils.TESTS_FAILED_ERR_CODE)
->>>>>>> 93856e6b
 
 ###############################################################################
 
