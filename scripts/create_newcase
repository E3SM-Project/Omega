#!/usr/bin/env perl 
#-----------------------------------------------------------------------------------------------
#
# create_newcase
#
# This utility allows the users to specify configuration
# options via a commandline interface.
#
#-----------------------------------------------------------------------------------------------

use strict;
use English;
use Getopt::Long;
use Cwd qw( getcwd abs_path chdir);
use IO::File;
use IO::Handle;
use Data::Dumper;
use File::Basename;
use File::Path qw(mkpath);

# Check for the existence of XML::LibXML in whatever perl distribution happens to be in use.  
# If not found, print a warning message then exit. 
eval {
    require XML::LibXML;
    XML::LibXML->import();
};
if($@)
{
    my $warning = <<END;
WARNING:
    The perl module XML::LibXML is needed for XML parsing in the CESM script system.  
	Please contact your local systems administrators or IT staff and have them install it for 
	you, or install the module locally.  

END
	print "$warning\n";
    exit(1);
}

#-----------------------------------------------------------------------------------------------
# Setting autoflush (an IO::Handle method) on STDOUT helps in debugging.  It forces the test
# descriptions to be printed to STDOUT before the error messages start.
*STDOUT->autoflush();                  

#-----------------------------------------------------------------------------------------------
# Set the directory that contains the CESM configuration scripts.  If the create_newcase command was
# issued using a relative or absolute path, that path is in $ProgDir.  Otherwise assume the
# command was issued from the current working directory.

(my $ProgName = $0) =~ s!(.*)/!!;      # name of this script
my $ProgDir = $1;                      # name of directory containing this script -- may be a
                                       # relative or absolute path, or null if the script is in
                                       # the user's PATH
my $cwd = getcwd();                    # current working directory
my $cfgdir;                            # absolute pathname of directory that contains this script
if ($ProgDir) { 
    $cfgdir = abs_path($ProgDir);
} else {
    $cfgdir = $cwd;
}

my $cimeroot = abs_path("$cfgdir/../");
(-d "$cimeroot")  or  die <<"EOF";
** Cannot find cimeroot directory \"$cimeroot\" **
EOF

#-----------------------------------------------------------------------------------------------
if ($#ARGV == -1) {
    usage();
}
#-----------------------------------------------------------------------------------------------

sub usage {
    die <<EOF;

SYNOPSIS
  create_newcase [options]

OPTIONS
  User supplied values are denoted in angle brackets (<>).  Any value that contains
  white-space must be quoted.  Long option names may be supplied with either single
  or double leading dashes.  A consequence of this is that single letter options may
  NOT be bundled.

  -case <name>             Specifies the case name (required).
  -compset <name>          Specify a CESM compset (required).
  -res <name>              Specify a CESM grid resolution (required).
  -mach <name>             Specify a CESM machine (required).
  -pes_file <name>         Full pathname of pes file to use (will overwrite default settings) (optional)
  -project <name>          Specify a project id for the case (optional)
                           default: user-specified environment variable PROJECT or ACCOUNT
                                    or read from ~/.cesm_proj or ~/.ccsm_proj
  -compiler <name>         Specify a compiler for the target machine (optional)
                           default: default compiler for the target machine
  -mpilib <name>           Specify a mpi library for the target machine (optional)
                           default: default mpi library for the target machine
                           allowed: openmpi, mpich, ibm, mpi-serial, etc
                                    redundant with _M confopts setting
  -mach_dir <path>         Specify the locations of the Machines directory (optional).
                           default: \$cimeroot/machines
  -user_mods_dir <path>    Path to directory with user_nl_* files and xmlchange
                           commands to utilize (optional). For non-test cases, this 
                           can also include SourceMods
  -confopts <value>        Specify some additional configuration options (optional) as follows:
                           _AOA  = aoflux on atm grid
                           _AOE  = aoflux on exch grid
                           _CG   = gregorian calendar
                           _D    = debug
                           _E    = esmf interfaces
                           _IOP* = PnetCDF IO test where * is  A(atm), C(cpl), G(glc), 
                                   I(ice), L(lnd), O(ocn), W(wav) or blank (all components)
                           _L*   = set run length y, m, d, h, s, n(nsteps) plus integer 
                                   (ie _Lm6 for 6 months) 
                           _M*   = set the mpilib where * is default, mpi-serial, mpich, etc
                           _N*   = set NINST_ env value to * where * is an integer
                           _P*   = set pecount to specific values include 
                                   T,S,M,L,X,1,1x1,16,16x1,4x4,16x1D, etc
  -petype  <name>          Valid values are [threaded | mpionly] 
                           Force pes to be all threaded or all mpi
			   default: this is not set
  -pecount <name>          Value of S,M,L,X1,X2 (optional). 
                           default: M, partially redundant with confopts _P
  -user_compset <name>     Long name for new user compset to use (optional)
                           This assumes that all of the compset settings in the 
                           long name have been defined in cimeconfig/compsets.xml
  -user_grid_file <name>   Full pathname of grid file to use (optional)
                           This should be a "copy" of cimeconfig/grids.xml
                           with the new user grid changes added to it
  -help [or -h]            Print usage to STDOUT (optional).
  -testlist                List valid values for tests [normally only invoked by create_test] (optional).
  -silent [or -s]          Turns on silent mode - only fatal messages issued (optional).
  -verbose [or -v]         Turn on verbose echoing of settings made by create_newcase (optional).
  -xmlmode <name>          Sets format of xml files; normal or expert (optional). (default is normal) 
  -nowarning               Turns off checking of the known_problems repository. (default is on)
  -sharedlibroot           Used for re-using build components when building multiple CESM cases, 
                           default is \$EXEROOT

EXAMPLES

  #  ./create_newcase -case mycase1 -res f19_g16 -compset B1850CN -mach yellowstone
  #  ./create_newcase -case mycase2 -res f19_g16 -compset B1850CN -mach yellowstone -confopts _D_P16
  #  ./create_newcase -case mycase5 -res f19_g16 -compset B1850CN -mach yellowstone -confopts _CG_E -pes_file mypes_file

EOF
}

#-----------------------------------------------------------------------------------------------
# Save commandline
my $commandline = "create_newcase @ARGV";

#-----------------------------------------------------------------------------------------------
# Parse command-line options.
my %opts = (
    mach_dir => "$cimeroot/machines",
    user_mods_dir => undef,
    );
GetOptions(
    "case=s"                    => \$opts{'case'},
    "compset=s"                 => \$opts{'compset'},
    "confopts=s"                => \$opts{'confopts'},
    "project=s"                 => \$opts{'project'},  
    "compiler=s"                => \$opts{'compiler'},  
    "mpilib=s"                  => \$opts{'mpilib'},  
    "res=s"                     => \$opts{'res'},
    "h|help"                    => \$opts{'help'},
    "mach=s"                    => \$opts{'mach'},
    "mach_dir=s"                => \$opts{'mach_dir'},
    "user_mods_dir=s"           => \$opts{'user_mods_dir'},
    "pecount=s"                 => \$opts{'pecount'},
    "petype=s"                  => \$opts{'petype'},
    "pes_file=s"                => \$opts{'pes_file'}, 
    "user_grid_file=s"          => \$opts{'user_grid_file'},
    "s|silent"                  => \$opts{'silent'},
    "testname=s"                => \$opts{'testname'},
    "testlist"                  => \$opts{'testlist'},
    "v|verbose"                 => \$opts{'verbose'},
    "xmlmode=s"                 => \$opts{'xmlmode'},
    "nowarning"                 => \$opts{'nowarning'},
    "user_compset=s"            => \$opts{'user_compset'},
    "sharedlibroot=s"           => \$opts{'sharedlibroot'},
    )  or usage();

# Give usage message.
usage() if $opts{'help'};

# Check for unparsed argumentss
if (@ARGV) {
    print "ERROR: unrecognized arguments: @ARGV\n";
    usage();
}

#-----------------------------------------------------------------------------------------------
# Add $cfgdir/perl5lib to the list of paths that Perl searches for modules
my @dirs = ("$cfgdir", "$cimeroot/scripts/Tools", "$cimeroot/utils/perl5lib");
unshift @INC, @dirs;
require ConfigCase;
require ConfigCompsetGrid;
require ConfigPes;
require ConfigMachine;
require ConfigTests;
require ConfigCESM;
require ProjectTools;
require UserModsTools;
require Testing::TestLists; 

# Global variables
my $case;
my $caseroot; # set in _check_input_options
my $compset;  # set in _check_input_options
my $grid;     # set in _check_input_options
my $compiler; # set in _check_input_options
my $confopts; # set in _set_confopts 
my $machine;
my $testname;
my $pecount;
my $petype;
my $xmlmode;
my $project;
my $mpilib;
my $header_file;
my $sysmod;

# Define 3 print levels:
# 0 - only issue fatal error messages
# 1 - only informs what files are created (default)
# 2 - verbose
my $print = 1;
if ($opts{'silent'})  { $print = 0; }
if ($opts{'verbose'}) { $print = 2; }

if ($print>=2) { print "Setting configuration directory to $cfgdir\n"; }

#------------------------------------------------------------------------------------------
# *** Check input
#------------------------------------------------------------------------------------------
# Note that check_input_options will use the global hash opts
_check_input_options (\%opts);

#------------------------------------------------------------------------------------------
# *** Determine user_mods_dir
#------------------------------------------------------------------------------------------
my $user_mods_dir = $opts{'user_mods_dir'};
if ($user_mods_dir) {
    (-d "$user_mods_dir") or  die "** Cannot find user_mods_dir directory $user_mods_dir **"
}


#------------------------------------------------------------------------------------------
# *** Set master config file ***
#------------------------------------------------------------------------------------------
# The following specifies all necessary files that will be used to configure the case
my $file_config = "$cimeroot/scripts/cimeconfig/config_files.xml";

#------------------------------------------------------------------------------------------
# *** Create config object ***
#------------------------------------------------------------------------------------------
# First create empty config object
my $config = ConfigCase->new("");

# Create all values in $config that are not component specific
my $srcroot  = "$cimeroot/../"; #TODO - this needs to be generalized
my $username = "$ENV{'USER'}";  #TODO - change ccsmuser to username

# Read the general specification file and add to $config each variable in that file
my $xml = XML::LibXML->new( no_blanks => 1)->parse_file($file_config);
my @nodes = $xml->findnodes(".//files_case/entry"); # *** note the element search ***
if (! @nodes) {
    die "ERROR create_newcase: no variable elements in file $file_config \n"; 
}
foreach my $node (@nodes) {
    my $id = $node->getAttribute('id');
    foreach my $child ($node->childNodes()) {
	my $name  = $child->nodeName();
	my $value = $child->textContent();
	$config->add_to_id($id, $name, $value, $cimeroot, $srcroot, $caseroot);
    }
}

# Determine the non-component specific variables in $config
my $file = $config->get('CIMECONFIG_FILE');
$config->add_config_variables($file);

# Determine the component specific variables in $config
# for each $config variable that points to a file that has a "CONFIG_" prefix,
# open that file and add all of those variables to $config
foreach my $id (keys %$config) {
    if ($id =~ m/^CONFIG_/) {
	my $file = $config->get($id);
	$config->add_config_variables($file);
    }
}

# Overwrite the non-default values for the following config elements (needed for the calls below)
$config->set('CCSMUSER'	  , "$username");
$config->set('USER'	  , "$username");
$config->set('CASEROOT'	  , "$caseroot");
$config->set('CASETOOLS'  , "$caseroot/Tools");
$config->set('CASEBUILD'  , "$caseroot/Buildconf");
$config->set('CASE'	  , "$case");
$config->set('CIMEROOT'	  , "$cimeroot");
$config->set('UTILROOT'	  , "$cimeroot/scripts/Tools");
$config->set('SRCROOT'	  , "$srcroot");
$config->set('CCSMROOT'	  , "$cimeroot/../"); #TODO - deprecate CCSMROOT = put out message

#------------------------------------------------------------------------------------------
# *** Determine grid specification file
#------------------------------------------------------------------------------------------
my $grids_dir;
if (defined $opts{'user_grid_dir'}){
    # Determine file specifying set of supported model grids
    $grids_dir = $opts{'user_grid_dir'};
    (-d $grids_dir)  or  die "** Cannot find user specified grid directory $grids_dir **\n";
    my $grids_file = "$grids_dir/grids.xml";
    (-f "$grids_file")  or  die "** Cannot find user specified grids file $grids_file **\n";
    $config->set('GRIDS_DIR', "$grids_dir");
} else {
    $grids_dir = $config->get('GRIDS_DIR');
    (-d "$grids_dir")  or  die "** Cannot find grids dir $grids_dir ***\n";
}    
my $file = "$grids_dir" . '/' . "config_grids.xml";
$config->set('GRIDS_SPEC_FILE', "$file");

#------------------------------------------------------------------------------------------
# *** Options for listing (exit after listing) 
#------------------------------------------------------------------------------------------
if ($opts{'testlist'}) {
    my $tests_file = $config->get('TESTS_SPEC_FILE');
    ConfigTests::listTests("$tests_file");
    exit;
}    

#------------------------------------------------------------------------------------------
# *** Read the file that determines the possible compsets 
#------------------------------------------------------------------------------------------
# The following file now replaces what used to be config_compsets.xml
# Each primary component is responsible for defining the compsets that turn of the
# appropriate feedbacks for development of that component

# First determine primary component (for now this is only CESM specific)
my $primary_component;
if (! $opts{'compset'}) {
    die "ERROR: must set the -compset option to create_newcase \n";
}
$primary_component = ConfigCESM::getPrimaryComponent($compset);

# Now given the primary component, read the xml file that determines the full pathname
# of the file that defines the compsets for this primary component
# Note - the value of the config variable 'COMPSETS_SPEC_FILE' gives the full pathname of the
# file containing the possible out of the box compsets that can be used by create_newcase

# Read the file_compsets block in config_files.xml and add each element to $config
# This adds the following to $config:
#     COMPSETS_SPEC_FILE, PES_SPEC_FILE, PIO_SPEC_FILE, TESTS_SPEC_FILE and TEST_MODS_DIR
my $xml = XML::LibXML->new( no_blanks => 1)->parse_file($file_config);
my @nodes = $xml->findnodes(".//files_compsets/entry"); # *** note the element search ***
if (! defined @nodes) {
    die "ERROR create_newcase: no file_compsets/entry elements in $file_config \n"; 
} else {
    foreach my $node (@nodes) {
	my $id = $node->getAttribute('id');
	foreach my $child ($node->childNodes()) {
	    my $name = $child->nodeName();
	    if ($name eq 'values') {
		foreach my $grandchild ($child->findnodes("./value")) {
		    my $component = $grandchild->getAttribute('component');
		    if ($component eq $primary_component) {
			my $value = $grandchild->textContent();
			$config->add_to_id($id, 'value', $value, $cimeroot, $srcroot, $caseroot);
			last;
		    }
		}
	    } else {
		my $value = $child->textContent();
		$config->add_to_id($id, $name, $value, $cimeroot, $srcroot, $caseroot);
	    }
	}
    }
}
my $compsets_file = $config->get('COMPSETS_SPEC_FILE');
print "Component that specifies possible compsets, pelayouts and non-default pio settings is $primary_component \n";
print "File that specifies possible compsets is $compsets_file \n";

#------------------------------------------------------------------------------------------
# *** Determine the full pathnames of each config_component.xml file for each compset component
#------------------------------------------------------------------------------------------
# A few notes for clarification:
# all possible compset components will contain the file 
#      'definitions_component.xml
# that specify the xml variable definitions for that component 
# to obtain the directory containing the definitions_variable.xml file 
# for the atmospheric component you would use
#     my $file = $config->get('CONFIG_ATM_FILE');
# if the atmopsheric component was datm, then $file would be
#     $cimeroot/components/data_comps/datm/cimeconfig/config_component.xml
# note that for CESM, the only primary components are
#     cam, clm, cice, cism, pop, drv, allactive
# so the directories for the primary components will contain the additional two files:
#     'compsets.xml', 'pelayouts.xml' and 'pio_settings.xml'  

# First determine compset longname TODO: remove redundancy of support level
my ($compset_longname, $compset_aliasname, $support_level) = 
    ConfigCompsetGrid::getCompsetLongname($compsets_file, $compset, $opts{'user_compset'});  
$config->set('COMPSET', "$compset_longname"); 

# Next determine compset components given compset longname
my @compset_components = ('drv');
$compset_longname =~ m/(^\w\w\w\w\w)(.+)/; # remove the first date specified from the compset
my $components = $2;
my @elements = split /_/, $components;
foreach my $element (@elements) {
    my @element_components = split /%/, $element;
    my $component = lc $element_components[0];
    if ($component =~ m/\d+/) {
	$component =~ s/\d//g;
    }
    push (@compset_components, $component);
}

# Finally, given the compset components, determine the full pathname of each compset
# component xml variable definition file (all have the generic name config_component.xml
# and the directories each component's buildlib and buildnml files
my @nodes = XML::LibXML->new( no_blanks => 1)->parse_file($file_config)->findnodes(".//files_components/entry"); 
if (! @nodes) {
   die "ERROR create_newcase: no variable elements in file $file for block files_components \n"; 
} else {
    foreach my $node (@nodes) {
	foreach my $child ($node->childNodes()) {
	    my $id   = $node->getAttribute('id');
	    my $name = $child->nodeName();
	    if ($name eq 'values') {
		foreach my $grandchild ($child->findnodes("./value")) {
		    my $component = $grandchild->getAttribute('component');
		    if( $component ~~ @compset_components ) {
			my $value = $grandchild->textContent();
			$config->add_to_id($id, 'value', $value, $cimeroot, $srcroot, $caseroot);
			last;
		    }
		}
	    } else {
		my $value = $child->textContent();
		$config->add_to_id($id, $name, $value, $cimeroot, $srcroot, $caseroot);
	    }
	}
    }
}

#------------------------------------------------------------------------------------------
# *** Determine grid longname 
#------------------------------------------------------------------------------------------
# First determine the grid longname and alias 
my ($grid_longname, $grid_shortname, $grid_aliasname, $compset_match ) = 
    ConfigCompsetGrid::getGridLongname($config, $grid); 
$config->set('GRID', "$grid_longname");

# Check if the grid and compset consistent - TODO put this logic back in getGridLongname
if ($compset_match) {
    # if there is a compset attribute, does the compset longname 
    if ($compset_longname !~ /$compset_match/) {
	die " ERROR: no supported match for primary grid $grid and primary compset-match $compset_match \n";
    }
}


#------------------------------------------------------------------------------------------
# *** Determine the config variables for the specified compset and grid  ***
#------------------------------------------------------------------------------------------
# this will overwrite default values
ConfigCompsetGrid::setCompsetGrid($print, $config);

#------------------------------------------------------------------------------------------
# *** Inform the user of the current support level for the compset they are attempting to run.
#------------------------------------------------------------------------------------------
my $testsforcase;
if ( $opts{'compset'} ) {
   my %case;
   $case{'compset'} = $opts{'compset'};
   $case{'grid'} = $opts{'res'};
   #   my $testlistobj = Testing::TestLists->new(scriptsdir => $cfgdir); TODO
   #   $testsforcase = $testlistobj->findTestsForCase(\%case); TODO
} else {
   $testsforcase = "WARNING!:: User compset names are NOT tested by the standard CESM process.\n" .
                   "           Thus you may likely find that this configuration will NOT work.\n" .
                   "           And you are completely on your own to figure out how to get it working.";
}
my $banner = '-' x 80;
# print "$banner\n";
if ( defined($support_level) ) {
   print "Compset and grid support levels for this case are:\n";
   print "$support_level\n";
}
print "$testsforcase\n";
# print "$banner\n";

#------------------------------------------------------------------------------------------
# *** Determine machines file specifying set of out-of-the box machines and then
#     set the machine parameters, including compilers
#------------------------------------------------------------------------------------------
ConfigMachine::setMachineValues($file_config, $primary_component, $machine, $compiler, $print, $config);

#------------------------------------------------------------------------------------------
# *** Set the testname parameters
#------------------------------------------------------------------------------------------
if (defined $opts{'testname'}) {
    $testname = $opts{'testname'};
    _set_test("$cfgdir/Testing/Testcases/config_tests.xml", $testname, $config);
}

#------------------------------------------------------------------------------------------
# *** Set the input configure options if appropriate and also some additional $config variables
#------------------------------------------------------------------------------------------
if (defined $opts{'confopts'}) {
    $confopts = $opts{'confopts'};
    _set_confopts($confopts, $config);
}

#------------------------------------------------------------------------------------------
# *** Set the project id
# Check for optional project; if not given, see if we can find a project to use
#------------------------------------------------------------------------------------------
if ($opts{'project'}) {
   $project = $opts{'project'};
}
else {
   $project = ProjectTools::find_project();
}

if ($config->get('PROJECT_REQUIRED') eq "TRUE") {
    ProjectTools::check_project_required_but_unset($project);
}
if (ProjectTools::set_project($project)) {
    $config->set('PROJECT', $project);
} 

#------------------------------------------------------------------------------------------
# *** Set the case pe-layout
#------------------------------------------------------------------------------------------
ConfigPes::setPes($file_config, $pecount, $primary_component, \%opts, $config);

#------------------------------------------------------------------------------------------
# *** Set the mpi library and the repotag
#------------------------------------------------------------------------------------------
_set_mpi_library($mpilib, $config);
_set_repotag($cimeroot, $config);

#------------------------------------------------------------------------------------------
# *** Set the sharedlibroot for building shared CESM components
#------------------------------------------------------------------------------------------
if (defined $opts{'sharedlibroot'}) {
    $config->set('SHAREDLIBROOT', $opts{'sharedlibroot'});
}

#------------------------------------------------------------------------------------------
# *** Create the caseroot directory tree and all caseroot required files
#------------------------------------------------------------------------------------------

# create the caseroot directory and necessary subdirectories
_create_caseroot($caseroot, $cimeroot, $config);

# Copy the user_mods_dir files in and apply them
if ( defined($user_mods_dir) ) {
   my $is_test = 0;
   if ($testname) {$is_test = 1;}
   UserModsTools::apply_mods($user_mods_dir, $caseroot, $print, $is_test);
}

#------------------------------------------------------------------------------------------
# finish
#------------------------------------------------------------------------------------------
if ($print) {print "Successfully created the case for $machine \n";}
if ($print>=2) { print "create_xml done.\n"; }
exit 0;

#-----------------------------------------------------------------------------------------------
#                               Private routines
#-----------------------------------------------------------------------------------------------
sub _check_input_options
{
<<<<<<< HEAD
=======
    # Set the parameters for the specified compset and grid.  
    # The parameters are read from an input file, and if no compset/grid matches are
    # found then issue error message.
    # This routine uses the configuration defined at the package level ($cfg_ref).

    my ($compset_file, $compset, $grid_file, $grid, $cfg_ref, $caseroot, $user_compset) = @_;

    my $xml_comp = XML::Lite->new( $compset_file );
    my $root = $xml_comp->root_element();
    my $name = $root->get_name();
    $name eq "config_compset" or die
	"file $compset_file is not a compset parameters file\n";

    my $xml_grid = XML::Lite->new( $grid_file );
    my $root = $xml_grid->root_element();
    my $name = $root->get_name();
    $name eq "config_compset" or die
	"file $compset_file is not a compset parameters file\n";

    # Strip any leading or trailing whitespace 
    $grid = clean($grid);
    $compset = clean($compset);

    my $grid_longname = $grid; 
    my $grid_shortname= $grid; 
    my $grid_aliasname= $grid;

    my $compset_longname = $compset; 
    my $compset_shortname= $compset; 
    my $compset_aliasname= $compset;

    my $support_level = undef;
    my $desc_comp = "";
    my $desc_grid = "";
    my $temp; 
    my $found;
    my @e;
    my %attr = ();

    # ========================================================
    # Determine compset longname
    # ========================================================

    if ($user_compset) {
	$compset_shortname = ' ';
	$compset_aliasname = ' ';
    } else {
	$found = 0;
	@e = $xml_comp->elements_by_name( "COMPSET" );
NAME:
	while ( my $e = shift @e ) {
	    $found = 0;
	    my $sname, my $alias; my $lname; my $support;
	    $lname = clean($e->get_text());
	    %attr = $e->get_attributes();
	    if ($attr{'sname'}) {
		$sname = clean($attr{'sname'}); 
		if ($attr{'alias'}) {$alias = clean($attr{'alias'})}; 
		if ($attr{'support_level'}) {$support = clean($attr{'support_level'})}; 
	    } else {       
		die "set_compset: config_compsets.xml must have COMPSET element and SNAME attribute \n";
	    }
	    if ($compset =~ /$lname/ || $compset eq "$sname" || $compset eq "$alias") {
		$compset_longname  = $lname;
		$compset_shortname = $sname;
		$compset_aliasname = $alias;
                if ( $support ) {
                   $support_level .= "Compset ($sname): $support\n";
                }
		$temp = $lname . $sname; 
		$cfg_ref->set('CCSM_COMPSET' , "$lname");
		$cfg_ref->set('CCSM_LCOMPSET', "$lname");
		$found = 1;
		last NAME;
	    }
	}
	unless ($found) { 
	    print "set_compset: no match for compset $compset \n";
	    print "            to see supported compsets issue \n";
	    print "  create_newcase -list compsets \n";
	    die "set_compset: exiting\n"; 
	}
    }

    # ========================================================
    # Determine grid longname 
    # - only use this name for matches later on
    # ========================================================

    my $atm_grid, my $lnd_grid, my $ice_grid, my $ocn_grid;
    my $rof_grid, my $glc_grid, my $wav_grid;
    my $mask_grid; 

    # first determine if there is any compset attribute for this grid
    $found = 0;
    @e = $xml_comp->elements_by_name( "COMPSET" );
NAME:
    @e = $xml_grid->elements_by_name( "GRID" );
    while ( my $e = shift @e ) {
	my $sname, my $alias; my $support;
	my $lname = clean($e->get_text());
	my %attr = $e->get_attributes();
	$sname = clean($attr{'sname'}); 
	$alias = clean($attr{'alias'});
	$support = clean($attr{'support_level'});
	if ($grid =~ /$lname/ || $grid eq $sname || $grid eq $alias)  {
	    if ($attr{'compset'}) { 
		if ($compset_longname =~ /$attr{'compset'}/) {
                    if ( $support ) {
                       $support_level .= "Grid ($sname): $support\n";
                    }
		    $grid_longname  = $lname;
		    $grid_shortname = $sname;
		    $grid_aliasname = $alias;
		    $cfg_ref->set('GRID',$grid_longname);
		    $found = 1;
		}
	    }
	}
    }

    # if not found - determine if there is any other match for this grid
    if ($found == 0) {
	@e = $xml_grid->elements_by_name( "GRID" );
	while ( my $e = shift @e ) {
	    my $sname, my $alias; my $support;
	    my $lname = clean($e->get_text());
	    my %attr = $e->get_attributes();
	    $sname = clean($attr{'sname'}); 
	    $alias = clean($attr{'alias'});
	    $support = clean($attr{'support_level'});
	    if ($grid =~ /$lname/ || $grid eq $sname || $grid eq $alias)  {
		if ($attr{'compset'}) { 
		    # do nothing
		} else {
		    if ($print) {print " grid longname is $grid_longname \n";}
                    if ( $support ) {
                       $support_level .= "Grid ($sname): $support\n";
                    }
		    $grid_longname  = $lname;
		    $grid_shortname = $sname;
		    $grid_aliasname = $alias;
		    $cfg_ref->set('GRID',$grid_longname);
		    $found = 1;
		}
	    }
	}
    }

    # quit if nothing was found
    unless ($found) { 
	print "set_compset: no match for grid $grid_longname \n";
	print "             to see supported grids issue - \n";
	print "  create_newcase -list grids \n";   
	die "set_compset: exiting\n"; 
    }

    $grid_longname =~ /(a%)(.+)(_l%)/ ; $atm_grid  = $2;
    $grid_longname =~ /(l%)(.+)(_oi%)/; $lnd_grid  = $2;
    $grid_longname =~ /(oi%)(.+)(_r%)/; $ocn_grid  = $2; $ice_grid = $2;
    $grid_longname =~ /(r%)(.+)(_m%)/ ; $rof_grid  = $2; 
    $grid_longname =~ /(m%)(.+)(_g%)/ ; $mask_grid = $2; 
    $grid_longname =~ /(g%)(.+)(_w%)/ ; $glc_grid  = $2; 
    $grid_longname =~ /(w%)(.+)$/     ; $wav_grid  = $2; 
>>>>>>> 1d53e767

    if (!$opts{'testlist'}) {
	# Check for manditory case input
	if ($opts{'case'}) {
	    $case = $opts{'case'};
	} else {
	    die "ERROR: create_newcase must include the input argument, -case \n";
	}
	if (-d $case) {
	    die "Case directory $case already exists \n";
	}
<<<<<<< HEAD
	mkpath($case); 
	$caseroot = abs_path("$case");
=======
	if ($rof_grid eq $hgrid) {
	    $cfg_ref->set('ROF_GRID',$gridname);
	    $cfg_ref->set('ROF_NX',$nx); $cfg_ref->set('ROF_NY',$ny);  
	}
	if ($glc_grid eq $hgrid) {
	    $cfg_ref->set('GLC_GRID',$gridname);
	    $cfg_ref->set('GLC_NX',$nx); $cfg_ref->set('GLC_NY',$ny);  
	}
	if ($wav_grid eq $hgrid) {
	    $cfg_ref->set('WAV_GRID',$gridname);
	    $cfg_ref->set('WAV_NX',$nx); $cfg_ref->set('WAV_NY',$ny);  
	}
	if ($mask_grid eq $hgrid) {
	    $cfg_ref->set('MASK_GRID',$gridname);
	}
    }

    my $atm_grid = $cfg_ref->get('ATM_GRID');
    my $lnd_grid = $cfg_ref->get('LND_GRID');
    my $ocn_grid = $cfg_ref->get('OCN_GRID');
    my $rof_grid = $cfg_ref->get('ROF_GRID');
    my $wav_grid = $cfg_ref->get('WAV_GRID');
    my $glc_grid = $cfg_ref->get('GLC_GRID');
    my $ice_grid = $cfg_ref->get('ICE_GRID');
    my $mask_grid = $cfg_ref->get('MASK_GRID');

    if ($atm_grid =~ 'UNSET') {die "atm_grid in $grid_longname is not supported \n";}
    if ($lnd_grid =~ 'UNSET') {die "lnd_grid in $grid_longname is not supported \n";}
    if ($ocn_grid =~ 'UNSET') {die "ocn_grid in $grid_longname is not supported \n";}
    if ($rof_grid =~ 'UNSET') {die "rof_grid in $grid_longname is not supported \n";}
    if ($wav_grid =~ 'UNSET') {die "wav_grid in $grid_longname is not supported \n";}
    if ($glc_grid =~ 'UNSET') {die "glc_grid in $grid_longname is not supported \n";}
    if ($mask_grid =~ 'UNSET') {die "mask_grid in $grid_longname is not supported \n";}

    # ========================================================
    # Set grid domain files
    # ========================================================

    @e = $xml_grid->elements_by_name( "griddom" );
    while ( my $e = shift @e ) {
	my %attr = $e->get_attributes();
	my $grid = clean($attr{'grid'});
	my $mask = clean($attr{'mask'});
	my $found = 0;
	if ($attr{'grid'} && $attr{'mask'}) {$found = 1;}
	unless ($found) {
	    die "ERROR in config_grid.xml griddom element attributes \n";
	}
	my @children = $e->get_children();
	foreach my $compgrid ("atm_grid", "lnd_grid", "ocn_grid", "ice_grid", "rof_grid", "glc_grid", "wav_grid") {
	    foreach my $child (@children) {
		my $name = clean($child->get_name());
		my $val  = clean($child->get_text());
		if ($atm_grid eq $grid && $compgrid eq "atm_grid" && $mask eq $mask_grid) {
		    if ($name eq 'ATM_DOMAIN_FILE') {$cfg_ref->set('ATM_DOMAIN_FILE',$val);}
		    if ($name eq 'ATM_DOMAIN_PATH') {$cfg_ref->set('ATM_DOMAIN_PATH',$val);}
		}
		if ($lnd_grid eq $grid && $compgrid eq "lnd_grid" && $mask eq $mask_grid) {
		    if ($name eq 'LND_DOMAIN_FILE') {$cfg_ref->set('LND_DOMAIN_FILE',$val);}
		    if ($name eq 'LND_DOMAIN_PATH') {$cfg_ref->set('LND_DOMAIN_PATH',$val);}
		}
		if ($ice_grid eq $grid && $compgrid eq "ice_grid" && $mask eq $mask_grid) {
		    if ($name eq 'ICE_DOMAIN_FILE') {$cfg_ref->set('ICE_DOMAIN_FILE',$val);}
		    if ($name eq 'ICE_DOMAIN_PATH') {$cfg_ref->set('ICE_DOMAIN_PATH',$val);}
		}
		if ($ocn_grid eq $grid && $compgrid eq "ocn_grid" && $mask eq $mask_grid) {
		    if ($name eq 'OCN_DOMAIN_FILE') {$cfg_ref->set('OCN_DOMAIN_FILE',$val);}
		    if ($name eq 'OCN_DOMAIN_PATH') {$cfg_ref->set('OCN_DOMAIN_PATH',$val);}
		}
		if ($rof_grid eq $grid && $compgrid eq "rof_grid" && $mask eq $mask_grid) {
		    if ($name eq 'ROF_DOMAIN_FILE') {$cfg_ref->set('ROF_DOMAIN_FILE',$val);}
		    if ($name eq 'ROF_DOMAIN_PATH') {$cfg_ref->set('ROF_DOMAIN_PATH',$val);}
		}
		if ($glc_grid eq $grid && $compgrid eq "glc_grid" && $mask eq $mask_grid) {
		    if ($name eq 'GLC_DOMAIN_FILE') {$cfg_ref->set('GLC_DOMAIN_FILE',$val);}
		    if ($name eq 'GLC_DOMAIN_PATH') {$cfg_ref->set('GLC_DOMAIN_PATH',$val);}
		}
		if ($wav_grid eq $grid && $compgrid eq "wav_grid" && $mask eq $mask_grid) {
		    if ($name eq 'WAV_DOMAIN_FILE') {$cfg_ref->set('WAV_DOMAIN_FILE',$val);}
		    if ($name eq 'WAV_DOMAIN_PATH') {$cfg_ref->set('WAV_DOMAIN_PATH',$val);}
		}
	    }
	}
    }
>>>>>>> 1d53e767

	my @dirs = split "/", $caseroot, -1;  # The -1 prevents split from stripping trailing nulls
	my $num = scalar @dirs;
	$case = $dirs[$num-1];

<<<<<<< HEAD
	# Check for manditory compset input
	if ($opts{'compset'}) {
	    $compset = $opts{'compset'};
	} else {
	    if (!$opts{'user_compset'}) {
		die "ERROR: create_newcase must include the input argument, -compset or user_compset\n";
=======
    @e = $xml_grid->elements_by_name( "gridmap" );
    while ( my $e = shift @e ) {
	my %attr     = $e->get_attributes();
	my @children = $e->get_children();
	my $found = 0;
	if ($attr{'atm_grid'} && $attr{'ocn_grid'}) {$found = 1;}
	if ($attr{'atm_grid'} && $attr{'lnd_grid'}) {$found = 1;}
	if ($attr{'rof_grid'} && $attr{'lnd_grid'}) {$found = 1;}
	if ($attr{'rof_grid'} && $attr{'ocn_grid'}) {$found = 1;}
        if ($attr{'lnd_grid'} && $attr{'glc_grid'}) {$found = 1;}
        if ($attr{'ocn_grid'} && $attr{'glc_grid'}) {$found = 1;}
	unless ($found) {
	    die "ERROR in config_grid.xml gridmap element attributes \n";
	}
	foreach my $child (@children) {
	    if ($attr{'atm_grid'} && $attr{'ocn_grid'}) {
		if ($atm_grid eq $attr{'atm_grid'} && $ocn_grid eq $attr{'ocn_grid'}) {
		    my $name = clean($child->get_name());
		    my $val  = clean($child->get_text());
		    $cfg_ref->set($name, $val);
		}
	    }
	    if ($attr{'atm_grid'} && $attr{'lnd_grid'}) {
		if ($atm_grid eq $attr{'atm_grid'} && $lnd_grid eq $attr{'lnd_grid'}) {
		    my $name = clean($child->get_name());
		    my $val  = clean($child->get_text());
		    $cfg_ref->set($name, $val);
		}
	    }
	    if ($attr{'rof_grid'} && $attr{'lnd_grid'}) {
		if ($rof_grid eq $attr{'rof_grid'} && $lnd_grid eq $attr{'lnd_grid'})  {
		    my $name = clean($child->get_name());
		    my $val  = clean($child->get_text());
		    $cfg_ref->set($name, $val);
		}
	    }
	    if ($attr{'rof_grid'} && $attr{'ocn_grid'}) {
		if ($rof_grid eq $attr{'rof_grid'} && $ocn_grid eq $attr{'ocn_grid'}) {
		    my $name = clean($child->get_name());
		    my $val  = clean($child->get_text());
		    $cfg_ref->set($name, $val);
		}
>>>>>>> 1d53e767
	    }
	    if ($attr{'lnd_grid'} && $attr{'glc_grid'}) {
		if ($lnd_grid eq $attr{'lnd_grid'} && $glc_grid eq $attr{'glc_grid'}) {
		    my $name = clean($child->get_name());
		    my $val  = clean($child->get_text());
		    $cfg_ref->set($name, $val);
		}
	    }
	    if ($attr{'ocn_grid'} && $attr{'glc_grid'}) {
		if ($ocn_grid eq $attr{'ocn_grid'} && $glc_grid eq $attr{'glc_grid'}) {
		    my $name = clean($child->get_name());
		    my $val  = clean($child->get_text());
		    $cfg_ref->set($name, $val);
		}
	    }
	}
	# Check for mandatory grid input
	if ($opts{'res'}) {
	    $grid = $opts{'res'};
	} else {
	    die "ERROR: create_newcase must include the input argument, -res\n";
	}
	# Check for manditory machine input
	if ($opts{'mach'}) {
	    $machine = $opts{'mach'};
	} else {
	    die "ERROR: create_newcase must include the input argument, -mach \n";
	}
	# Check if machine compiler option is given
	if ($opts{'compiler'}) {
	    $compiler = $opts{'compiler'};
	}
	# Check if machine mpilib option is given
	$mpilib = 'unset';
	if ($opts{'mpilib'}) {
	    $mpilib = $opts{'mpilib'};
	}
<<<<<<< HEAD
	# Check for pecount setting
	$pecount = 'M';
	if ($opts{'pecount'}) {
	    $pecount = $opts{'pecount'};
=======
    }
    die "Could not find definition for part @compset_parts of compset name" if($#compset_parts >= 0) ;

    # ========================================================
    # Print compset/grid info
    # ========================================================

    my $nxa, my $nya, my $gra;
    my $nxl, my $nyl, my $grl;
    my $nxi, my $nyi, my $gri;
    my $nxo, my $nyo, my $gro;
    my $nxg, my $nyg, my $grg;
    my $nxr, my $nyr, my $grr;
    my $nxw, my $nyw, my $grw;

    $nxa = $cfg_ref->get('ATM_NX'); $nya= $cfg_ref->get('ATM_NY');  
    $gra = $cfg_ref->get('ATM_GRID');
    $nxl = $cfg_ref->get('LND_NX'); $nyl= $cfg_ref->get('LND_NY'); 
    $grl = $cfg_ref->get('LND_GRID');
    $nxi = $cfg_ref->get('ICE_NX'); $nyi= $cfg_ref->get('ICE_NY'); 
    $gri = $cfg_ref->get('ICE_GRID');
    $nxo = $cfg_ref->get('OCN_NX'); $nyo= $cfg_ref->get('OCN_NY'); 
    $gro = $cfg_ref->get('OCN_GRID');
    $nxr = $cfg_ref->get('ROF_NX'); $nyr= $cfg_ref->get('ROF_NY'); 
    $grr = $cfg_ref->get('ROF_GRID');
    $nxg = $cfg_ref->get('GLC_NX'); $nyg= $cfg_ref->get('GLC_NY'); 
    $grg = $cfg_ref->get('GLC_GRID');
    $nxw = $cfg_ref->get('WAV_NX'); $nyw= $cfg_ref->get('WAV_NY'); 
    $grw = $cfg_ref->get('WAV_GRID');

    if ($print) {
	# output to standard out
	print     "Component set: longname (shortname) (alias) \n";
	if ($compset_aliasname) {
	    print     "  $compset_longname ($compset_shortname) ($compset_aliasname) \n";
	} else {
	    print     "  $compset_longname ($compset_shortname) \n";
>>>>>>> 1d53e767
	}
	# Check for xmlmode setting
	$xmlmode = 'normal';
	if ($opts{'xmlmode'}) {
	    $xmlmode = $opts{'xmlmode'};
	}
    }
}

#-------------------------------------------------------------------------------
sub _define_cfg_elements
{
    my ($cimeroot, $opts_ref, $primary_component, $config) = @_;
}

#-------------------------------------------------------------------------------
sub _set_confopts
{
    # Print all currently supported valid grids

    my ($coptions, $config) = @_;

    print "  confopts = $coptions\n";
    if ($coptions =~ "_D" || $coptions =~ "_ED") {
	$config->set('DEBUG', "TRUE");
	print "    confopts DEBUG ON \n";
    }
    if ($coptions =~ "_E" || $coptions =~ "_DE") {
	$config->set('USE_ESMF_LIB', "TRUE");
	$config->set('COMP_INTERFACE', "ESMF");
	print "    confopts COMP_INTERFACE ESMF set \n";
    }

    if ($coptions =~ "_P") {
	my $popt = $coptions;
	$popt =~ s/.*_P([A-Za-z0-9]*)_?.*/$1/;
	$pecount = $popt;
	print "    confopts pecount set to $pecount \n";
    }
    if ($coptions =~ "_M") {
	my $mopt = $coptions;
	$mopt =~ s/.*_M([A-Za-z0-9\-]*)_?.*/$1/;
	$mpilib = $mopt;
	print "    mpilib set to $mpilib \n";
    }
    if ($coptions =~ "_L") {
	my $lopt = $coptions;
	$lopt =~ s/.*_L([A-Za-z0-9]*)_?.*/$1/;
	my $loptc = substr($lopt,0,1);
	my $lopti = substr($lopt,1);
	my $lopts = 'unknown';
	if ($loptc =~ "y") {$lopts = 'nyears'}
	if ($loptc =~ "m") {$lopts = 'nmonths'}
	if ($loptc =~ "d") {$lopts = 'ndays'}
	if ($loptc =~ "h") {$lopts = 'nhours'}
	if ($loptc =~ "s") {$lopts = 'nseconds'}
	if ($loptc =~ "n") {$lopts = 'nsteps'}
	if ($lopts =~ "unknown") {
	    print "$0 _L confopts run length undefined, only y m d h s n allowed\n\n";
	    exit -1;
	}
	$config->set('STOP_OPTION', $lopts);
	$config->set('STOP_N', $lopti);
	print "    confopts run length set to $lopt . $lopts . $lopti \n";
    }
    if ($coptions =~ "_N") {
	my $nopt = $coptions;
	$nopt =~ s/.*_N([0-9]*)_?.*/$1/;
	$config->set('NINST_ATM', $nopt);
	$config->set('NINST_LND', $nopt);
	$config->set('NINST_OCN', $nopt);
	$config->set('NINST_ICE', $nopt);
	$config->set('NINST_GLC', $nopt);
	$config->set('NINST_ROF', $nopt);
	$config->set('NINST_WAV', $nopt);
	print "    confopts instances set to $nopt \n";
    }
    if ($coptions =~ "_CG") {
	$config->set('CALENDAR', "GREGORIAN");
	print "    confopts CALENDAR set to GREGORIAN \n";
    }
    if ($coptions =~ "_AOA") {
	$config->set('AOFLUX_GRID', "atm");
	print "    confopts AOFLUX_GRID set to atm \n";
    }
    if ($coptions =~ "_AOE") {
	$config->set('AOFLUX_GRID', "exch");
	print "    confopts AOFLUX_GRID set to exch \n";
    }
}

#-------------------------------------------------------------------------------
sub _set_mpi_library
{
    # set the mpi library, $mpilib
    # $mpilib can be set by -mpilib, confopts, or automatically
    # precedent is confopts, mpilib, automatic, default

    my ($mpilib, $config) = @_;

    my $mpilibs = $config->get('MPILIBS');
    my @mpilibs = split ",", $mpilibs, -1;

    if ($mpilib =~ 'unset') 
    {
	if ($config->get('NTASKS_ATM') == 1 && $config->get('NTASKS_LND') == 1 &&
	    $config->get('NTASKS_OCN') == 1 && $config->get('NTASKS_ICE') == 1 &&
	    $config->get('NTASKS_ROF') == 1 && $config->get('NTASKS_GLC') == 1 &&
	    $config->get('NTASKS_WAV') == 1 && $config->get('NTASKS_CPL') == 1) 
	{ 
	    $mpilib = "mpi-serial"; 
	}
    }
    if ( $mpilib =~ 'default' || $mpilib =~ m/^\s*$/ ) {
	$mpilib = $mpilibs[0];
    }
    if (! ($mpilib =~ 'unset')) {
	my $found = 0;
	foreach my $mpi (@mpilibs) {
	    if ($mpilib eq $mpi) {
		$found = 1;
	}
	}
	if (!$found) {
	    $sysmod = "rm -rf $caseroot";
	    system($sysmod) == 0 or die "ERROR: $sysmod failed: $?\n";
	    die "ERROR: mpilib setting of $mpilib does not match supported values of $mpilibs \n";
	}
    } else {
	if ($machine =~ /userdefined/){
	    $mpilib = "USERDEFINED_required_build";
	}else{
	    $mpilib = $mpilibs[0];
	}
    }    
    $config->set('MPILIB', "$mpilib");
    if ($print>=2) { print "Machine mpilib specifier: $mpilib.\n"; }
}

#-------------------------------------------------------------------------------
sub _set_repotag 
{
    my ($cimeroot, $config) = @_; 

    my $repotag;
    if (-f "$cimeroot/ChangeLog") { 
	$repotag =`cat $cimeroot/ChangeLog | grep 'Tag name:' | head -1`;
    }
    my @repotag = split(/ /,$repotag); 
    $repotag = $repotag[2]; 
    chomp($repotag);
    $config->set('CCSM_REPOTAG', $repotag);
}

#-------------------------------------------------------------------------------
sub _create_caseroot
{
    # Create caseroot directory and all necessary sub directories
    my ($caseroot, $cimeroot, $config) = @_;

    print "Creating $caseroot \n";
    mkdir ("$caseroot");
    chdir ("$caseroot");

    my $scriptsroot = "$cimeroot/scripts";

    # Create relevant directories in $caseroot
    my @newdirs = qw(. SourceMods LockedFiles Buildconf Tools);
    foreach my $newdir ( @newdirs ) {
	mkpath($newdir); 
    }

    # Open a new README.case file in $caseroot
    my $file = "$caseroot/README.case";
    my $fh = IO::File->new($file, '>' ) or die "can't open file: $file\n";
    print $fh "$commandline\n\n\n";
    $fh->close;

    # print README/disclaimer file in scripts dir
    $sysmod = "cp $scriptsroot/README $caseroot/README.science_support";
    system($sysmod) == 0 or die "ERROR: $sysmod failed: $?\n";

    _create_caseroot_sourcemods($caseroot, $cimeroot, $config);  
    _create_caseroot_tools ($caseroot, $scriptsroot);
    _create_caseroot_buildconf($caseroot, $cimeroot, $config);  
    _create_caseroot_files($case, $caseroot, $cimeroot, $scriptsroot, $machine, $compiler, $print, $config);
}

#-------------------------------------------------------------------------------
sub _create_caseroot_tools
{
    # Copy relevant files into $caseroot
    my ($caseroot, $scriptsroot) = @_;
    
    $sysmod;

    my @files = (
	"$scriptsroot/Tools/cesm_setup", 
	"$scriptsroot/Tools/testcase_setup", 
	"$scriptsroot/Tools/check_input_data", 
	"$scriptsroot/Tools/archive_metadata.sh", 
	"$scriptsroot/Tools/check_case", 
	"$scriptsroot/Tools/create_production_test", 
	"$scriptsroot/Tools/xmlchange",
	"$scriptsroot/Tools/xmlquery",
	"$scriptsroot/Tools/st_archive", 
	"$scriptsroot/Tools/README.post_process", 
	); 
    foreach my $file (@files) {
	$sysmod = "cp -p $file $caseroot"; 
	system($sysmod) == 0 or die "ERROR: $sysmod failed: $?\n";
    }
    $sysmod = "chmod u+w $caseroot/create_production_test";
    system($sysmod) == 0 or die "ERROR: $sysmod failed: $?\n";
    
    my $machines_file = $config->get('MACHINES_SPEC_FILE');
    my $machines_dir  = dirname($machines_file);

    my $mkbatch = "$ENV{'HOME'}/.cime/mkbatch.$machine";
    if (! -f "$mkbatch") {
	$mkbatch = "$machines_dir/mkbatch.$machine";
    } else {
	print "\nUsing UNSUPPORTED userdefined mkbatch script: \"~/.cime/mkbatch.$machine\"\n";
    }
    
    # Copy relevant files into $caseroot/Tools/
    @files = ("$scriptsroot/cimeconfig/archive.xml",
	      "$scriptsroot/cimeconfig/archive.xsd",
	      "$scriptsroot/Tools/cesm_buildnml", 
	      "$scriptsroot/Tools/cesm_prestage", 
	      "$scriptsroot/Tools/cesm_prerun_setup", 
	      "$scriptsroot/Tools/cesm_postrun_setup", 
	      "$scriptsroot/Tools/check_lockedfiles", 
	      "$scriptsroot/Tools/lt_archive.sh", 
	      "$scriptsroot/Tools/st_archive", 
	      "$scriptsroot/Tools/getTiming", 
	      "$scriptsroot/Tools/SetupTools.pm",
	      "$scriptsroot/Tools/ProjectTools.pm",
	      "$scriptsroot/Tools/compare_namelists.pl",
	      "$machines_dir/ccsm_getenv", 
	      "$machines_dir/taskmaker.pl", 
	      "$machines_dir/Makefile",
	      "$machines_dir/mkSrcfiles", 
	      "$machines_dir/mkDepends"); 
	      #"$mkbatch");
    
    foreach my $file (@files) {
	$sysmod = "cp -p $file $caseroot/Tools/. "; 
	system($sysmod) == 0 or die "ERROR: $sysmod failed: $?\n";
    }
}

#-------------------------------------------------------------------------------
sub _create_caseroot_files
{
    my ($case, $caseroot, $cimeroot, $scriptsroot, $machine, 
	$compiler, $print, $config) = @_;

    my $machines_file = $config->get('MACHINES_SPEC_FILE');
    my $machines_dir  = dirname($machines_file);
    my $mkbatch_file = "$ENV{'HOME'}/.cime/mkbatch.$machine";
    if (! -f "$mkbatch_file") {
	$mkbatch_file = "$machines_dir/mkbatch.$machine";
    } else {
	print "\nUsing UNSUPPORTED userdefined mkbatch script: \"~/.cime/mkbatch.$machine\"\n";
    }

    # Create $case.build
    $sysmod = "cp $scriptsroot/Tools/cesm_build.csh  $caseroot/$case.build";
    system ($sysmod); if ($? == -1) {die "$sysmod failed: $!\n";}
    $sysmod = "chmod 755 $caseroot/$case.build";
    system ($sysmod); if ($? == -1) {die "$sysmod failed: $!\n";}

    # Create $caseroot/Buildconf/cesm_build.pl
    $sysmod = "cp $scriptsroot/Tools/cesm_build.pl  $caseroot/Buildconf/cesm_build.pl";
    system ($sysmod); if ($? == -1) {die "$sysmod failed: $!\n";}

    $sysmod = "chmod 755 $caseroot/Buildconf/cesm_build.pl";
    system ($sysmod); if ($? == -1) {die "$sysmod failed: $!\n";}
    
    # Create $case.clean_build
    $sysmod = "cp $scriptsroot/Tools/cesm_clean_build $caseroot/$case.clean_build"; 
    system($sysmod) == 0 or die "ERROR: $sysmod failed: $?\n";
    
    # Create $case.submit
    $sysmod = "cp  $scriptsroot/Tools/cesm_submit $caseroot/$case.submit"; 
    system($sysmod) == 0 or die "ERROR: $sysmod failed: $?\n";

    # Create $case.l_archive
    #$sysmod = "env CCSMUSER=$username CASE=$case CASEROOT=$caseroot PROJECT=$project env PHASE=set_larch $mkbatch_file";
    #system($sysmod) == 0 or die "ERROR: $sysmod failed: $?\n";

    # Create $caseroot preview_namelist file
    my $file = "${caseroot}/preview_namelists"; 
    $sysmod = "cp  $scriptsroot/Tools/preview_namelists $file"; 
    system($sysmod) == 0 or die "ERROR: $sysmod failed: $?\n";

    $sysmod = "chmod 755 $file";
    system ($sysmod); if ($? == -1) {die "$sysmod failed: $!\n";}

    if (-e "$machines_dir/env_mach_specific.$machine" ) {
	$sysmod = "cp $machines_dir/env_mach_specific.$machine $caseroot/env_mach_specific";
	system($sysmod) == 0 or die "ERROR: $sysmod failed: $?\n";
    } else {
	$sysmod = "touch $caseroot/env_mach_specific";
	system($sysmod) == 0 or die "ERROR: $sysmod failed: $?\n";
    }

    if ( -e "$machines_dir/Depends.$machine" ) {
	$sysmod = "cp $machines_dir/Depends.$machine $caseroot/";
	system($sysmod) == 0 or die "ERROR: $sysmod failed: $?\n";
    }
    if ( -e "$machines_dir/Depends.$compiler" ) {
	$sysmod = "cp $machines_dir/Depends.$compiler $caseroot/";
	system($sysmod) == 0 or die "ERROR: $sysmod failed: $?\n";
    }

    # Create env_case.xml
    my  $caseheaders_file = $config->get('CASEFILE_HEADERS');
    (-f $caseheaders_file) or die "ERROR: case header file $caseheaders_file does not exist \n";

    $config->write_file("$caseroot/env_case.xml", "$caseheaders_file", $caseroot, $cimeroot );
    if ($print) {print "Created $caseroot/env_case.xml \n";}

    # Create env_mach_pes.xml.xml
    $config->write_file("$caseroot/env_mach_pes.xml", "$caseheaders_file", $caseroot, $cimeroot );  
    if ($print) {print "Created $caseroot/env_mach_pes.xml \n";}

    # Create env_build.xml
    $config->write_file("$caseroot/env_build.xml", "$caseheaders_file", $caseroot, $cimeroot );
    if ($print) {print "Created $caseroot/env_build.xml \n";}

    # Create env_run.xml
    $config->write_file("$caseroot/env_run.xml", "$caseheaders_file", $caseroot, $cimeroot );
    if ($print) {print "Created $caseroot/env_run.xml \n";}

    # Create env_archive.xml
    $config->write_file("$caseroot/env_archive.xml", "$caseheaders_file", $caseroot, , $cimeroot, 
			 "$cimeroot/scripts/cimeconfig/archive.xml");
    if ($print) {print "Created $caseroot/env_archive.xml \n";}

    # copy env_case.xml in to locked files
    $sysmod = "cp $caseroot/env_case.xml $caseroot/LockedFiles/env_case.xml.locked"; 
    system($sysmod) == 0 or die "ERROR: $sysmod failed: $?\n";
    if ($print) {print "Locking file $caseroot/env_case.xml \n";}

    # also create the CaseStatus file in $caseroot
    my $file = "$caseroot/CaseStatus";
    my $fh = IO::File->new($file, '>' ) or die "can't open file: $file\n";
    my $time = time;
    my ($sec,$min,$hour,$mday,$mon,$year,$wday,$yday,$isdst)=localtime(time);
    $year = 1900+$year;
    $mon = 1+$mon;
    print $fh "$commandline\n";
    printf ($fh "case created %04u-%02u-%02u %02u:%02u:%02u\n",$year,$mon,$mday,$hour,$min,$sec);
}

#-------------------------------------------------------------------------------
sub _create_caseroot_buildconf
{
    my ($caseroot, $cimeroot, $config) = @_;  

    my $dir_atm  = $config->get("BLD_ATM_DIR"); 
    my $dir_lnd  = $config->get("BLD_LND_DIR"); 
    my $dir_ocn  = $config->get("BLD_OCN_DIR"); 
    my $dir_ice  = $config->get("BLD_ICE_DIR"); 
    my $dir_glc  = $config->get("BLD_GLC_DIR"); 
    my $dir_rof  = $config->get("BLD_ROF_DIR"); 
    my $dir_wav  = $config->get("BLD_WAV_DIR");

    my $sysmod;
    my $buildconf  = "$caseroot/Buildconf";
    my @bld_dirs = ($dir_atm, $dir_lnd, $dir_ocn, $dir_ice, $dir_glc, $dir_rof, $dir_wav); 
    foreach my $bld_dir (@bld_dirs) {
	$sysmod = "cp -p $bld_dir/*.buildlib $buildconf/.";
	system($sysmod) == 0 or die "ERROR: $sysmod failed: $?\n";

	$sysmod = "cp -p $bld_dir/*.buildnml $buildconf/.";
	system($sysmod) == 0 or die "ERROR: $sysmod failed: $?\n";
	
	# TODO: the following is CESM specific and should be move to the ConfigCESM.pm module
	if ($bld_dir =~ /cism/) {
	    $sysmod = "cp -p $bld_dir/cism.template $buildconf/.";
	    system($sysmod) == 0 or die "ERROR: $sysmod failed: $?\n";
	}
	if ($bld_dir =~ /cice/) {
	    $sysmod = "cp $bld_dir/generate_cice_decomp.pl $buildconf/."; 
	    system($sysmod) == 0 or die "ERROR: $sysmod failed: $?\n";
	}
	if ($bld_dir =~ /pop/) {
	    $sysmod = "cp $bld_dir/generate_pop_decomp.pl $buildconf/."; 
	    system($sysmod) == 0 or die "ERROR: $sysmod failed: $?\n";
	} 
    }

    # copy cpl.buildnml and cpl.buildexe into Buildconf/
    $sysmod = "cp -p $cimeroot/driver_cpl/bld/cpl.buildnml $buildconf/.";
    system($sysmod) == 0 or die "ERROR: $sysmod failed: $?\n";

    $sysmod = "cp -p $cimeroot/driver_cpl/bld/model.buildexe $buildconf/.";
    system($sysmod) == 0 or die "ERROR: $sysmod failed: $?\n";

    # copy external libraries buildlib.xxx into Buildconf/
    # ---TODO: this will need to be generalized when csm_share is split up

    my $machines_file = $config->get('MACHINES_SPEC_FILE');
    my $machines_dir  = dirname($machines_file);
    foreach my $lib ("gptl", "mct", "csm_share", "pio") {
	$sysmod = "cp ${machines_dir}/buildlib.${lib} $buildconf/.";
	system($sysmod) == 0 or die "ERROR: $sysmod failed: $?\n";
    }
}


#-------------------------------------------------------------------------------
sub _create_caseroot_sourcemods
{
    my ($caseroot, $cimeroot, $config) = @_;  

    my $comps_atm  = $config->get("COMP_ATM"); 
    my $comps_lnd  = $config->get("COMP_LND"); 
    my $comps_ocn  = $config->get("COMP_OCN"); 
    my $comps_ice  = $config->get("COMP_ICE"); 
    my $comps_glc  = $config->get("COMP_GLC"); 
    my $comps_rof  = $config->get("COMP_ROF"); 
    my $comps_wav  = $config->get("COMP_WAV");
    my @comps  = ($comps_atm, $comps_lnd, $comps_ocn, $comps_ice, $comps_glc, $comps_rof, $comps_wav); 

    # Create sourcemods
    my $moddir = "$caseroot/SourceMods";
    foreach my $comp (@comps)  {
	mkpath("$moddir/src.$comp"); 
	# ---TODO: this is CESM specific given that we are referencing cism explitly
	# this logic should be moved to ConfigCESM.pm
	if ($comp eq 'cism') {
	    mkpath("$moddir/src.$comp/glimmer-cism");
	    open(README, ">", "$moddir/src.$comp/README") or
		die "cannot open > $moddir/src.$comp/README: $!";
	    print README
		"Put source mods for the glimmer-cism library in the glimmer-cism subdirectory.\n",
		"This includes any files that are in the glimmer-cism subdirectory of $cimeroot/../components/cism.\n\n",
		"Anything else (e.g., mods to source_glc or drivers) goes in this directory, NOT in glimmer-cism/.\n";
	    close(README);
	}
    }
    mkpath("$caseroot/SourceMods/src.share"); 
    mkpath("$caseroot/SourceMods/src.drv"); 
}

#-------------------------------------------------------------------------------
sub _set_test
{
    # Set the parameters for the specified testname.  The
    # parameters are read from an input file, and if no testname matches are
    # found then issue error message.
    # This routine uses the configuration defined at the package level ($config).

    my ($test_file, $testname, $config) = @_;

    my $parser = XML::LibXML->new( no_blanks => 1);
    my $xml = $parser->parse_file($test_file);
    my @nodes = $xml->findnodes(".//test[\@NAME=\"$testname\"]/*");
    if (@nodes) {
	foreach my $node (@nodes) {
	    my $id = $node->nodeName();
	    my $value = $node->textContent();
	    $config->set($id, $value);
	}
    } else {
	print "_set_test: no match for test $testname - possible testnames are \n";
	@nodes = $xml->findnodes(".//test");
	foreach my $node (@nodes) {
	    my $name = $node->getAttribute('NAME');
	    my @child_nodes = $node->findnodes('./DESC');
	    my $desc = $child_nodes[0]->textContent();
	    print " $name ($desc) \n" ;
	}
	die "_set_test: exiting\n"; 
    }
}

#-------------------------------------------------------------------------------
sub _clean
{
    my ($name) = @_;
    
    $name =~ s/^\s+//; # strip any leading whitespace 
    $name =~ s/\s+$//; # strip any trailing whitespace
    return ($name);
}

<|MERGE_RESOLUTION|>--- conflicted
+++ resolved
@@ -460,7 +460,6 @@
     }
 }
 
-
 #------------------------------------------------------------------------------------------
 # *** Determine the config variables for the specified compset and grid  ***
 #------------------------------------------------------------------------------------------
@@ -575,173 +574,6 @@
 #-----------------------------------------------------------------------------------------------
 sub _check_input_options
 {
-<<<<<<< HEAD
-=======
-    # Set the parameters for the specified compset and grid.  
-    # The parameters are read from an input file, and if no compset/grid matches are
-    # found then issue error message.
-    # This routine uses the configuration defined at the package level ($cfg_ref).
-
-    my ($compset_file, $compset, $grid_file, $grid, $cfg_ref, $caseroot, $user_compset) = @_;
-
-    my $xml_comp = XML::Lite->new( $compset_file );
-    my $root = $xml_comp->root_element();
-    my $name = $root->get_name();
-    $name eq "config_compset" or die
-	"file $compset_file is not a compset parameters file\n";
-
-    my $xml_grid = XML::Lite->new( $grid_file );
-    my $root = $xml_grid->root_element();
-    my $name = $root->get_name();
-    $name eq "config_compset" or die
-	"file $compset_file is not a compset parameters file\n";
-
-    # Strip any leading or trailing whitespace 
-    $grid = clean($grid);
-    $compset = clean($compset);
-
-    my $grid_longname = $grid; 
-    my $grid_shortname= $grid; 
-    my $grid_aliasname= $grid;
-
-    my $compset_longname = $compset; 
-    my $compset_shortname= $compset; 
-    my $compset_aliasname= $compset;
-
-    my $support_level = undef;
-    my $desc_comp = "";
-    my $desc_grid = "";
-    my $temp; 
-    my $found;
-    my @e;
-    my %attr = ();
-
-    # ========================================================
-    # Determine compset longname
-    # ========================================================
-
-    if ($user_compset) {
-	$compset_shortname = ' ';
-	$compset_aliasname = ' ';
-    } else {
-	$found = 0;
-	@e = $xml_comp->elements_by_name( "COMPSET" );
-NAME:
-	while ( my $e = shift @e ) {
-	    $found = 0;
-	    my $sname, my $alias; my $lname; my $support;
-	    $lname = clean($e->get_text());
-	    %attr = $e->get_attributes();
-	    if ($attr{'sname'}) {
-		$sname = clean($attr{'sname'}); 
-		if ($attr{'alias'}) {$alias = clean($attr{'alias'})}; 
-		if ($attr{'support_level'}) {$support = clean($attr{'support_level'})}; 
-	    } else {       
-		die "set_compset: config_compsets.xml must have COMPSET element and SNAME attribute \n";
-	    }
-	    if ($compset =~ /$lname/ || $compset eq "$sname" || $compset eq "$alias") {
-		$compset_longname  = $lname;
-		$compset_shortname = $sname;
-		$compset_aliasname = $alias;
-                if ( $support ) {
-                   $support_level .= "Compset ($sname): $support\n";
-                }
-		$temp = $lname . $sname; 
-		$cfg_ref->set('CCSM_COMPSET' , "$lname");
-		$cfg_ref->set('CCSM_LCOMPSET', "$lname");
-		$found = 1;
-		last NAME;
-	    }
-	}
-	unless ($found) { 
-	    print "set_compset: no match for compset $compset \n";
-	    print "            to see supported compsets issue \n";
-	    print "  create_newcase -list compsets \n";
-	    die "set_compset: exiting\n"; 
-	}
-    }
-
-    # ========================================================
-    # Determine grid longname 
-    # - only use this name for matches later on
-    # ========================================================
-
-    my $atm_grid, my $lnd_grid, my $ice_grid, my $ocn_grid;
-    my $rof_grid, my $glc_grid, my $wav_grid;
-    my $mask_grid; 
-
-    # first determine if there is any compset attribute for this grid
-    $found = 0;
-    @e = $xml_comp->elements_by_name( "COMPSET" );
-NAME:
-    @e = $xml_grid->elements_by_name( "GRID" );
-    while ( my $e = shift @e ) {
-	my $sname, my $alias; my $support;
-	my $lname = clean($e->get_text());
-	my %attr = $e->get_attributes();
-	$sname = clean($attr{'sname'}); 
-	$alias = clean($attr{'alias'});
-	$support = clean($attr{'support_level'});
-	if ($grid =~ /$lname/ || $grid eq $sname || $grid eq $alias)  {
-	    if ($attr{'compset'}) { 
-		if ($compset_longname =~ /$attr{'compset'}/) {
-                    if ( $support ) {
-                       $support_level .= "Grid ($sname): $support\n";
-                    }
-		    $grid_longname  = $lname;
-		    $grid_shortname = $sname;
-		    $grid_aliasname = $alias;
-		    $cfg_ref->set('GRID',$grid_longname);
-		    $found = 1;
-		}
-	    }
-	}
-    }
-
-    # if not found - determine if there is any other match for this grid
-    if ($found == 0) {
-	@e = $xml_grid->elements_by_name( "GRID" );
-	while ( my $e = shift @e ) {
-	    my $sname, my $alias; my $support;
-	    my $lname = clean($e->get_text());
-	    my %attr = $e->get_attributes();
-	    $sname = clean($attr{'sname'}); 
-	    $alias = clean($attr{'alias'});
-	    $support = clean($attr{'support_level'});
-	    if ($grid =~ /$lname/ || $grid eq $sname || $grid eq $alias)  {
-		if ($attr{'compset'}) { 
-		    # do nothing
-		} else {
-		    if ($print) {print " grid longname is $grid_longname \n";}
-                    if ( $support ) {
-                       $support_level .= "Grid ($sname): $support\n";
-                    }
-		    $grid_longname  = $lname;
-		    $grid_shortname = $sname;
-		    $grid_aliasname = $alias;
-		    $cfg_ref->set('GRID',$grid_longname);
-		    $found = 1;
-		}
-	    }
-	}
-    }
-
-    # quit if nothing was found
-    unless ($found) { 
-	print "set_compset: no match for grid $grid_longname \n";
-	print "             to see supported grids issue - \n";
-	print "  create_newcase -list grids \n";   
-	die "set_compset: exiting\n"; 
-    }
-
-    $grid_longname =~ /(a%)(.+)(_l%)/ ; $atm_grid  = $2;
-    $grid_longname =~ /(l%)(.+)(_oi%)/; $lnd_grid  = $2;
-    $grid_longname =~ /(oi%)(.+)(_r%)/; $ocn_grid  = $2; $ice_grid = $2;
-    $grid_longname =~ /(r%)(.+)(_m%)/ ; $rof_grid  = $2; 
-    $grid_longname =~ /(m%)(.+)(_g%)/ ; $mask_grid = $2; 
-    $grid_longname =~ /(g%)(.+)(_w%)/ ; $glc_grid  = $2; 
-    $grid_longname =~ /(w%)(.+)$/     ; $wav_grid  = $2; 
->>>>>>> 1d53e767
 
     if (!$opts{'testlist'}) {
 	# Check for manditory case input
@@ -753,165 +585,19 @@
 	if (-d $case) {
 	    die "Case directory $case already exists \n";
 	}
-<<<<<<< HEAD
 	mkpath($case); 
 	$caseroot = abs_path("$case");
-=======
-	if ($rof_grid eq $hgrid) {
-	    $cfg_ref->set('ROF_GRID',$gridname);
-	    $cfg_ref->set('ROF_NX',$nx); $cfg_ref->set('ROF_NY',$ny);  
-	}
-	if ($glc_grid eq $hgrid) {
-	    $cfg_ref->set('GLC_GRID',$gridname);
-	    $cfg_ref->set('GLC_NX',$nx); $cfg_ref->set('GLC_NY',$ny);  
-	}
-	if ($wav_grid eq $hgrid) {
-	    $cfg_ref->set('WAV_GRID',$gridname);
-	    $cfg_ref->set('WAV_NX',$nx); $cfg_ref->set('WAV_NY',$ny);  
-	}
-	if ($mask_grid eq $hgrid) {
-	    $cfg_ref->set('MASK_GRID',$gridname);
-	}
-    }
-
-    my $atm_grid = $cfg_ref->get('ATM_GRID');
-    my $lnd_grid = $cfg_ref->get('LND_GRID');
-    my $ocn_grid = $cfg_ref->get('OCN_GRID');
-    my $rof_grid = $cfg_ref->get('ROF_GRID');
-    my $wav_grid = $cfg_ref->get('WAV_GRID');
-    my $glc_grid = $cfg_ref->get('GLC_GRID');
-    my $ice_grid = $cfg_ref->get('ICE_GRID');
-    my $mask_grid = $cfg_ref->get('MASK_GRID');
-
-    if ($atm_grid =~ 'UNSET') {die "atm_grid in $grid_longname is not supported \n";}
-    if ($lnd_grid =~ 'UNSET') {die "lnd_grid in $grid_longname is not supported \n";}
-    if ($ocn_grid =~ 'UNSET') {die "ocn_grid in $grid_longname is not supported \n";}
-    if ($rof_grid =~ 'UNSET') {die "rof_grid in $grid_longname is not supported \n";}
-    if ($wav_grid =~ 'UNSET') {die "wav_grid in $grid_longname is not supported \n";}
-    if ($glc_grid =~ 'UNSET') {die "glc_grid in $grid_longname is not supported \n";}
-    if ($mask_grid =~ 'UNSET') {die "mask_grid in $grid_longname is not supported \n";}
-
-    # ========================================================
-    # Set grid domain files
-    # ========================================================
-
-    @e = $xml_grid->elements_by_name( "griddom" );
-    while ( my $e = shift @e ) {
-	my %attr = $e->get_attributes();
-	my $grid = clean($attr{'grid'});
-	my $mask = clean($attr{'mask'});
-	my $found = 0;
-	if ($attr{'grid'} && $attr{'mask'}) {$found = 1;}
-	unless ($found) {
-	    die "ERROR in config_grid.xml griddom element attributes \n";
-	}
-	my @children = $e->get_children();
-	foreach my $compgrid ("atm_grid", "lnd_grid", "ocn_grid", "ice_grid", "rof_grid", "glc_grid", "wav_grid") {
-	    foreach my $child (@children) {
-		my $name = clean($child->get_name());
-		my $val  = clean($child->get_text());
-		if ($atm_grid eq $grid && $compgrid eq "atm_grid" && $mask eq $mask_grid) {
-		    if ($name eq 'ATM_DOMAIN_FILE') {$cfg_ref->set('ATM_DOMAIN_FILE',$val);}
-		    if ($name eq 'ATM_DOMAIN_PATH') {$cfg_ref->set('ATM_DOMAIN_PATH',$val);}
-		}
-		if ($lnd_grid eq $grid && $compgrid eq "lnd_grid" && $mask eq $mask_grid) {
-		    if ($name eq 'LND_DOMAIN_FILE') {$cfg_ref->set('LND_DOMAIN_FILE',$val);}
-		    if ($name eq 'LND_DOMAIN_PATH') {$cfg_ref->set('LND_DOMAIN_PATH',$val);}
-		}
-		if ($ice_grid eq $grid && $compgrid eq "ice_grid" && $mask eq $mask_grid) {
-		    if ($name eq 'ICE_DOMAIN_FILE') {$cfg_ref->set('ICE_DOMAIN_FILE',$val);}
-		    if ($name eq 'ICE_DOMAIN_PATH') {$cfg_ref->set('ICE_DOMAIN_PATH',$val);}
-		}
-		if ($ocn_grid eq $grid && $compgrid eq "ocn_grid" && $mask eq $mask_grid) {
-		    if ($name eq 'OCN_DOMAIN_FILE') {$cfg_ref->set('OCN_DOMAIN_FILE',$val);}
-		    if ($name eq 'OCN_DOMAIN_PATH') {$cfg_ref->set('OCN_DOMAIN_PATH',$val);}
-		}
-		if ($rof_grid eq $grid && $compgrid eq "rof_grid" && $mask eq $mask_grid) {
-		    if ($name eq 'ROF_DOMAIN_FILE') {$cfg_ref->set('ROF_DOMAIN_FILE',$val);}
-		    if ($name eq 'ROF_DOMAIN_PATH') {$cfg_ref->set('ROF_DOMAIN_PATH',$val);}
-		}
-		if ($glc_grid eq $grid && $compgrid eq "glc_grid" && $mask eq $mask_grid) {
-		    if ($name eq 'GLC_DOMAIN_FILE') {$cfg_ref->set('GLC_DOMAIN_FILE',$val);}
-		    if ($name eq 'GLC_DOMAIN_PATH') {$cfg_ref->set('GLC_DOMAIN_PATH',$val);}
-		}
-		if ($wav_grid eq $grid && $compgrid eq "wav_grid" && $mask eq $mask_grid) {
-		    if ($name eq 'WAV_DOMAIN_FILE') {$cfg_ref->set('WAV_DOMAIN_FILE',$val);}
-		    if ($name eq 'WAV_DOMAIN_PATH') {$cfg_ref->set('WAV_DOMAIN_PATH',$val);}
-		}
-	    }
-	}
-    }
->>>>>>> 1d53e767
 
 	my @dirs = split "/", $caseroot, -1;  # The -1 prevents split from stripping trailing nulls
 	my $num = scalar @dirs;
 	$case = $dirs[$num-1];
 
-<<<<<<< HEAD
 	# Check for manditory compset input
 	if ($opts{'compset'}) {
 	    $compset = $opts{'compset'};
 	} else {
 	    if (!$opts{'user_compset'}) {
 		die "ERROR: create_newcase must include the input argument, -compset or user_compset\n";
-=======
-    @e = $xml_grid->elements_by_name( "gridmap" );
-    while ( my $e = shift @e ) {
-	my %attr     = $e->get_attributes();
-	my @children = $e->get_children();
-	my $found = 0;
-	if ($attr{'atm_grid'} && $attr{'ocn_grid'}) {$found = 1;}
-	if ($attr{'atm_grid'} && $attr{'lnd_grid'}) {$found = 1;}
-	if ($attr{'rof_grid'} && $attr{'lnd_grid'}) {$found = 1;}
-	if ($attr{'rof_grid'} && $attr{'ocn_grid'}) {$found = 1;}
-        if ($attr{'lnd_grid'} && $attr{'glc_grid'}) {$found = 1;}
-        if ($attr{'ocn_grid'} && $attr{'glc_grid'}) {$found = 1;}
-	unless ($found) {
-	    die "ERROR in config_grid.xml gridmap element attributes \n";
-	}
-	foreach my $child (@children) {
-	    if ($attr{'atm_grid'} && $attr{'ocn_grid'}) {
-		if ($atm_grid eq $attr{'atm_grid'} && $ocn_grid eq $attr{'ocn_grid'}) {
-		    my $name = clean($child->get_name());
-		    my $val  = clean($child->get_text());
-		    $cfg_ref->set($name, $val);
-		}
-	    }
-	    if ($attr{'atm_grid'} && $attr{'lnd_grid'}) {
-		if ($atm_grid eq $attr{'atm_grid'} && $lnd_grid eq $attr{'lnd_grid'}) {
-		    my $name = clean($child->get_name());
-		    my $val  = clean($child->get_text());
-		    $cfg_ref->set($name, $val);
-		}
-	    }
-	    if ($attr{'rof_grid'} && $attr{'lnd_grid'}) {
-		if ($rof_grid eq $attr{'rof_grid'} && $lnd_grid eq $attr{'lnd_grid'})  {
-		    my $name = clean($child->get_name());
-		    my $val  = clean($child->get_text());
-		    $cfg_ref->set($name, $val);
-		}
-	    }
-	    if ($attr{'rof_grid'} && $attr{'ocn_grid'}) {
-		if ($rof_grid eq $attr{'rof_grid'} && $ocn_grid eq $attr{'ocn_grid'}) {
-		    my $name = clean($child->get_name());
-		    my $val  = clean($child->get_text());
-		    $cfg_ref->set($name, $val);
-		}
->>>>>>> 1d53e767
-	    }
-	    if ($attr{'lnd_grid'} && $attr{'glc_grid'}) {
-		if ($lnd_grid eq $attr{'lnd_grid'} && $glc_grid eq $attr{'glc_grid'}) {
-		    my $name = clean($child->get_name());
-		    my $val  = clean($child->get_text());
-		    $cfg_ref->set($name, $val);
-		}
-	    }
-	    if ($attr{'ocn_grid'} && $attr{'glc_grid'}) {
-		if ($ocn_grid eq $attr{'ocn_grid'} && $glc_grid eq $attr{'glc_grid'}) {
-		    my $name = clean($child->get_name());
-		    my $val  = clean($child->get_text());
-		    $cfg_ref->set($name, $val);
-		}
 	    }
 	}
 	# Check for mandatory grid input
@@ -935,50 +621,10 @@
 	if ($opts{'mpilib'}) {
 	    $mpilib = $opts{'mpilib'};
 	}
-<<<<<<< HEAD
 	# Check for pecount setting
 	$pecount = 'M';
 	if ($opts{'pecount'}) {
 	    $pecount = $opts{'pecount'};
-=======
-    }
-    die "Could not find definition for part @compset_parts of compset name" if($#compset_parts >= 0) ;
-
-    # ========================================================
-    # Print compset/grid info
-    # ========================================================
-
-    my $nxa, my $nya, my $gra;
-    my $nxl, my $nyl, my $grl;
-    my $nxi, my $nyi, my $gri;
-    my $nxo, my $nyo, my $gro;
-    my $nxg, my $nyg, my $grg;
-    my $nxr, my $nyr, my $grr;
-    my $nxw, my $nyw, my $grw;
-
-    $nxa = $cfg_ref->get('ATM_NX'); $nya= $cfg_ref->get('ATM_NY');  
-    $gra = $cfg_ref->get('ATM_GRID');
-    $nxl = $cfg_ref->get('LND_NX'); $nyl= $cfg_ref->get('LND_NY'); 
-    $grl = $cfg_ref->get('LND_GRID');
-    $nxi = $cfg_ref->get('ICE_NX'); $nyi= $cfg_ref->get('ICE_NY'); 
-    $gri = $cfg_ref->get('ICE_GRID');
-    $nxo = $cfg_ref->get('OCN_NX'); $nyo= $cfg_ref->get('OCN_NY'); 
-    $gro = $cfg_ref->get('OCN_GRID');
-    $nxr = $cfg_ref->get('ROF_NX'); $nyr= $cfg_ref->get('ROF_NY'); 
-    $grr = $cfg_ref->get('ROF_GRID');
-    $nxg = $cfg_ref->get('GLC_NX'); $nyg= $cfg_ref->get('GLC_NY'); 
-    $grg = $cfg_ref->get('GLC_GRID');
-    $nxw = $cfg_ref->get('WAV_NX'); $nyw= $cfg_ref->get('WAV_NY'); 
-    $grw = $cfg_ref->get('WAV_GRID');
-
-    if ($print) {
-	# output to standard out
-	print     "Component set: longname (shortname) (alias) \n";
-	if ($compset_aliasname) {
-	    print     "  $compset_longname ($compset_shortname) ($compset_aliasname) \n";
-	} else {
-	    print     "  $compset_longname ($compset_shortname) \n";
->>>>>>> 1d53e767
 	}
 	# Check for xmlmode setting
 	$xmlmode = 'normal';
