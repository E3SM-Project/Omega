! Copyright (c) 2013,  Los Alamos National Security, LLC (LANS)
! and the University Corporation for Atmospheric Research (UCAR).
!
! Unless noted otherwise source code is licensed under the BSD license.
! Additional copyright and license information can be found in the LICENSE file
! distributed with this code, or at http://mpas-dev.github.com/license.html
!
!|||||||||||||||||||||||||||||||||||||||||||||||||||||||||||||||||||||||
!
!  ocn_surface_area_weighted_averages
!
!> \brief MPAS ocean analysis member: areal-{min,max,avg} of 2D fields
!> \author Todd Ringler
!> \date   April 24, 2015
!> \details
!>  MPAS ocean analysis member: surface-area-weighted averages
!
!-----------------------------------------------------------------------

module ocn_surface_area_weighted_averages

   use mpas_derived_types
   use mpas_pool_routines
   use mpas_dmpar
   use mpas_timekeeping
   use mpas_stream_manager
   use mpas_log

   use ocn_constants
   use ocn_diagnostics_routines

   implicit none
   private
   save

   !--------------------------------------------------------------------
   !
   ! Public parameters
   !
   !--------------------------------------------------------------------

   !--------------------------------------------------------------------
   !
   ! Public member functions
   !
   !--------------------------------------------------------------------

   public :: ocn_init_surface_area_weighted_averages, &
             ocn_compute_surface_area_weighted_averages, &
             ocn_restart_surface_area_weighted_averages, &
             ocn_finalize_surface_area_weighted_averages

   !--------------------------------------------------------------------
   !
   ! Private module variables
   !
   !--------------------------------------------------------------------

!***********************************************************************

contains


!***********************************************************************
!
!  routine ocn_init_surface_area_weighted_averages
!
!> \brief   Initialize MPAS-Ocean analysis member
!> \author  Todd Ringler
!> \date    April 24, 2015
!> \details
!>  This routine conducts all initializations required for the
!>  MPAS-Ocean analysis member.
!
!-----------------------------------------------------------------------

   subroutine ocn_init_surface_area_weighted_averages(domain, err)!{{{

      !-----------------------------------------------------------------
      !
      ! input variables
      !
      !-----------------------------------------------------------------

      !-----------------------------------------------------------------
      !
      ! input/output variables
      !
      !-----------------------------------------------------------------

      type (domain_type), intent(inout) :: domain

      !-----------------------------------------------------------------
      !
      ! output variables
      !
      !-----------------------------------------------------------------

      integer, intent(out) :: err !< Output: error flag

      !-----------------------------------------------------------------
      !
      ! local variables
      !
      !-----------------------------------------------------------------

      err = 0

   end subroutine ocn_init_surface_area_weighted_averages!}}}

!***********************************************************************
!
!  routine ocn_compute_surface_area_weighted_averages
!
!> \brief   Compute MPAS-Ocean analysis member
!> \author  Todd Ringler
!> \date    April 24, 2015
!> \details
!>  This routine conducts all computation required for this
!>  MPAS-Ocean analysis member.
!
!-----------------------------------------------------------------------

   subroutine ocn_compute_surface_area_weighted_averages(domain, timeLevel, err)!{{{

      !-----------------------------------------------------------------
      !
      ! input variables
      !
      !-----------------------------------------------------------------

      integer, intent(in) :: timeLevel

      !-----------------------------------------------------------------
      !
      ! input/output variables
      !
      !-----------------------------------------------------------------

      type (domain_type), intent(inout) :: domain

      !-----------------------------------------------------------------
      !
      ! output variables
      !
      !-----------------------------------------------------------------

      integer, intent(out) :: err !< Output: error flag

      !-----------------------------------------------------------------
      !
      ! local variables
      !
      !-----------------------------------------------------------------

      type (dm_info) :: dminfo
      type (block_type), pointer :: block
      type (mpas_pool_type), pointer :: surfaceAreaWeightedAveragesAMPool
      type (mpas_pool_type), pointer :: statePool
      type (mpas_pool_type), pointer :: tracersPool
      type (mpas_pool_type), pointer :: meshPool
      type (mpas_pool_type), pointer :: scratchPool
      type (mpas_pool_type), pointer :: diagnosticsPool
      type (mpas_pool_type), pointer :: forcingPool
      type (mpas_pool_type), pointer :: tracersSurfaceFluxPool

      real (kind=RKIND), dimension(:,:), pointer :: minValueWithinOceanRegion
      real (kind=RKIND), dimension(:,:), pointer :: maxValueWithinOceanRegion
      real (kind=RKIND), dimension(:,:), pointer :: avgValueWithinOceanRegion

      ! pointers to data in pools to be analyzed
      ! bulkForcing Pkg
      real (kind=RKIND), dimension(:), pointer :: latentHeatFlux
      real (kind=RKIND), dimension(:), pointer :: sensibleHeatFlux
      real (kind=RKIND), dimension(:), pointer :: longWaveHeatFluxUp
      real (kind=RKIND), dimension(:), pointer :: longWaveHeatFluxDown
      real (kind=RKIND), dimension(:), pointer :: seaIceHeatFlux
      real (kind=RKIND), dimension(:), pointer :: shortWaveHeatFlux
      real (kind=RKIND), dimension(:), pointer :: evaporationFlux
      real (kind=RKIND), dimension(:), pointer :: seaIceFreshWaterFlux
      real (kind=RKIND), dimension(:), pointer :: riverRunoffFlux
      real (kind=RKIND), dimension(:), pointer :: iceRunoffFlux
      real (kind=RKIND), dimension(:), pointer :: rainFlux
      real (kind=RKIND), dimension(:), pointer :: snowFlux

      ! frazilIce Pkg
      real (kind=RKIND), dimension(:), pointer :: seaIceEnergy

      real (kind=RKIND), dimension(:), pointer :: surfaceThicknessFlux
      real (kind=RKIND), dimension(:,:), pointer :: activeTracersSurfaceFlux
      real (kind=RKIND), dimension(:), pointer ::  penetrativeTemperatureFlux

      real (kind=RKIND), dimension(:), pointer :: seaIceSalinityFlux
      real (kind=RKIND), dimension(:), pointer :: surfaceStressMagnitude
      real (kind=RKIND), dimension(:), pointer :: windStressZonal
      real (kind=RKIND), dimension(:), pointer :: windStressMeridional
      real (kind=RKIND), dimension(:), pointer :: atmosphericPressure
      real (kind=RKIND), dimension(:), pointer :: ssh
      real (kind=RKIND), dimension(:), pointer :: boundaryLayerDepth
      real (kind=RKIND), dimension(:,:,:), pointer :: activeTracers

      ! pointers to data in mesh pool
      integer, pointer :: nCells, nCellsSolve, nSfcAreaWeightedAvgFields, nOceanRegions
      integer, pointer :: indexTemperature, indexSalinity
      real (kind=RKIND), dimension(:), pointer ::  areaCell, lonCell, latCell

      ! scratch space
      type(field2DReal), pointer :: workArrayField
      real (kind=RKIND), dimension(:,:), pointer :: workArray
      type(field1DReal), pointer :: workMaskField, workMinField, workMaxField, workSumField
      real (kind=RKIND), dimension(:), pointer :: workMask, workMin, workMax, workSum

      ! local variables
      integer :: iDataField, nDefinedDataFields
      integer :: iCell, iRegion, iTracer, err_tmp

      ! package flag
      logical, pointer :: activeTracersBulkRestoringPKG
      logical, pointer :: frazilIcePkgActive

      ! buffers data for message passaging
      integer :: kBuffer, kBufferLength
      real (kind=RKIND), dimension(:), allocatable :: workBufferSum, workBufferSumReduced
      real (kind=RKIND), dimension(:), allocatable :: workBufferMin, workBufferMinReduced
      real (kind=RKIND), dimension(:), allocatable :: workBufferMax, workBufferMaxReduced

      ! assume no error
      err = 0

      ! get status of other packages
      call mpas_pool_get_package(ocnPackages, 'activeTracersBulkRestoringPKGActive', activeTracersBulkRestoringPKG)
      call mpas_pool_get_package(ocnPackages, 'frazilIceActive', frazilIcePkgActive)

      ! set highest level pointer
      dminfo = domain % dminfo

      ! find the number of regions
      call mpas_pool_get_dimension(domain % blocklist % dimensions, 'nOceanRegions', nOceanRegions)

      ! find the number of data fields
      call mpas_pool_get_dimension(domain % blocklist % dimensions, 'nSfcAreaWeightedAvgFields', nSfcAreaWeightedAvgFields)

      ! allocate buffer for message passing
      kBuffer=0
      kBufferLength=nOceanRegions*nSfcAreaWeightedAvgFields
      allocate(workBufferSum(kBufferLength))
      allocate(workBufferMin(kBufferLength))
      allocate(workBufferMax(kBufferLength))
      allocate(workBufferSumReduced(kBufferLength))
      allocate(workBufferMinReduced(kBufferLength))
      allocate(workBufferMaxReduced(kBufferLength))
      workBufferSum=0.0_RKIND
      workBufferMin=0.0_RKIND
      workBufferMax=0.0_RKIND
      workBufferSumReduced=0.0_RKIND
      workBufferMinReduced=0.0_RKIND
      workBufferMaxReduced=0.0_RKIND

      ! loop over all ocean regions
      do iRegion=1,nOceanRegions

      ! get pointers to analysis member arrays
      call mpas_pool_get_subpool(domain % blocklist % structs, 'surfaceAreaWeightedAveragesAM', surfaceAreaWeightedAveragesAMPool)
      call mpas_pool_get_array(surfaceAreaWeightedAveragesAMPool, 'minValueWithinOceanRegion', minValueWithinOceanRegion)
      call mpas_pool_get_array(surfaceAreaWeightedAveragesAMPool, 'maxValueWithinOceanRegion', maxValueWithinOceanRegion)
      call mpas_pool_get_array(surfaceAreaWeightedAveragesAMPool, 'avgValueWithinOceanRegion', avgValueWithinOceanRegion)

      ! get pointers to scratch variables
      call mpas_pool_get_subpool(domain % blocklist % structs, 'surfaceAreaWeightedAveragesAMScratch', scratchPool)
      call mpas_pool_get_field(scratchPool, 'workArray', workArrayField)
      call mpas_pool_get_field(scratchPool, 'workMask', workMaskField)
      call mpas_pool_get_field(scratchPool, 'workMin', workMinField)
      call mpas_pool_get_field(scratchPool, 'workMax', workMaxField)
      call mpas_pool_get_field(scratchPool, 'workSum', workSumField)
      call mpas_allocate_scratch_field(workArrayField, .true.)
      call mpas_allocate_scratch_field(workMaskField, .true.)
      call mpas_allocate_scratch_field(workMinField, .true.)
      call mpas_allocate_scratch_field(workMaxField, .true.)
      call mpas_allocate_scratch_field(workSumField, .true.)
      workArray => workArrayField % array
      workMask => workMaskField % array
      workMin => workMinField % array
      workMax => workMaxField % array
      workSum => workSumField % array

      ! loop over blocks
      ! NOTE: code is not valid for multiple blocks !
      block => domain % blocklist
      do while (associated(block))
         ! get pointers to pools
         call mpas_pool_get_subpool(block % structs, 'state', statePool)
         call mpas_pool_get_subpool(statePool, 'tracers', tracersPool)
         call mpas_pool_get_subpool(block % structs, 'mesh', meshPool)
         call mpas_pool_get_subpool(block % structs, 'diagnostics', diagnosticsPool)
         call mpas_pool_get_subpool(block % structs, 'forcing', forcingPool)
         call mpas_pool_get_subpool(forcingPool, 'tracersSurfaceFlux', tracersSurfaceFluxPool)

         ! get pointers to mesh
         call mpas_pool_get_dimension(block % dimensions, 'nCellsSolve', nCellsSolve)
         call mpas_pool_get_dimension(block % dimensions, 'nCells', nCells)
         call mpas_pool_get_dimension(block % dimensions, 'nSfcAreaWeightedAvgFields', nSfcAreaWeightedAvgFields)
         call mpas_pool_get_dimension(block % dimensions, 'nOceanRegions', nOceanRegions)
         call mpas_pool_get_dimension(tracersPool, 'index_temperature', indexTemperature)
         call mpas_pool_get_dimension(tracersPool, 'index_salinity', indexSalinity)
         call mpas_pool_get_array(meshPool, 'areaCell', areaCell)
         call mpas_pool_get_array(meshPool, 'lonCell', lonCell)
         call mpas_pool_get_array(meshPool, 'latCell', latCell)

         ! test to make sure the arrays are big enough
         nDefinedDataFields = size(avgValueWithinOceanRegion,dim=1)
         if (nDefinedDataFields > nSfcAreaWeightedAvgFields) then
<<<<<<< HEAD
             write (stderrUnit,*) 'Abort: nDefinedDataFields > nSfcAreaWeightedAvgFields'
             write (stderrUnit,*) '     :  increase size of ocn_surface_area_weighted_averages scratch space'
             call mpas_dmpar_global_abort('MPAS-ocean: Abort: nDefinedDataFields > nSfcAreaWeightedAvgFields')
=======
             call mpas_log_write("Abort: nDefinedDataFields > nLayerVolWeightedAvgFields" // &
                "    increase size of ocn_layer_volume_weighted_averages scratch space", MPAS_LOG_CRIT )
>>>>>>> fbd9a1b3
         endif

         ! get pointers to data that will be analyzed
         ! listed in the order in which the fields appear in {avg,min,max}SurfaceStatistics
         if (activeTracersBulkRestoringPKG) call mpas_pool_get_array(forcingPool, 'latentHeatFlux', latentHeatFlux)
         if (activeTracersBulkRestoringPKG) call mpas_pool_get_array(forcingPool, 'sensibleHeatFlux', sensibleHeatFlux)
         if (activeTracersBulkRestoringPKG) call mpas_pool_get_array(forcingPool, 'longWaveHeatFluxUp', longWaveHeatFluxUp)
         if (activeTracersBulkRestoringPKG) call mpas_pool_get_array(forcingPool, 'longWaveHeatFluxDown', longWaveHeatFluxDown)
         if (activeTracersBulkRestoringPKG) call mpas_pool_get_array(forcingPool, 'seaIceHeatFlux', seaIceHeatFlux)
         if (activeTracersBulkRestoringPKG) call mpas_pool_get_array(forcingPool, 'shortWaveHeatFlux', shortWaveHeatFlux)
         if (activeTracersBulkRestoringPKG) call mpas_pool_get_array(forcingPool, 'evaporationFlux', evaporationFlux)
         if (activeTracersBulkRestoringPKG) call mpas_pool_get_array(forcingPool, 'seaIceFreshWaterFlux', seaIceFreshWaterFlux)
         if (activeTracersBulkRestoringPKG) call mpas_pool_get_array(forcingPool, 'riverRunoffFlux', riverRunoffFlux)
         if (activeTracersBulkRestoringPKG) call mpas_pool_get_array(forcingPool, 'iceRunoffFlux', iceRunoffFlux)
         if (activeTracersBulkRestoringPKG) call mpas_pool_get_array(forcingPool, 'rainFlux', rainFlux)
         if (activeTracersBulkRestoringPKG) call mpas_pool_get_array(forcingPool, 'snowFlux', snowFlux)
         if (frazilIcePkgActive)   call mpas_pool_get_array(forcingPool, 'seaIceEnergy', seaIceEnergy)
         call mpas_pool_get_array(forcingPool, 'surfaceThicknessFlux', surfaceThicknessFlux)
         call mpas_pool_get_array(tracersSurfaceFluxPool, 'activeTracersSurfaceFlux', activeTracersSurfaceFlux)
         if (activeTracersBulkRestoringPKG) call mpas_pool_get_array(forcingPool, 'seaIceSalinityFlux', seaIceSalinityFlux)
         call mpas_pool_get_array(forcingPool, 'surfaceStressMagnitude', surfaceStressMagnitude)
         if (activeTracersBulkRestoringPKG) call mpas_pool_get_array(forcingPool, 'windStressZonal', windStressZonal)
         if (activeTracersBulkRestoringPKG) call mpas_pool_get_array(forcingPool, 'windStressMeridional', windStressMeridional)
         call mpas_pool_get_array(forcingPool, 'atmosphericPressure', atmosphericPressure)
         call mpas_pool_get_array(statePool, 'ssh', ssh, 1)
         call mpas_pool_get_array(tracersPool, 'activeTracers', activeTracers, 1)
         call mpas_pool_get_array(diagnosticsPool, 'boundaryLayerDepth',boundaryLayerDepth)

         ! compute mask
         call compute_mask(nCells, nCellsSolve, iRegion, lonCell, latCell, workMask)

         ! copy data into work array
         workArray( :,:) = 0.0_RKIND
         workArray( 1,:) = workMask(:)
         workArray( 2,:) = areaCell(:)
         if (activeTracersBulkRestoringPKG) workArray( 3,:) = latentHeatFlux(:)
         if (activeTracersBulkRestoringPKG) workArray( 4,:) = sensibleHeatFlux(:)
         if (activeTracersBulkRestoringPKG) workArray( 5,:) = longWaveHeatFluxUp(:)
         if (activeTracersBulkRestoringPKG) workArray( 6,:) = longWaveHeatFluxDown(:)
         if (activeTracersBulkRestoringPKG) workArray( 7,:) = seaIceHeatFlux(:)
         if (activeTracersBulkRestoringPKG) workArray( 8,:) = shortWaveHeatFlux(:)
         if (activeTracersBulkRestoringPKG) workArray( 9,:) = evaporationFlux(:)
         if (activeTracersBulkRestoringPKG) workArray(10,:) = seaIceFreshWaterFlux(:)
         if (activeTracersBulkRestoringPKG) workArray(11,:) = riverRunoffFlux(:)
         if (activeTracersBulkRestoringPKG) workArray(12,:) = iceRunoffFlux(:)
         if (activeTracersBulkRestoringPKG) workArray(13,:) = rainFlux(:)
         if (activeTracersBulkRestoringPKG) workArray(14,:) = snowFlux(:)
         if (frazilIcePkgActive) workArray(15,:) = seaIceEnergy(:)
         workArray(16,:) = surfaceThicknessFlux(:)
         workArray(17,:) = activeTracersSurfaceFlux(indexTemperature,:)
         workArray(18,:) = activeTracersSurfaceFlux(indexSalinity,:)
         if (activeTracersBulkRestoringPKG) workArray(19,:) = seaIceSalinityFlux(:)
         workArray(20,:) = surfaceStressMagnitude(:)
         if (activeTracersBulkRestoringPKG) workArray(21,:) = windStressZonal(:)
         if (activeTracersBulkRestoringPKG) workArray(22,:) = windStressMeridional(:)
         workArray(23,:) = atmosphericPressure(:)
         workArray(24,:) = ssh(:)
         workArray(25,:) = activeTracers(indexTemperature,1,:)
         workArray(26,:) = activeTracers(indexSalinity,1,:)
         workArray(27,:) = boundaryLayerDepth(:)

         ! build net heat, salinity and fresh water budget
         ! net heat into ocean = latentHeatFlux + sensibleHeatFlux + longWaveHeatFluxUp + longWaveHeatFluxDown
         !                     + shortWaveHeatFlux + seaIceHeatFlux + (?seaIceEnergy?)
         ! net salinity into ocean = seaIceSalinityFlux
         ! net freshwater into ocean = evaporationFlux + seaIceFreshWaterFlux + riverRunoffFlux + iceRunoffFlux
         !                           + rainFlux + snowFlux + (?seaIceEnergy?)
         if (activeTracersBulkRestoringPKG) then
            workArray(28,:) =   latentHeatFlux(:) &
                              + sensibleHeatFlux(:) &
                              + longWaveHeatFluxUp(:) &
                              + longWaveHeatFluxDown(:) &
                              + shortWaveHeatFlux(:)  &
                              + seaIceHeatFlux(:)
                     !        + seaIceEnergy
            workArray(29,:) =   seaIceSalinityFlux(:)
            workArray(30,:) =   evaporationFlux(:) &
                              + seaIceFreshWaterFlux(:) &
                              + riverRunoffFlux(:) &
                              + iceRunoffFlux(:) &
                              + rainFlux(:) &
                              + snowFlux(:)
                     !        + seaIceEnergy(:)
         end if

         call compute_statistics(nDefinedDataFields, nCellsSolve, workArray, workMask, workMin, workMax, workSum)

         ! store data in buffer in order to allow only three dmpar calls
         do iDataField=1,nDefinedDataFields
            kBuffer = kBuffer+1
            workBufferSum(kBuffer) = workSum(iDataField)
            workBufferMin(kBuffer) = workMin(iDataField)
            workBufferMax(kBuffer) = workMax(iDataField)
         enddo

         block => block % next
      end do

      end do ! iRegion

      ! communication
      call mpas_dmpar_sum_real_array(dminfo, kBufferLength, workBufferSum, workBufferSumReduced )
      call mpas_dmpar_min_real_array(dminfo, kBufferLength, workBufferMin, workBufferMinReduced )
      call mpas_dmpar_max_real_array(dminfo, kBufferLength, workBufferMax, workBufferMaxReduced )

      ! unpack the buffer into intent(out) of this analysis member
      kBuffer=0
      do iRegion=1,nOceanRegions
        do iDataField=1,nDefinedDataFields
           kBuffer = kBuffer+1
           avgValueWithinOceanRegion(iDataField,iRegion)=workBufferSumReduced(kBuffer)
           minValueWithinOceanRegion(iDataField,iRegion)=workBufferMinReduced(kBuffer)
           maxValueWithinOceanRegion(iDataField,iRegion)=workBufferMaxReduced(kBuffer)
        enddo
      enddo

      ! normalize averages
      do iRegion=1,nOceanRegions
         ! normalize all field by total area
         do iDataField=3,nDefinedDataFields
            avgValueWithinOceanRegion(iDataField,iRegion) = avgValueWithinOceanRegion(iDataField,iRegion) &
                                                          / max(avgValueWithinOceanRegion(2,iRegion),1.0e-8_RKIND)
         enddo
         ! normalize total area by number of cells in region
         avgValueWithinOceanRegion(2,iRegion) = avgValueWithinOceanRegion(2,iRegion) &
                                              / max(avgValueWithinOceanRegion(1,iRegion),1.0e-8_RKIND)
      enddo

      ! deallocate scratch fields
      call mpas_deallocate_scratch_field(workArrayField, .true.)
      call mpas_deallocate_scratch_field(workMaskField, .true.)
      call mpas_deallocate_scratch_field(workMinField, .true.)
      call mpas_deallocate_scratch_field(workMaxField, .true.)
      call mpas_deallocate_scratch_field(workSumField, .true.)

      ! deallocate buffers
      deallocate(workBufferSumReduced)
      deallocate(workBufferMinReduced)
      deallocate(workBufferMaxReduced)

   contains

   subroutine compute_mask(nCells, nCellsSolve, iRegion, lonCell, latCell, workMask)!{{{
   ! this subroutines produces a 0/1 mask that is multiplied with workArray to
   ! allow for min/max/avg to represent specific regions of the ocean domain
   !
   ! NOTE: computes_mask is temporary. workMask should be intent(in) to this entire module !
   !
   integer, intent(in) :: nCells, nCellsSolve, iRegion
   real(kind=RKIND), dimension(:), intent(in) :: lonCell, latCell
   real(kind=RKIND), dimension(:), intent(out) :: workMask
   integer :: iCell
   real(kind=RKIND) :: dtr

   dtr = 4.0_RKIND*atan(1.0_RKIND) / 180.0_RKIND
   workMask(:) = 0.0_RKIND
   do iCell=1,nCellsSolve
      workMask(iCell) = 1.0_RKIND
   enddo

   if (iRegion.eq.1) then
      ! Arctic
      do iCell=1,nCellsSolve
        if(latCell(iCell).lt. 60.0_RKIND*dtr) workMask(iCell) = 0.0_RKIND
      enddo
   elseif (iRegion.eq.2) then
      ! Equatorial
      do iCell=1,nCellsSolve
        if(latCell(iCell).gt. 15.0_RKIND*dtr) workMask(iCell) = 0.0_RKIND
        if(latCell(iCell).lt.-15.0_RKIND*dtr) workMask(iCell) = 0.0_RKIND
      enddo
   elseif (iRegion.eq.3) then
      ! Southern Ocean
      do iCell=1,nCellsSolve
        if(latCell(iCell).gt.-50.0_RKIND*dtr) workMask(iCell) = 0.0_RKIND
      enddo
   elseif (iRegion.eq.4) then
      ! Nino 3
      do iCell=1,nCellsSolve
        if(latCell(iCell).gt.  5.0_RKIND*dtr) workMask(iCell) = 0.0_RKIND
        if(latCell(iCell).lt. -5.0_RKIND*dtr) workMask(iCell) = 0.0_RKIND
        if(lonCell(iCell).lt.210.0_RKIND*dtr) workMask(iCell) = 0.0_RKIND
        if(lonCell(iCell).gt.270.0_RKIND*dtr) workMask(iCell) = 0.0_RKIND
      enddo
   elseif (iRegion.eq.5) then
      ! Nino 4
      do iCell=1,nCellsSolve
        if(latCell(iCell).gt.  5.0_RKIND*dtr) workMask(iCell) = 0.0_RKIND
        if(latCell(iCell).lt. -5.0_RKIND*dtr) workMask(iCell) = 0.0_RKIND
        if(lonCell(iCell).lt.160.0_RKIND*dtr) workMask(iCell) = 0.0_RKIND
        if(lonCell(iCell).gt.210.0_RKIND*dtr) workMask(iCell) = 0.0_RKIND
      enddo
   elseif (iRegion.eq.6) then
      ! Nino 3.4
      do iCell=1,nCellsSolve
        if(latCell(iCell).gt.  5.0_RKIND*dtr) workMask(iCell) = 0.0_RKIND
        if(latCell(iCell).lt. -5.0_RKIND*dtr) workMask(iCell) = 0.0_RKIND
        if(lonCell(iCell).lt.190.0_RKIND*dtr) workMask(iCell) = 0.0_RKIND
        if(lonCell(iCell).gt.240.0_RKIND*dtr) workMask(iCell) = 0.0_RKIND
      enddo
   else
      ! global (do nothing!)
   endif

   end subroutine compute_mask!}}}


   subroutine compute_statistics(nDefinedDataFields, nCellsSolve, workArray, workMask, workMin, workMax, workSum)!{{{
   ! this subroutines does the actual summing, min, max, masking ect
   ! this hides the messy code from the high-level subroutine

   integer, intent(in) :: nDefinedDataFields, nCellsSolve
   real(kind=RKIND), dimension(:,:), intent(in) :: workArray
   real(kind=RKIND), dimension(:), intent(in) :: workMask
   real(kind=RKIND), dimension(:), intent(out) :: workMin, workMax, workSum
   integer :: iCell, iData

   workSum = 0.0_RKIND
   do iCell=1,nCellsSolve
    workSum(1) = workSum(1) + workMask(iCell)
    workSum(2) = workSum(2) + workArray(2,iCell)*workMask(iCell)
    do iData=3,nDefinedDataFields
      workSum(iData) = workSum(iData) + workArray(2,iCell)*workArray(iData,iCell)*workMask(iCell)
    enddo
   enddo

   do iData=1,nDefinedDataFields
      workMin(iData) = minval(workArray(iData,1:nCellsSolve),workMask(1:nCellsSolve)>0.5_RKIND)
      workMax(iData) = maxval(workArray(iData,1:nCellsSolve),workMask(1:nCellsSolve)>0.5_RKIND)
   enddo

   end subroutine compute_statistics!}}}

   end subroutine ocn_compute_surface_area_weighted_averages!}}}

!***********************************************************************
!
!  routine ocn_restart_surface_area_weighted_averages
!
!> \brief   Save restart for MPAS-Ocean analysis member
!> \author  Todd Ringler
!> \date    April 24, 2015
!> \details
!>  This routine conducts computation required to save a restart state
!>  for the MPAS-Ocean analysis member.
!
!-----------------------------------------------------------------------

   subroutine ocn_restart_surface_area_weighted_averages(domain, err)!{{{

      !-----------------------------------------------------------------
      !
      ! input variables
      !
      !-----------------------------------------------------------------

      !-----------------------------------------------------------------
      !
      ! input/output variables
      !
      !-----------------------------------------------------------------

      type (domain_type), intent(inout) :: domain

      !-----------------------------------------------------------------
      !
      ! output variables
      !
      !-----------------------------------------------------------------

      integer, intent(out) :: err !< Output: error flag

      !-----------------------------------------------------------------
      !
      ! local variables
      !
      !-----------------------------------------------------------------

      err = 0

   end subroutine ocn_restart_surface_area_weighted_averages!}}}

!***********************************************************************
!
!  routine ocn_finalize_surface_area_weighted_averages
!
!> \brief   Finalize MPAS-Ocean analysis member
!> \author  Todd Ringler
!> \date    April 24, 2015
!> \details
!>  This routine conducts all finalizations required for this
!>  MPAS-Ocean analysis member.
!
!-----------------------------------------------------------------------

   subroutine ocn_finalize_surface_area_weighted_averages(domain, err)!{{{

      !-----------------------------------------------------------------
      !
      ! input variables
      !
      !-----------------------------------------------------------------

      type (domain_type), intent(inout) :: domain

      !-----------------------------------------------------------------
      !
      ! input/output variables
      !
      !-----------------------------------------------------------------

      !-----------------------------------------------------------------
      !
      ! output variables
      !
      !-----------------------------------------------------------------

      integer, intent(out) :: err !< Output: error flag

      !-----------------------------------------------------------------
      !
      ! local variables
      !
      !-----------------------------------------------------------------

      err = 0

   end subroutine ocn_finalize_surface_area_weighted_averages!}}}

end module ocn_surface_area_weighted_averages

! vim: foldmethod=marker<|MERGE_RESOLUTION|>--- conflicted
+++ resolved
@@ -309,14 +309,8 @@
          ! test to make sure the arrays are big enough
          nDefinedDataFields = size(avgValueWithinOceanRegion,dim=1)
          if (nDefinedDataFields > nSfcAreaWeightedAvgFields) then
-<<<<<<< HEAD
-             write (stderrUnit,*) 'Abort: nDefinedDataFields > nSfcAreaWeightedAvgFields'
-             write (stderrUnit,*) '     :  increase size of ocn_surface_area_weighted_averages scratch space'
-             call mpas_dmpar_global_abort('MPAS-ocean: Abort: nDefinedDataFields > nSfcAreaWeightedAvgFields')
-=======
              call mpas_log_write("Abort: nDefinedDataFields > nLayerVolWeightedAvgFields" // &
                 "    increase size of ocn_layer_volume_weighted_averages scratch space", MPAS_LOG_CRIT )
->>>>>>> fbd9a1b3
          endif
 
          ! get pointers to data that will be analyzed
