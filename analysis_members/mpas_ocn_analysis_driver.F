! Copyright (c) 2013,  Los Alamos National Security, LLC (LANS)
! and the University Corporation for Atmospheric Research (UCAR).
!
! Unless noted otherwise source code is licensed under the BSD license.
! Additional copyright and license information can be found in the LICENSE file
! distributed with this code, or at http://mpas-dev.github.com/license.html
!
!|||||||||||||||||||||||||||||||||||||||||||||||||||||||||||||||||||||||
!
!  ocn_analysis_driver
!
!> \brief Driver for MPAS ocean analysis core
!> \author Mark Petersen
!> \date   November 2013
!> \details
!>  This is the driver for the MPAS ocean core.
!
!-----------------------------------------------------------------------

module ocn_analysis_driver

   use mpas_derived_types
   use mpas_pool_routines
   use mpas_timekeeping
   use mpas_timer
   use mpas_stream_manager

   use ocn_constants
   use ocn_global_stats
   use ocn_surface_area_weighted_averages
   use ocn_layer_volume_weighted_averages
   use ocn_zonal_mean
   use ocn_okubo_weiss
   use ocn_water_mass_census
   use ocn_meridional_heat_transport
   use ocn_test_compute_interval
   use ocn_high_frequency_output
<<<<<<< HEAD
   use ocn_time_filters
   use ocn_lagrangian_particle_tracking
   use ocn_eliassen_palm
   use ocn_mixed_layer_depths
=======
   use ocn_time_series_stats
>>>>>>> c40db6c1
!   use ocn_TEM_PLATE

   implicit none
   private
   save

   !--------------------------------------------------------------------
   !
   ! Public parameters
   !
   !--------------------------------------------------------------------

   !--------------------------------------------------------------------
   !
   ! Public member functions
   !
   !--------------------------------------------------------------------

   public :: ocn_analysis_setup_packages, &
             ocn_analysis_init, &
             ocn_analysis_compute_startup, &
             ocn_analysis_compute, &
             ocn_analysis_write, &
             ocn_analysis_restart, &
             ocn_analysis_finalize

   !--------------------------------------------------------------------
   !
   ! Private module variables
   !
   !--------------------------------------------------------------------


   character (len=*), parameter :: initTimerPrefix = 'init_'
   character (len=*), parameter :: computeTimerPrefix = 'compute_'
   character (len=*), parameter :: computeStartupTimerPrefix = 'compute_startup_'
   character (len=*), parameter :: writeTimerPrefix = 'write_'
   character (len=*), parameter :: alarmTimerPrefix = 'reset_alarm_'
   character (len=*), parameter :: restartTimerPrefix = 'restart_'
   character (len=*), parameter :: finalizeTimerPrefix = 'finalize_'
   character (len=*), parameter :: computeAlarmSuffix = 'CMPALRM'
   type (mpas_pool_type), pointer :: analysisMemberList

!***********************************************************************

contains

!***********************************************************************
!
!  routine ocn_analysis_setup_packages
!
!> \brief   Setup packages for MPAS-Ocean analysis driver
!> \author  Mark Petersen
!> \date    November 2013
!> \details
!>  This routine is intended to configure the packages for all
!>   ocean analysis members.
!
!-----------------------------------------------------------------------

   subroutine ocn_analysis_setup_packages(configPool, packagePool, iocontext, err)!{{{

      !-----------------------------------------------------------------
      !
      ! input variables
      !
      !-----------------------------------------------------------------

      type (mpas_pool_type), intent(inout) :: configPool
      type (mpas_pool_type), intent(inout) :: packagePool
      type (mpas_io_context_type), intent(inout) :: iocontext

      !-----------------------------------------------------------------
      !
      ! input/output variables
      !
      !-----------------------------------------------------------------

      !-----------------------------------------------------------------
      !
      ! output variables
      !
      !-----------------------------------------------------------------

      integer, intent(out) :: err !< Output: error flag

      !-----------------------------------------------------------------
      !
      ! local variables
      !
      !-----------------------------------------------------------------

      integer :: err_tmp

      character (len=StrKIND) :: configName, packageName
      logical, pointer :: config_AM_enable
      logical, pointer :: AMPackageActive
      type (mpas_pool_iterator_type) :: poolItr
      integer :: nameLength

      err = 0

      call mpas_pool_create_pool(analysisMemberList)
      call mpas_pool_add_config(analysisMemberList, 'globalStats', 1)
      call mpas_pool_add_config(analysisMemberList, 'testComputeInterval', 1)
      call mpas_pool_add_config(analysisMemberList, 'layerVolumeWeightedAverage', 1)
      call mpas_pool_add_config(analysisMemberList, 'meridionalHeatTransport', 1)
      call mpas_pool_add_config(analysisMemberList, 'okuboWeiss', 1)
      call mpas_pool_add_config(analysisMemberList, 'surfaceAreaWeightedAverages', 1)
      call mpas_pool_add_config(analysisMemberList, 'waterMassCensus', 1)
      call mpas_pool_add_config(analysisMemberList, 'zonalMean', 1)
      call mpas_pool_add_config(analysisMemberList, 'highFrequencyOutput', 1)
<<<<<<< HEAD
      call mpas_pool_add_config(analysisMemberList, 'timeFilters', 1)
      call mpas_pool_add_config(analysisMemberList, 'lagrPartTrack', 1)
      call mpas_pool_add_config(analysisMemberList, 'eliassenPalm', 1)
      call mpas_pool_add_config(analysisMemberList, 'mixedLayerDepths', 1)
=======
      call mpas_pool_add_config(analysisMemberList, 'timeSeriesStats', 1)
>>>>>>> c40db6c1
!     call mpas_pool_add_config(analysisMemberList, 'temPlate', 1)

      ! DON'T EDIT BELOW HERE

      ! Iterate over all analysis members to setup packages
      call mpas_pool_begin_iteration(analysisMemberList)
      do while ( mpas_pool_get_next_member(analysisMemberList, poolItr) )
         nameLength = len_trim(poolItr % memberName)
         configName = 'config_AM_' // poolItr % memberName(1:nameLength) // '_enable'
         call mpas_pool_get_config(configPool, configName, config_AM_enable)

         if ( config_AM_enable ) then
            packageName = poolItr % memberName(1:nameLength) // 'AMPKGActive'
            call mpas_pool_get_package(packagePool, packageName, AMPackageActive)
            AMPackageActive = .true.
         end if
      end do

   end subroutine ocn_analysis_setup_packages!}}}

!***********************************************************************
!
!  routine ocn_analysis_init
!
!> \brief   Initialize MPAS-Ocean analysis driver
!> \author  Mark Petersen
!> \date    November 2013
!> \details
!>  This routine calls all initializations required for the
!>  MPAS-Ocean analysis driver.
!
!-----------------------------------------------------------------------

   subroutine ocn_analysis_init(domain, err)!{{{

      !-----------------------------------------------------------------
      !
      ! input variables
      !
      !-----------------------------------------------------------------

      !-----------------------------------------------------------------
      !
      ! input/output variables
      !
      !-----------------------------------------------------------------

      type (domain_type), intent(inout) :: domain

      !-----------------------------------------------------------------
      !
      ! output variables
      !
      !-----------------------------------------------------------------

      integer, intent(out) :: err !< Output: error flag

      !-----------------------------------------------------------------
      !
      ! local variables
      !
      !-----------------------------------------------------------------

      integer :: err_tmp

      character (len=StrKIND) :: configName, alarmName, streamName, timerName
      logical, pointer :: config_AM_enable
      character (len=StrKIND), pointer :: config_AM_compute_interval, config_AM_stream_name
      integer :: nameLength
      type (mpas_pool_iterator_type) :: poolItr

      logical :: streamFound
      character  (len=StrKIND) :: referenceTimeString, outputIntervalString
      type (MPAS_Time_Type) :: referenceTime 
      type (MPAS_TimeInterval_type) :: alarmTimeStep

      err = 0

      call mpas_timer_start('analysis_init', .false.)

      call mpas_pool_begin_iteration(analysisMemberList)
      do while ( mpas_pool_get_next_member(analysisMemberList, poolItr) )
         nameLength = len_trim(poolItr % memberName)
         configName = 'config_AM_' // poolItr % memberName(1:nameLength) // '_enable'
         call mpas_pool_get_config(domain % configs, configName, config_AM_enable)

         if ( config_AM_enable ) then
            timerName = trim(initTimerPrefix) // poolItr % memberName(1:nameLength)
            call mpas_timer_start(timerName, .false.)
            call ocn_init_analysis_members(domain, poolItr % memberName, err_tmp)
            err = ior(err, err_tmp)

            configName = 'config_AM_' // poolItr % memberName(1:nameLength) // '_compute_interval'
            call mpas_pool_get_config(domain % configs, configName, config_AM_compute_interval)

            configName = 'config_AM_' // poolItr % memberName(1:nameLength) // '_stream_name'
            call mpas_pool_get_config(domain % configs, configName, config_AM_stream_name)

            if ( config_AM_compute_interval == 'dt' ) then
               alarmTimeStep = mpas_get_clock_timestep(domain % clock, err_tmp)
               call mpas_get_timeInterval(alarmTimeStep, timeString=config_AM_compute_interval, ierr=err_tmp)
            end if

            ! Verify stream exists before trying to use output_interval
            if ( config_AM_stream_name /= 'none' ) then
               streamFound = .false.
   
               call mpas_stream_mgr_begin_iteration(domain % streamManager)
               do while ( mpas_stream_mgr_get_next_stream(domain % streamManager, streamName) )
                  if ( trim(streamName) == trim(config_AM_stream_name) ) then
                     streamFound = .true.
                  end if
               end do
   
               if ( .not. streamFound ) then
                  call mpas_dmpar_global_abort('ERROR: Stream ' // trim(config_AM_stream_name) // ' does not exist. Exiting...')
               end if
            end if
            

            if ( config_AM_compute_interval /= 'output_interval' .and. config_AM_stream_name /= 'none') then
               alarmName = poolItr % memberName(1:nameLength) // computeAlarmSuffix
               call mpas_set_timeInterval(alarmTimeStep, timeString=config_AM_compute_interval, ierr=err_tmp)
               call MPAS_stream_mgr_get_property(domain % streamManager, config_AM_stream_name, MPAS_STREAM_PROPERTY_REF_TIME, referenceTimeString, err_tmp)
               call mpas_set_time(referenceTime, dateTimeString=referenceTimeString, ierr=err_tmp)
               call mpas_add_clock_alarm(domain % clock, alarmName, referenceTime, alarmTimeStep, ierr=err_tmp)
               call mpas_reset_clock_alarm(domain % clock, alarmName, ierr=err_tmp)
            end if
            call mpas_timer_stop(timerName)
         end if
      end do

      call mpas_timer_stop('analysis_init')

   end subroutine ocn_analysis_init!}}}

!***********************************************************************
!
!  routine ocn_analysis_compute_startup
!
!> \brief   Driver for MPAS-Ocean analysis computations
!> \author  Mark Petersen
!> \date    November 2013
!> \details
!>  This routine calls all computation subroutines required for the
!>  MPAS-Ocean analysis driver.
!
!-----------------------------------------------------------------------

   subroutine ocn_analysis_compute_startup(domain, err)!{{{

      !-----------------------------------------------------------------
      !
      ! input variables
      !
      !-----------------------------------------------------------------

      !-----------------------------------------------------------------
      !
      ! input/output variables
      !
      !-----------------------------------------------------------------

      type (domain_type), intent(inout) :: domain

      !-----------------------------------------------------------------
      !
      ! output variables
      !
      !-----------------------------------------------------------------

      integer, intent(out) :: err !< Output: error flag

      !-----------------------------------------------------------------
      !
      ! local variables
      !
      !-----------------------------------------------------------------

      integer :: timeLevel, err_tmp

      character (len=StrKIND) :: configName, timerName
      character (len=StrKIND), pointer :: config_AM_stream_name
      logical, pointer :: config_AM_enable, config_AM_write_on_startup, config_AM_compute_on_startup
      type (mpas_pool_iterator_type) :: poolItr
      integer :: nameLength

      err = 0

      call mpas_timer_start('analysis_compute_startup', .false.)

      timeLevel=1

      call mpas_pool_begin_iteration(analysisMemberList)
      do while ( mpas_pool_get_next_member(analysisMemberList, poolItr) )
         nameLength = len_trim(poolItr % memberName)
         configName = 'config_AM_' // poolItr % memberName(1:nameLength) // '_enable'
         call mpas_pool_get_config(domain % configs, configName, config_AM_enable)

         if ( config_AM_enable ) then
            configName = 'config_AM_' // poolItr % memberName(1:nameLength) // '_compute_on_startup'
            call mpas_pool_get_config(domain % configs, configName, config_AM_compute_on_startup)
            configName = 'config_AM_' // poolItr % memberName(1:nameLength) // '_write_on_startup'
            call mpas_pool_get_config(domain % configs, configName, config_AM_write_on_startup)

            if ( config_AM_compute_on_startup ) then
               timerName = trim(computeStartupTimerPrefix) // poolItr % memberName(1:nameLength)
               call mpas_timer_start(timerName, .false.)
               call ocn_compute_analysis_members(domain, timeLevel, poolItr % memberName, err_tmp)
               call mpas_timer_stop(timerName)
               err = ior(err, err_tmp)
            end if

            if ( config_AM_write_on_startup ) then
               configName = 'config_AM_' // poolItr % memberName(1:nameLength) // '_stream_name'
               call mpas_pool_get_config(domain % configs, configName, config_AM_stream_name)
               if ( config_AM_stream_name /= 'none' ) then
                  call mpas_stream_mgr_write(domain % streamManager, streamID=config_AM_stream_name, forceWriteNow=.true., ierr=err_tmp)
               end if
               if (.not. config_AM_compute_on_startup) then
                  write(stderrUnit, *) ' *** WARNING: write_on_startup called without compute_on_startup for analysis member: ' &
                    // poolItr % memberName(1:nameLength) // '.'
               end if
            end if
         end if
      end do

      call mpas_timer_stop('analysis_compute_startup')

   end subroutine ocn_analysis_compute_startup!}}}

!***********************************************************************
!
!  routine ocn_analysis_compute
!
!> \brief   Driver for MPAS-Ocean analysis computations
!> \author  Mark Petersen
!> \date    November 2013
!> \details
!>  This routine calls all computation subroutines required for the
!>  MPAS-Ocean analysis driver.
!
!-----------------------------------------------------------------------

   subroutine ocn_analysis_compute(domain, err)!{{{

      !-----------------------------------------------------------------
      !
      ! input variables
      !
      !-----------------------------------------------------------------

      !-----------------------------------------------------------------
      !
      ! input/output variables
      !
      !-----------------------------------------------------------------

      type (domain_type), intent(inout) :: domain

      !-----------------------------------------------------------------
      !
      ! output variables
      !
      !-----------------------------------------------------------------

      integer, intent(out) :: err !< Output: error flag

      !-----------------------------------------------------------------
      !
      ! local variables
      !
      !-----------------------------------------------------------------

      integer :: timeLevel, err_tmp

      character (len=StrKIND) :: configName, alarmName, timerName
      character (len=StrKIND), pointer :: config_AM_stream_name, config_AM_compute_interval
      logical, pointer :: config_AM_enable
      type (mpas_pool_iterator_type) :: poolItr
      integer :: nameLength

      err = 0

      call mpas_timer_start('analysis_compute', .false.)

      timeLevel=1

      call mpas_pool_begin_iteration(analysisMemberList)
      do while ( mpas_pool_get_next_member(analysisMemberList, poolItr) )
         nameLength = len_trim(poolItr % memberName)
         configName = 'config_AM_' // poolItr % memberName(1:nameLength) // '_enable'
         call mpas_pool_get_config(domain % configs, configName, config_AM_enable)

         if ( config_AM_enable ) then
            configName = 'config_AM_' // poolItr % memberName(1:nameLength) // '_compute_interval'
            call mpas_pool_get_config(domain % configs, configName, config_AM_compute_interval)
            configName = 'config_AM_' // poolItr % memberName(1:nameLength) // '_stream_name'
            call mpas_pool_get_config(domain % configs, configName, config_AM_stream_name)

            ! Build name of alarm for analysis member
            alarmName = poolItr % memberName(1:nameLength) // computeAlarmSuffix
            timerName = trim(computeTimerPrefix) // poolItr % memberName(1:nameLength)

            ! Compute analysis member just before output
            if ( config_AM_compute_interval == 'output_interval' .and. config_AM_stream_name /= 'none') then
               if ( mpas_stream_mgr_ringing_alarms(domain % streamManager, streamID=config_AM_stream_name, direction=MPAS_STREAM_OUTPUT, ierr=err_tmp) ) then
                  call mpas_timer_start(timerName, .false.)
                  call ocn_compute_analysis_members(domain, timeLevel, poolItr % memberName, err_tmp)
                  call mpas_timer_stop(timerName)
               end if
            else if ( mpas_is_alarm_ringing(domain % clock, alarmName, ierr=err_tmp) ) then
               call mpas_reset_clock_alarm(domain % clock, alarmName, ierr=err_tmp)
               call mpas_timer_start(timerName, .false.)
               call ocn_compute_analysis_members(domain, timeLevel, poolItr % memberName, err_tmp)
               call mpas_timer_stop(timerName)
            end if
         end if
      end do

      call mpas_timer_stop('analysis_compute')

   end subroutine ocn_analysis_compute!}}}

!***********************************************************************
!
!  routine ocn_analysis_restart
!
!> \brief   Save restart for MPAS-Ocean analysis driver
!> \author  Mark Petersen
!> \date    November 2013
!> \details
!>  This routine calls all subroutines required to prepare to save
!>  the restart state for the MPAS-Ocean analysis driver.
!
!-----------------------------------------------------------------------

   subroutine ocn_analysis_restart(domain, err)!{{{

      !-----------------------------------------------------------------
      !
      ! input variables
      !
      !-----------------------------------------------------------------

      !-----------------------------------------------------------------
      !
      ! input/output variables
      !
      !-----------------------------------------------------------------

      type (domain_type), intent(inout) :: domain

      !-----------------------------------------------------------------
      !
      ! output variables
      !
      !-----------------------------------------------------------------

      integer, intent(out) :: err !< Output: error flag

      !-----------------------------------------------------------------
      !
      ! local variables
      !
      !-----------------------------------------------------------------

      integer :: err_tmp

      character (len=StrKIND) :: configName, timerName
      type (mpas_pool_iterator_type) :: poolItr
      logical, pointer :: config_AM_enable
      integer :: nameLength

      err = 0

      call mpas_timer_start('analysis_restart', .false.)

      call mpas_pool_begin_iteration(analysisMemberList)
      do while ( mpas_pool_get_next_member(analysisMemberList, poolItr) )
         nameLength = len_trim(poolItr % memberName)
         configName = 'config_AM_' // poolItr % memberName(1:nameLength) // '_enable'
         call mpas_pool_get_config(domain % configs, configName, config_AM_enable)

         if ( config_AM_enable ) then
            timerName = trim(restartTimerPrefix) // poolItr % memberName(1:nameLength)
            call mpas_timer_start(timerName, .false.)
            call ocn_restart_analysis_members(domain, poolItr % memberName, err_tmp)
            err = ior(err, err_tmp)
            call mpas_timer_stop(timerName)
         end if
      end do

      call mpas_timer_stop('analysis_restart')

   end subroutine ocn_analysis_restart!}}}

!***********************************************************************
!
!  routine ocn_analysis_write
!
!> \brief   Driver for MPAS-Ocean analysis output
!> \author  Mark Petersen
!> \date    November 2013
!> \details
!>  This routine calls all output writing subroutines required for the
!>  MPAS-Ocean analysis driver.
!>  At this time this is just a stub, and all analysis output is written
!>  to the output file specified by config_output_name.
!
!-----------------------------------------------------------------------

   subroutine ocn_analysis_write(domain, err)!{{{

      !-----------------------------------------------------------------
      !
      ! input variables
      !
      !-----------------------------------------------------------------

      type (domain_type), intent(in) :: domain

      !-----------------------------------------------------------------
      !
      ! input/output variables
      !
      !-----------------------------------------------------------------

      !-----------------------------------------------------------------
      !
      ! output variables
      !
      !-----------------------------------------------------------------

      integer, intent(out) :: err !< Output: error flag

      !-----------------------------------------------------------------
      !
      ! local variables
      !
      !-----------------------------------------------------------------

      integer :: err_tmp

      character (len=StrKIND) :: configName, timerName
      character (len=StrKIND), pointer :: config_AM_stream_name
      logical, pointer :: config_AM_enable
      type (mpas_pool_iterator_type) :: poolItr
      integer :: nameLength

      err = 0

      call mpas_timer_start('analysis_write', .false.)

      call mpas_pool_begin_iteration(analysisMemberList)
      do while ( mpas_pool_get_next_member(analysisMemberList, poolItr) )
         nameLength = len_trim(poolItr % memberName)
         configName = 'config_AM_' // poolItr % memberName(1:nameLength) // '_enable'
         call mpas_pool_get_config(domain % configs, configName, config_AM_enable)

         if ( config_AM_enable ) then
            configName = 'config_AM_' // poolItr % memberName(1:nameLength) // '_stream_name'
            call mpas_pool_get_config(domain % configs, configName, config_AM_stream_name)
            if ( config_AM_stream_name /= 'none' ) then
               timerName = trim(writeTimerPrefix) // poolItr % memberName(1:nameLength)
               call mpas_timer_start(timerName, .false.)
               call mpas_stream_mgr_write(domain % streamManager, streamID=config_AM_stream_name, ierr=err_tmp)
               call mpas_timer_stop(timerName)
               timerName = trim(alarmTimerPrefix) // poolItr % memberName(1:nameLength)
               call mpas_timer_start(timerName, .false.)
               call mpas_stream_mgr_reset_alarms(domain % streamManager, streamID=config_AM_stream_name, ierr=err_tmp)
               call mpas_timer_stop(timerName)
            end if
         end if
      end do

      call mpas_timer_stop('analysis_write')

   end subroutine ocn_analysis_write!}}}

!***********************************************************************
!
!  routine ocn_analysis_finalize
!
!> \brief   Finalize MPAS-Ocean analysis driver
!> \author  Mark Petersen
!> \date    November 2013
!> \details
!>  This routine calls all finalize routines required for the
!>  MPAS-Ocean analysis driver.
!
!-----------------------------------------------------------------------

   subroutine ocn_analysis_finalize(domain, err)!{{{

      !-----------------------------------------------------------------
      !
      ! input variables
      !
      !-----------------------------------------------------------------

      !-----------------------------------------------------------------
      !
      ! input/output variables
      !
      !-----------------------------------------------------------------

      type (domain_type), intent(inout) :: domain

      !-----------------------------------------------------------------
      !
      ! output variables
      !
      !-----------------------------------------------------------------

      integer, intent(out) :: err !< Output: error flag

      !-----------------------------------------------------------------
      !
      ! local variables
      !
      !-----------------------------------------------------------------

      integer :: err_tmp

      character (len=StrKIND) :: configName, timerName
      logical, pointer :: config_AM_enable
      type (mpas_pool_iterator_type) :: poolItr
      integer :: nameLength

      err = 0

      call mpas_timer_start('analysis_finalize', .false.)

      call mpas_pool_begin_iteration(analysisMemberList)

      do while ( mpas_pool_get_next_member(analysisMemberList, poolItr) )
         nameLength = len_trim(poolItr % memberName)
         configName = 'config_AM_' // poolItr % memberName(1:nameLength) // '_enable'
         call mpas_pool_get_config(domain % configs, configName, config_AM_enable)

         if ( config_AM_enable ) then
            timerName = trim(finalizeTimerPrefix) // poolItr % memberName(1:nameLength)
            call mpas_timer_start(timerName, .false.)
            call ocn_finalize_analysis_members(domain, poolItr % memberName, err_tmp)
            err = ior(err, err_tmp)
            call mpas_timer_stop(timerName)
         end if
      end do

      call mpas_timer_stop('analysis_finalize')

   end subroutine ocn_analysis_finalize!}}}

!***********************************************************************
!
!  routine ocn_init_analysis_members
!
!> \brief Analysis member initialization driver
!> \author Doug Jacobsen
!> \date 07/01/2015
!> \details
!>  This private routine calls the correct init routine for each analysis member.
!
!-----------------------------------------------------------------------
   subroutine ocn_init_analysis_members(domain, analysisMemberName, iErr)!{{{
      type (domain_type), intent(inout) :: domain !< Input: Domain information
      character (len=*), intent(in) :: analysisMemberName !< Input: Name of analysis member
      integer, intent(out) :: iErr !< Output: Error code

      integer :: nameLength, err_tmp

      iErr = 0

      nameLength = len_trim(analysisMemberName)

      if ( analysisMemberName(1:nameLength) == 'globalStats' ) then
         call ocn_init_global_stats(domain, err_tmp)
      else if ( analysisMemberName(1:nameLength) == 'testComputeInterval' ) then
         call ocn_init_test_compute_interval(domain, err_tmp)
      else if ( analysisMemberName(1:nameLength) == 'layerVolumeWeightedAverage' ) then
         call ocn_init_layer_volume_weighted_averages(domain, err_tmp)
      else if ( analysisMemberName(1:nameLength) == 'meridionalHeatTransport' ) then
         call ocn_init_meridional_heat_transport(domain, err_tmp)
      else if ( analysisMemberName(1:nameLength) == 'okuboWeiss' ) then
         call ocn_init_okubo_weiss(domain, err_tmp)
      else if ( analysisMemberName(1:nameLength) == 'surfaceAreaWeightedAverages' ) then
         call ocn_init_surface_area_weighted_averages(domain, err_tmp)
      else if ( analysisMemberName(1:nameLength) == 'waterMassCensus' ) then
         call ocn_init_water_mass_census(domain, err_tmp)
      else if ( analysisMemberName(1:nameLength) == 'zonalMean' ) then
         call ocn_init_zonal_mean(domain, err_tmp)
<<<<<<< HEAD
     else if ( analysisMemberName(1:nameLength) == 'highFrequencyOutput' ) then
        call ocn_init_high_frequency_output(domain, err_tmp)
     else if ( analysisMemberName(1:nameLength) == 'timeFilters' ) then
        call ocn_init_time_filters(domain, err_tmp)
     else if ( analysisMemberName(1:nameLength) == 'lagrPartTrack' ) then
        call ocn_init_lagrangian_particle_tracking(domain, err_tmp)
     else if ( analysisMemberName(1:nameLength) == 'eliassenPalm' ) then
        call ocn_init_eliassen_palm(domain, err_tmp)
     else if ( analysisMemberName(1:nameLength) == 'mixedLayerDepths' ) then
        call ocn_init_mixed_layer_depths(domain, err_tmp)
=======
      else if ( analysisMemberName(1:nameLength) == 'highFrequencyOutput' ) then
         call ocn_init_high_frequency_output(domain, err_tmp)
      else if ( analysisMemberName(1:nameLength) == 'timeSeriesStats' ) then
         call ocn_init_time_series_stats(domain, err_tmp)
>>>>>>> c40db6c1
!     else if ( analysisMemberName(1:nameLength) == 'temPlate' ) then
!        call ocn_init_TEM_PLATE(domain, err_tmp)
      end if

      iErr = ior(iErr, err_tmp)

   end subroutine ocn_init_analysis_members!}}}

!***********************************************************************
!
!  routine ocn_compute_analysis_members
!
!> \brief Analysis member compute driver
!> \author Doug Jacobsen
!> \date 07/01/2015
!> \details
!>  This private routine calls the correct compute routine for each analysis member.
!
!-----------------------------------------------------------------------
   subroutine ocn_compute_analysis_members(domain, timeLevel, analysisMemberName, iErr)!{{{
      type (domain_type), intent(inout) :: domain !< Input: Domain information
      integer, intent(in) :: timeLevel !< Input: Time level to compute with in analysis member
      character (len=*), intent(in) :: analysisMemberName !< Input: Name of analysis member
      integer, intent(out) :: iErr !< Output: Error code

      integer :: nameLength, err_tmp

      iErr = 0

      nameLength = len_trim(analysisMemberName)

      if ( analysisMemberName(1:nameLength) == 'globalStats' ) then
         call ocn_compute_global_stats(domain, timeLevel, err_tmp)
      else if ( analysisMemberName(1:nameLength) == 'testComputeInterval' ) then
         call ocn_compute_test_compute_interval(domain, timeLevel, err_tmp)
      else if ( analysisMemberName(1:nameLength) == 'layerVolumeWeightedAverage' ) then
         call ocn_compute_layer_volume_weighted_averages(domain, timeLevel, err_tmp)
      else if ( analysisMemberName(1:nameLength) == 'meridionalHeatTransport' ) then
         call ocn_compute_meridional_heat_transport(domain, timeLevel, err_tmp)
      else if ( analysisMemberName(1:nameLength) == 'okuboWeiss' ) then
         call ocn_compute_okubo_weiss(domain, timeLevel, err_tmp)
      else if ( analysisMemberName(1:nameLength) == 'surfaceAreaWeightedAverages' ) then
         call ocn_compute_surface_area_weighted_averages(domain, timeLevel, err_tmp)
      else if ( analysisMemberName(1:nameLength) == 'waterMassCensus' ) then
         call ocn_compute_water_mass_census(domain, timeLevel, err_tmp)
      else if ( analysisMemberName(1:nameLength) == 'zonalMean' ) then
         call ocn_compute_zonal_mean(domain, timeLevel, err_tmp)
<<<<<<< HEAD
     else if ( analysisMemberName(1:nameLength) == 'highFrequencyOutput' ) then
        call ocn_compute_high_frequency_output(domain, timeLevel, err_tmp)
     else if ( analysisMemberName(1:nameLength) == 'timeFilters' ) then
        call ocn_compute_time_filters(domain, timeLevel, err_tmp)
     else if ( analysisMemberName(1:nameLength) == 'lagrPartTrack' ) then
        call ocn_compute_lagrangian_particle_tracking(domain, timeLevel, err_tmp)
     else if ( analysisMemberName(1:nameLength) == 'eliassenPalm' ) then
        call ocn_compute_eliassen_palm(domain, timeLevel, err_tmp)
     else if ( analysisMemberName(1:nameLength) == 'mixedLayerDepths' ) then
        call ocn_compute_mixed_layer_depths(domain, timeLevel, err_tmp)
=======
      else if ( analysisMemberName(1:nameLength) == 'highFrequencyOutput' ) then
         call ocn_compute_high_frequency_output(domain, timeLevel, err_tmp)
      else if ( analysisMemberName(1:nameLength) == 'timeSeriesStats' ) then
         call ocn_compute_time_series_stats(domain, timeLevel, err_tmp)
>>>>>>> c40db6c1
!     else if ( analysisMemberName(1:nameLength) == 'temPlate' ) then
!        call ocn_compute_TEM_PLATE(domain, timeLevel, err_tmp)
      end if

      iErr = ior(iErr, err_tmp)

   end subroutine ocn_compute_analysis_members!}}}

!***********************************************************************
!
!  routine ocn_restart_analysis_members
!
!> \brief Analysis member restart driver
!> \author Doug Jacobsen
!> \date 07/01/2015
!> \details
!>  This private routine calls the correct restart routine for each analysis member.
!
!-----------------------------------------------------------------------
   subroutine ocn_restart_analysis_members(domain, analysisMemberName, iErr)!{{{
      type (domain_type), intent(inout) :: domain !< Input: Domain information
      character (len=*), intent(in) :: analysisMemberName !< Input: Name of analysis member
      integer, intent(out) :: iErr !< Output: Error code

      integer :: nameLength, err_tmp

      iErr = 0

      nameLength = len_trim(analysisMemberName)

      if ( analysisMemberName(1:nameLength) == 'globalStats' ) then
         call ocn_restart_global_stats(domain, err_tmp)
      else if ( analysisMemberName(1:nameLength) == 'testComputeInterval' ) then
         call ocn_restart_test_compute_interval(domain, err_tmp)
      else if ( analysisMemberName(1:nameLength) == 'layerVolumeWeightedAverage' ) then
         call ocn_restart_layer_volume_weighted_averages(domain, err_tmp)
      else if ( analysisMemberName(1:nameLength) == 'meridionalHeatTransport' ) then
         call ocn_restart_meridional_heat_transport(domain, err_tmp)
      else if ( analysisMemberName(1:nameLength) == 'okuboWeiss' ) then
         call ocn_restart_okubo_weiss(domain, err_tmp)
      else if ( analysisMemberName(1:nameLength) == 'surfaceAreaWeightedAverages' ) then
         call ocn_restart_surface_area_weighted_averages(domain, err_tmp)
      else if ( analysisMemberName(1:nameLength) == 'waterMassCensus' ) then
         call ocn_restart_water_mass_census(domain, err_tmp)
      else if ( analysisMemberName(1:nameLength) == 'zonalMean' ) then
         call ocn_restart_zonal_mean(domain, err_tmp)
<<<<<<< HEAD
     else if ( analysisMemberName(1:nameLength) == 'highFrequencyOutput' ) then
        call ocn_restart_high_frequency_output(domain, err_tmp)
     else if ( analysisMemberName(1:nameLength) == 'timeFilters' ) then
        call ocn_restart_time_filters(domain, err_tmp)
     else if ( analysisMemberName(1:nameLength) == 'lagrPartTrack' ) then
        call ocn_restart_lagrangian_particle_tracking(domain, err_tmp)
     else if ( analysisMemberName(1:nameLength) == 'eliassenPalm' ) then
        call ocn_restart_eliassen_palm(domain, err_tmp)
     else if ( analysisMemberName(1:nameLength) == 'mixedLayerDepths' ) then
        call ocn_restart_mixed_layer_depths(domain, err_tmp)
=======
      else if ( analysisMemberName(1:nameLength) == 'highFrequencyOutput' ) then
         call ocn_restart_high_frequency_output(domain, err_tmp)
      else if ( analysisMemberName(1:nameLength) == 'timeSeriesStats' ) then
         call ocn_restart_time_series_stats(domain, err_tmp)
>>>>>>> c40db6c1
!     else if ( analysisMemberName(1:nameLength) == 'temPlate' ) then
!        call ocn_restart_TEM_PLATE(domain, err_tmp)
      end if

      iErr = ior(iErr, err_tmp)

   end subroutine ocn_restart_analysis_members!}}}

!***********************************************************************
!
!  routine ocn_finalize_analysis_members
!
!> \brief Analysis member finalize driver
!> \author Doug Jacobsen
!> \date 07/01/2015
!> \details
!>  This private routine calls the correct finalize routine for each analysis member.
!
!-----------------------------------------------------------------------
   subroutine ocn_finalize_analysis_members(domain, analysisMemberName, iErr)!{{{
      type (domain_type), intent(inout) :: domain !< Input: Domain information
      character (len=*), intent(in) :: analysisMemberName !< Input: Name of analysis member
      integer, intent(out) :: iErr !< Output: Error code

      integer :: nameLength, err_tmp

      iErr = 0

      nameLength = len_trim(analysisMemberName)

      if ( analysisMemberName(1:nameLength) == 'globalStats' ) then
         call ocn_finalize_global_stats(domain, err_tmp)
      else if ( analysisMemberName(1:nameLength) == 'testComputeInterval' ) then
         call ocn_finalize_test_compute_interval(domain, err_tmp)
      else if ( analysisMemberName(1:nameLength) == 'layerVolumeWeightedAverage' ) then
         call ocn_finalize_layer_volume_weighted_averages(domain, err_tmp)
      else if ( analysisMemberName(1:nameLength) == 'meridionalHeatTransport' ) then
         call ocn_finalize_meridional_heat_transport(domain, err_tmp)
      else if ( analysisMemberName(1:nameLength) == 'okuboWeiss' ) then
         call ocn_finalize_okubo_weiss(domain, err_tmp)
      else if ( analysisMemberName(1:nameLength) == 'surfaceAreaWeightedAverages' ) then
         call ocn_finalize_surface_area_weighted_averages(domain, err_tmp)
      else if ( analysisMemberName(1:nameLength) == 'waterMassCensus' ) then
         call ocn_finalize_water_mass_census(domain, err_tmp)
      else if ( analysisMemberName(1:nameLength) == 'zonalMean' ) then
         call ocn_finalize_zonal_mean(domain, err_tmp)
<<<<<<< HEAD
     else if ( analysisMemberName(1:nameLength) == 'highFrequencyOutput' ) then
        call ocn_finalize_high_frequency_output(domain, err_tmp)
     else if ( analysisMemberName(1:nameLength) == 'timeFilters' ) then
        call ocn_finalize_time_filters(domain, err_tmp)
     else if ( analysisMemberName(1:nameLength) == 'lagrPartTrack' ) then
        call ocn_finalize_lagrangian_particle_tracking(domain, err_tmp)
     else if ( analysisMemberName(1:nameLength) == 'eliassenPalm' ) then
        call ocn_finalize_eliassen_palm(domain, err_tmp)
     else if ( analysisMemberName(1:nameLength) == 'mixedLayerDepths' ) then
        call ocn_finalize_mixed_layer_depths(domain, err_tmp)
=======
      else if ( analysisMemberName(1:nameLength) == 'highFrequencyOutput' ) then
         call ocn_finalize_high_frequency_output(domain, err_tmp)
      else if ( analysisMemberName(1:nameLength) == 'timeSeriesStats' ) then
         call ocn_finalize_time_series_stats(domain, err_tmp)
>>>>>>> c40db6c1
!     else if ( analysisMemberName(1:nameLength) == 'temPlate' ) then
!        call ocn_finalize_TEM_PLATE(domain, err_tmp)
      end if

      iErr = ior(iErr, err_tmp)

   end subroutine ocn_finalize_analysis_members!}}}

end module ocn_analysis_driver

! vim: foldmethod=marker<|MERGE_RESOLUTION|>--- conflicted
+++ resolved
@@ -35,14 +35,11 @@
    use ocn_meridional_heat_transport
    use ocn_test_compute_interval
    use ocn_high_frequency_output
-<<<<<<< HEAD
    use ocn_time_filters
    use ocn_lagrangian_particle_tracking
    use ocn_eliassen_palm
    use ocn_mixed_layer_depths
-=======
    use ocn_time_series_stats
->>>>>>> c40db6c1
 !   use ocn_TEM_PLATE
 
    implicit none
@@ -155,14 +152,11 @@
       call mpas_pool_add_config(analysisMemberList, 'waterMassCensus', 1)
       call mpas_pool_add_config(analysisMemberList, 'zonalMean', 1)
       call mpas_pool_add_config(analysisMemberList, 'highFrequencyOutput', 1)
-<<<<<<< HEAD
       call mpas_pool_add_config(analysisMemberList, 'timeFilters', 1)
       call mpas_pool_add_config(analysisMemberList, 'lagrPartTrack', 1)
       call mpas_pool_add_config(analysisMemberList, 'eliassenPalm', 1)
       call mpas_pool_add_config(analysisMemberList, 'mixedLayerDepths', 1)
-=======
       call mpas_pool_add_config(analysisMemberList, 'timeSeriesStats', 1)
->>>>>>> c40db6c1
 !     call mpas_pool_add_config(analysisMemberList, 'temPlate', 1)
 
       ! DON'T EDIT BELOW HERE
@@ -755,23 +749,18 @@
          call ocn_init_water_mass_census(domain, err_tmp)
       else if ( analysisMemberName(1:nameLength) == 'zonalMean' ) then
          call ocn_init_zonal_mean(domain, err_tmp)
-<<<<<<< HEAD
-     else if ( analysisMemberName(1:nameLength) == 'highFrequencyOutput' ) then
-        call ocn_init_high_frequency_output(domain, err_tmp)
-     else if ( analysisMemberName(1:nameLength) == 'timeFilters' ) then
-        call ocn_init_time_filters(domain, err_tmp)
-     else if ( analysisMemberName(1:nameLength) == 'lagrPartTrack' ) then
-        call ocn_init_lagrangian_particle_tracking(domain, err_tmp)
-     else if ( analysisMemberName(1:nameLength) == 'eliassenPalm' ) then
-        call ocn_init_eliassen_palm(domain, err_tmp)
-     else if ( analysisMemberName(1:nameLength) == 'mixedLayerDepths' ) then
-        call ocn_init_mixed_layer_depths(domain, err_tmp)
-=======
       else if ( analysisMemberName(1:nameLength) == 'highFrequencyOutput' ) then
          call ocn_init_high_frequency_output(domain, err_tmp)
+      else if ( analysisMemberName(1:nameLength) == 'timeFilters' ) then
+         call ocn_init_time_filters(domain, err_tmp)
+      else if ( analysisMemberName(1:nameLength) == 'lagrPartTrack' ) then
+         call ocn_init_lagrangian_particle_tracking(domain, err_tmp)
+      else if ( analysisMemberName(1:nameLength) == 'eliassenPalm' ) then
+         call ocn_init_eliassen_palm(domain, err_tmp)
+      else if ( analysisMemberName(1:nameLength) == 'mixedLayerDepths' ) then
+         call ocn_init_mixed_layer_depths(domain, err_tmp)
       else if ( analysisMemberName(1:nameLength) == 'timeSeriesStats' ) then
          call ocn_init_time_series_stats(domain, err_tmp)
->>>>>>> c40db6c1
 !     else if ( analysisMemberName(1:nameLength) == 'temPlate' ) then
 !        call ocn_init_TEM_PLATE(domain, err_tmp)
       end if
@@ -819,23 +808,18 @@
          call ocn_compute_water_mass_census(domain, timeLevel, err_tmp)
       else if ( analysisMemberName(1:nameLength) == 'zonalMean' ) then
          call ocn_compute_zonal_mean(domain, timeLevel, err_tmp)
-<<<<<<< HEAD
-     else if ( analysisMemberName(1:nameLength) == 'highFrequencyOutput' ) then
-        call ocn_compute_high_frequency_output(domain, timeLevel, err_tmp)
-     else if ( analysisMemberName(1:nameLength) == 'timeFilters' ) then
-        call ocn_compute_time_filters(domain, timeLevel, err_tmp)
-     else if ( analysisMemberName(1:nameLength) == 'lagrPartTrack' ) then
-        call ocn_compute_lagrangian_particle_tracking(domain, timeLevel, err_tmp)
-     else if ( analysisMemberName(1:nameLength) == 'eliassenPalm' ) then
-        call ocn_compute_eliassen_palm(domain, timeLevel, err_tmp)
-     else if ( analysisMemberName(1:nameLength) == 'mixedLayerDepths' ) then
-        call ocn_compute_mixed_layer_depths(domain, timeLevel, err_tmp)
-=======
       else if ( analysisMemberName(1:nameLength) == 'highFrequencyOutput' ) then
          call ocn_compute_high_frequency_output(domain, timeLevel, err_tmp)
+      else if ( analysisMemberName(1:nameLength) == 'timeFilters' ) then
+         call ocn_compute_time_filters(domain, timeLevel, err_tmp)
+      else if ( analysisMemberName(1:nameLength) == 'lagrPartTrack' ) then
+         call ocn_compute_lagrangian_particle_tracking(domain, timeLevel, err_tmp)
+      else if ( analysisMemberName(1:nameLength) == 'eliassenPalm' ) then
+         call ocn_compute_eliassen_palm(domain, timeLevel, err_tmp)
+      else if ( analysisMemberName(1:nameLength) == 'mixedLayerDepths' ) then
+         call ocn_compute_mixed_layer_depths(domain, timeLevel, err_tmp)
       else if ( analysisMemberName(1:nameLength) == 'timeSeriesStats' ) then
          call ocn_compute_time_series_stats(domain, timeLevel, err_tmp)
->>>>>>> c40db6c1
 !     else if ( analysisMemberName(1:nameLength) == 'temPlate' ) then
 !        call ocn_compute_TEM_PLATE(domain, timeLevel, err_tmp)
       end if
@@ -882,23 +866,18 @@
          call ocn_restart_water_mass_census(domain, err_tmp)
       else if ( analysisMemberName(1:nameLength) == 'zonalMean' ) then
          call ocn_restart_zonal_mean(domain, err_tmp)
-<<<<<<< HEAD
-     else if ( analysisMemberName(1:nameLength) == 'highFrequencyOutput' ) then
-        call ocn_restart_high_frequency_output(domain, err_tmp)
-     else if ( analysisMemberName(1:nameLength) == 'timeFilters' ) then
-        call ocn_restart_time_filters(domain, err_tmp)
-     else if ( analysisMemberName(1:nameLength) == 'lagrPartTrack' ) then
-        call ocn_restart_lagrangian_particle_tracking(domain, err_tmp)
-     else if ( analysisMemberName(1:nameLength) == 'eliassenPalm' ) then
-        call ocn_restart_eliassen_palm(domain, err_tmp)
-     else if ( analysisMemberName(1:nameLength) == 'mixedLayerDepths' ) then
-        call ocn_restart_mixed_layer_depths(domain, err_tmp)
-=======
       else if ( analysisMemberName(1:nameLength) == 'highFrequencyOutput' ) then
          call ocn_restart_high_frequency_output(domain, err_tmp)
+      else if ( analysisMemberName(1:nameLength) == 'timeFilters' ) then
+         call ocn_restart_time_filters(domain, err_tmp)
+      else if ( analysisMemberName(1:nameLength) == 'lagrPartTrack' ) then
+         call ocn_restart_lagrangian_particle_tracking(domain, err_tmp)
+      else if ( analysisMemberName(1:nameLength) == 'eliassenPalm' ) then
+         call ocn_restart_eliassen_palm(domain, err_tmp)
+      else if ( analysisMemberName(1:nameLength) == 'mixedLayerDepths' ) then
+         call ocn_restart_mixed_layer_depths(domain, err_tmp)
       else if ( analysisMemberName(1:nameLength) == 'timeSeriesStats' ) then
          call ocn_restart_time_series_stats(domain, err_tmp)
->>>>>>> c40db6c1
 !     else if ( analysisMemberName(1:nameLength) == 'temPlate' ) then
 !        call ocn_restart_TEM_PLATE(domain, err_tmp)
       end if
@@ -945,23 +924,18 @@
          call ocn_finalize_water_mass_census(domain, err_tmp)
       else if ( analysisMemberName(1:nameLength) == 'zonalMean' ) then
          call ocn_finalize_zonal_mean(domain, err_tmp)
-<<<<<<< HEAD
-     else if ( analysisMemberName(1:nameLength) == 'highFrequencyOutput' ) then
-        call ocn_finalize_high_frequency_output(domain, err_tmp)
-     else if ( analysisMemberName(1:nameLength) == 'timeFilters' ) then
-        call ocn_finalize_time_filters(domain, err_tmp)
-     else if ( analysisMemberName(1:nameLength) == 'lagrPartTrack' ) then
-        call ocn_finalize_lagrangian_particle_tracking(domain, err_tmp)
-     else if ( analysisMemberName(1:nameLength) == 'eliassenPalm' ) then
-        call ocn_finalize_eliassen_palm(domain, err_tmp)
-     else if ( analysisMemberName(1:nameLength) == 'mixedLayerDepths' ) then
-        call ocn_finalize_mixed_layer_depths(domain, err_tmp)
-=======
       else if ( analysisMemberName(1:nameLength) == 'highFrequencyOutput' ) then
          call ocn_finalize_high_frequency_output(domain, err_tmp)
+      else if ( analysisMemberName(1:nameLength) == 'timeFilters' ) then
+         call ocn_finalize_time_filters(domain, err_tmp)
+      else if ( analysisMemberName(1:nameLength) == 'lagrPartTrack' ) then
+         call ocn_finalize_lagrangian_particle_tracking(domain, err_tmp)
+      else if ( analysisMemberName(1:nameLength) == 'eliassenPalm' ) then
+         call ocn_finalize_eliassen_palm(domain, err_tmp)
+      else if ( analysisMemberName(1:nameLength) == 'mixedLayerDepths' ) then
+         call ocn_finalize_mixed_layer_depths(domain, err_tmp)
       else if ( analysisMemberName(1:nameLength) == 'timeSeriesStats' ) then
          call ocn_finalize_time_series_stats(domain, err_tmp)
->>>>>>> c40db6c1
 !     else if ( analysisMemberName(1:nameLength) == 'temPlate' ) then
 !        call ocn_finalize_TEM_PLATE(domain, err_tmp)
       end if
