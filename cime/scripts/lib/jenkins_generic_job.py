import CIME.wait_for_tests
from CIME.utils import expect

import os, shutil, glob, signal, logging

###############################################################################
<<<<<<< HEAD
def cleanup_queue(set_of_jobs_we_created):
###############################################################################
    """
    Delete all jobs left in the queue
    """
    current_jobs = set(CIME.utils.get_my_queued_jobs())
    jobs_to_delete = set_of_jobs_we_created & current_jobs

    if (jobs_to_delete):
        logging.warning("Found leftover batch jobs that need to be deleted: {}".format(", ".join(jobs_to_delete)))
        success = CIME.utils.delete_jobs(jobs_to_delete)
        if not success:
            logging.warning("FAILED to clean up leftover jobs!")

###############################################################################
=======
>>>>>>> 4809babf
def jenkins_generic_job(generate_baselines, submit_to_cdash, no_batch,
                        baseline_name,
                        arg_cdash_build_name, cdash_project,
                        arg_test_suite,
                        cdash_build_group, baseline_compare,
                        scratch_root, parallel_jobs, walltime,
                        machine, compiler):
###############################################################################
    """
    Return True if all tests passed
    """
    use_batch = machine.has_batch_system() and not no_batch
    test_suite = machine.get_value("TESTS")
    proxy = machine.get_value("PROXY")
    test_suite = test_suite if arg_test_suite is None else arg_test_suite
    test_root = os.path.join(scratch_root, "jenkins")

    if (use_batch):
        batch_system = machine.get_value("BATCH_SYSTEM")
        expect(batch_system is not None, "Bad XML. Batch machine has no batch_system configuration.")

    #
    # Env changes
    #

    if (submit_to_cdash and proxy is not None):
        os.environ["http_proxy"] = proxy

    if (not os.path.isdir(scratch_root)):
        os.makedirs(scratch_root)

    # Important, need to set up signal handlers before we officially
    # kick off tests. We don't want this process getting killed outright
    # since it's critical that the cleanup in the finally block gets run
    CIME.wait_for_tests.set_up_signal_handlers()

    #
    # Clean up leftovers from previous run of jenkins_generic_job. This will
    # break the previous run of jenkins_generic_job if it's still running. Set up
    # the Jenkins jobs with timeouts to avoid this.
    #

    mach_comp = "{}_{}".format(machine.get_machine_name(), compiler)

    # Remove the old CTest XML
    if (os.path.isdir("Testing")):
        shutil.rmtree("Testing")

    # Remove the old build/run dirs
<<<<<<< HEAD
    test_id_root = "jenkins_{}".format(baseline_name)
    for old_dir in glob.glob("{}/*{}*".format(scratch_root, test_id_root)):
        shutil.rmtree(old_dir)

    # Remove the old cases
    for old_file in glob.glob("{}/*{}*".format(test_root, test_id_root)):
=======
    test_id_root = "jenkins_%s" % baseline_name
    for old_dir in glob.glob("%s/*%s*%s*" % (scratch_root, mach_comp, test_id_root)):
        shutil.rmtree(old_dir)

    # Remove the old cases
    for old_file in glob.glob("%s/*%s*%s*" % (test_root, mach_comp, test_id_root)):
>>>>>>> 4809babf
        if (os.path.isdir(old_file)):
            shutil.rmtree(old_file)
        else:
            os.remove(old_file)

    #
    # Set up create_test command and run it
    #

    test_id = "%s_%s" % (test_id_root, CIME.utils.get_timestamp())
    create_test_args = [test_suite, "--test-root %s" % test_root, "-t %s" % test_id, "--machine %s" % machine.get_machine_name(), "--compiler %s" % compiler]
    if (generate_baselines):
        create_test_args.append("-g -b " + baseline_name)
    elif (baseline_compare):
        create_test_args.append("-c -b " + baseline_name)

    if scratch_root != machine.get_value("CIME_OUTPUT_ROOT"):
        create_test_args.append("--output-root=" + scratch_root)

    if no_batch:
        create_test_args.append("--no-batch")

    if parallel_jobs is not None:
        create_test_args.append("-j {:d}".format(parallel_jobs))

    if walltime is not None:
        create_test_args.append(" --walltime " + walltime)

    create_test_cmd = "./create_test " + " ".join(create_test_args)

    if (not CIME.wait_for_tests.SIGNAL_RECEIVED):
        create_test_stat = CIME.utils.run_cmd(create_test_cmd, from_dir=CIME.utils.get_scripts_root(),
                                             verbose=True, arg_stdout=None, arg_stderr=None)[0]
        # Create_test should have either passed, detected failing tests, or timed out
        expect(create_test_stat in [0, CIME.utils.TESTS_FAILED_ERR_CODE, -signal.SIGTERM],
               "Create_test script FAILED with error code '{:d}'!".format(create_test_stat))

    #
    # Wait for tests
    #

    if (submit_to_cdash):
        cdash_build_name = "_".join([test_suite, baseline_name, compiler]) if arg_cdash_build_name is None else arg_cdash_build_name
    else:
        cdash_build_name = None

    os.environ["CIME_MACHINE"] = machine.get_machine_name()
<<<<<<< HEAD
    tests_passed = CIME.wait_for_tests.wait_for_tests(glob.glob("{}/*{}/TestStatus".format(test_root, test_id)),
=======

    if submit_to_cdash:
        logging.info("To resubmit to dashboard: wait_for_tests {}/*{}/TestStatus -b {}".format(test_root, test_id, cdash_build_name))

    tests_passed = CIME.wait_for_tests.wait_for_tests(glob.glob("%s/*%s/TestStatus" % (test_root, test_id)),
>>>>>>> 4809babf
                                                 no_wait=not use_batch, # wait if using queue
                                                 check_throughput=False, # don't check throughput
                                                 check_memory=False, # don't check memory
                                                 ignore_namelists=False, # don't ignore namelist diffs
                                                 cdash_build_name=cdash_build_name,
                                                 cdash_project=cdash_project,
                                                 cdash_build_group=cdash_build_group)

    return tests_passed<|MERGE_RESOLUTION|>--- conflicted
+++ resolved
@@ -4,24 +4,6 @@
 import os, shutil, glob, signal, logging
 
 ###############################################################################
-<<<<<<< HEAD
-def cleanup_queue(set_of_jobs_we_created):
-###############################################################################
-    """
-    Delete all jobs left in the queue
-    """
-    current_jobs = set(CIME.utils.get_my_queued_jobs())
-    jobs_to_delete = set_of_jobs_we_created & current_jobs
-
-    if (jobs_to_delete):
-        logging.warning("Found leftover batch jobs that need to be deleted: {}".format(", ".join(jobs_to_delete)))
-        success = CIME.utils.delete_jobs(jobs_to_delete)
-        if not success:
-            logging.warning("FAILED to clean up leftover jobs!")
-
-###############################################################################
-=======
->>>>>>> 4809babf
 def jenkins_generic_job(generate_baselines, submit_to_cdash, no_batch,
                         baseline_name,
                         arg_cdash_build_name, cdash_project,
@@ -71,21 +53,12 @@
         shutil.rmtree("Testing")
 
     # Remove the old build/run dirs
-<<<<<<< HEAD
     test_id_root = "jenkins_{}".format(baseline_name)
-    for old_dir in glob.glob("{}/*{}*".format(scratch_root, test_id_root)):
+    for old_dir in glob.glob("{}/*{}*{}*".format(scratch_root, mach_comp, test_id_root)):
         shutil.rmtree(old_dir)
 
     # Remove the old cases
-    for old_file in glob.glob("{}/*{}*".format(test_root, test_id_root)):
-=======
-    test_id_root = "jenkins_%s" % baseline_name
-    for old_dir in glob.glob("%s/*%s*%s*" % (scratch_root, mach_comp, test_id_root)):
-        shutil.rmtree(old_dir)
-
-    # Remove the old cases
-    for old_file in glob.glob("%s/*%s*%s*" % (test_root, mach_comp, test_id_root)):
->>>>>>> 4809babf
+    for old_file in glob.glob("{}/*{}*{}*".format((test_root, mach_comp, test_id_root))):
         if (os.path.isdir(old_file)):
             shutil.rmtree(old_file)
         else:
@@ -133,15 +106,11 @@
         cdash_build_name = None
 
     os.environ["CIME_MACHINE"] = machine.get_machine_name()
-<<<<<<< HEAD
-    tests_passed = CIME.wait_for_tests.wait_for_tests(glob.glob("{}/*{}/TestStatus".format(test_root, test_id)),
-=======
 
     if submit_to_cdash:
         logging.info("To resubmit to dashboard: wait_for_tests {}/*{}/TestStatus -b {}".format(test_root, test_id, cdash_build_name))
 
-    tests_passed = CIME.wait_for_tests.wait_for_tests(glob.glob("%s/*%s/TestStatus" % (test_root, test_id)),
->>>>>>> 4809babf
+    tests_passed = CIME.wait_for_tests.wait_for_tests(glob.glob("{}/*{}/TestStatus".format((test_root, test_id))),
                                                  no_wait=not use_batch, # wait if using queue
                                                  check_throughput=False, # don't check throughput
                                                  check_memory=False, # don't check memory
