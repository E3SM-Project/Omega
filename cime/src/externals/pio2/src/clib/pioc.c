/**
 * @file
 * Some initialization and support functions.
 * @author Jim Edwards
 * @date  2014
 *
 * @see https://github.com/NCAR/ParallelIO
 */
#include <config.h>
#include <pio.h>
#include <pio_internal.h>

/**
 * @defgroup PIO_init_c Initialize the IO System
 * Initialize the IOSystem, including specifying number of IO and
 * computation tasks in C.
 *
 * @defgroup PIO_finalize_c Shut Down the IO System
 * Shut down an IOSystem, freeing all associated resources in C.
 *
 * @defgroup PIO_initdecomp_c Initialize a Decomposition
 * Intiailize a decomposition of data into distributed arrays in C.
 *
 * @defgroup PIO_freedecomp_c Free a Decomposition
 * Free a decomposition, and associated resources in C.
 *
 * @defgroup PIO_setframe_c Set the Record Number
 * Set the record number for a future call to PIOc_write_darray() or
 * PIOc_read_darray() in C.
 *
 * @defgroup PIO_set_hint_c Set a Hint
 * Set an MPI Hint in C.
 *
 * @defgroup PIO_error_method_c Set Error Handling
 * Set the error handling method in case error is encountered in C.
 *
 * @defgroup PIO_get_local_array_size_c Get the Local Size
 * Get the local size of a distributed array in C.
 *
 * @defgroup PIO_iosystem_is_active_c Check IOSystem
 * Is the IO system active (in C)?
 *
 * @defgroup PIO_getnumiotasks_c Get Number IO Tasks
 * Get the Number of IO Tasks in C.
 *
 * @defgroup PIO_set_blocksize_c Set Blocksize
 * Set the Blocksize in C.
 */

/** The default error handler used when iosystem cannot be located. */
int default_error_handler = PIO_INTERNAL_ERROR;

/** The target blocksize for each io task when the box rearranger is
 * used (see pio_sc.c). */
extern int blocksize;

/** Used when assiging decomposition IDs. */
int pio_next_ioid = 512;

/** Sort map. */
struct sort_map {
    int remap;
    PIO_Offset map;
};

/**
 * Check to see if PIO has been initialized.
 *
 * @param iosysid the IO system ID
 * @param active pointer that gets true if IO system is active, false
 * otherwise.
 * @returns 0 on success, error code otherwise
 * @ingroup PIO_iosystem_is_active_c
 * @author Jim Edwards
 */
int
PIOc_iosystem_is_active(int iosysid, bool *active)
{
    iosystem_desc_t *ios;

    /* Get the ios if there is one. */
    ios = pio_get_iosystem_from_id(iosysid);

    if (active)
    {
        if (!ios || (ios->comp_comm == MPI_COMM_NULL && ios->io_comm == MPI_COMM_NULL))
            *active = false;
        else
            *active = true;
    }

    return PIO_NOERR;
}

/**
 * Check to see if PIO file is open.
 *
 * @param ncid the ncid of an open file
 * @returns 1 if file is open, 0 otherwise.
 * @ingroup PIO_file_open_c
 * @author Jim Edwards
 */
int
PIOc_File_is_Open(int ncid)
{
    file_desc_t *file;

    /* If get file returns non-zero, then this file is not open. */
    if (pio_get_file(ncid, &file))
        return 0;
    else
        return 1;
}

/**
 * Set the error handling method to be used for subsequent pio library
 * calls, returns the previous method setting. Note that this changes
 * error handling for the IO system that was used when this file was
 * opened. Other files opened with the same IO system will also he
 * affected by this call. This function is supported but
 * deprecated. New code should use PIOc_set_iosystem_error_handling().
 * This method has no way to return an error, so any failure will
 * result in MPI_Abort.
 *
 * @param ncid the ncid of an open file
 * @param method the error handling method
 * @returns old error handler
 * @ingroup PIO_error_method_c
 * @author Jim Edwards
 */
int
PIOc_Set_File_Error_Handling(int ncid, int method)
{
    file_desc_t *file;
    int oldmethod;

    /* Get the file info. */
    if (pio_get_file(ncid, &file))
        piodie("Could not find file", __FILE__, __LINE__);

    /* Check that valid error handler was provided. */
    if (method != PIO_INTERNAL_ERROR && method != PIO_BCAST_ERROR &&
        method != PIO_RETURN_ERROR)
        piodie("Invalid error hanlder method", __FILE__, __LINE__);

    /* Get the old method. */
    oldmethod = file->iosystem->error_handler;

    /* Set the error hanlder. */
    file->iosystem->error_handler = method;

    return oldmethod;
}

/**
 * Increment the unlimited dimension of the given variable.
 *
 * @param ncid the ncid of the open file
 * @param varid the variable ID
 * @returns 0 on success, error code otherwise
 * @ingroup PIO_setframe_c
 * @author Jim Edwards, Ed Hartnett
 */
int
PIOc_advanceframe(int ncid, int varid)
{
    iosystem_desc_t *ios;     /* Pointer to io system information. */
    file_desc_t *file;        /* Pointer to file information. */
    var_desc_t *vdesc;        /* Info about the var. */
    int mpierr = MPI_SUCCESS, mpierr2;  /* Return code from MPI function codes. */
    int ret;

    LOG((1, "PIOc_advanceframe ncid = %d varid = %d", ncid, varid));

    /* Get the file info. */
    if ((ret = pio_get_file(ncid, &file)))
        return pio_err(NULL, NULL, ret, __FILE__, __LINE__);
    ios = file->iosystem;

    /* Get info about variable. */
    if ((ret = get_var_desc(varid, &file->varlist, &vdesc)))
        return pio_err(ios, file, ret, __FILE__, __LINE__);

    /* If using async, and not an IO task, then send parameters. */
    if (ios->async)
    {
        if (!ios->ioproc)
        {
            int msg = PIO_MSG_ADVANCEFRAME;

            if (ios->compmaster == MPI_ROOT)
                mpierr = MPI_Send(&msg, 1, MPI_INT, ios->ioroot, 1, ios->union_comm);

            if (!mpierr)
                mpierr = MPI_Bcast(&ncid, 1, MPI_INT, ios->compmaster, ios->intercomm);
            if (!mpierr)
                mpierr = MPI_Bcast(&varid, 1, MPI_INT, ios->compmaster, ios->intercomm);
        }

        /* Handle MPI errors. */
        if ((mpierr2 = MPI_Bcast(&mpierr, 1, MPI_INT, ios->comproot, ios->my_comm)))
            check_mpi(ios, NULL, mpierr2, __FILE__, __LINE__);
        if (mpierr)
            return check_mpi(ios, NULL, mpierr, __FILE__, __LINE__);
    }

    /* Increment the record number. */
    /* file->varlist[varid].record++; */
    vdesc->record++;

    return PIO_NOERR;
}

/**
 * Set the unlimited dimension of the given variable
 *
 * @param ncid the ncid of the file.
 * @param varid the varid of the variable
 * @param frame the value of the unlimited dimension.  In c 0 for the
 * first record, 1 for the second
 * @return PIO_NOERR for no error, or error code.
 * @ingroup PIO_setframe_c
 * @author Jim Edwards, Ed Hartnett
 */
int
PIOc_setframe(int ncid, int varid, int frame)
{
    iosystem_desc_t *ios;     /* Pointer to io system information. */
    file_desc_t *file;        /* Pointer to file information. */
    var_desc_t *vdesc;        /* Info about the var. */
    int mpierr = MPI_SUCCESS, mpierr2;  /* Return code from MPI function codes. */
    int ret;

    LOG((1, "PIOc_setframe ncid = %d varid = %d frame = %d", ncid,
         varid, frame));

    /* Get file info. */
    if ((ret = pio_get_file(ncid, &file)))
        return pio_err(NULL, NULL, ret, __FILE__, __LINE__);
    ios = file->iosystem;

    /* Get info about variable. */
    if ((ret = get_var_desc(varid, &file->varlist, &vdesc)))
        return pio_err(ios, file, ret, __FILE__, __LINE__);

    /* If using async, and not an IO task, then send parameters. */
    if (ios->async)
    {
        if (!ios->ioproc)
        {
            int msg = PIO_MSG_SETFRAME;

            if (ios->compmaster == MPI_ROOT)
                mpierr = MPI_Send(&msg, 1, MPI_INT, ios->ioroot, 1, ios->union_comm);

            if (!mpierr)
                mpierr = MPI_Bcast(&ncid, 1, MPI_INT, ios->compmaster, ios->intercomm);
            if (!mpierr)
                mpierr = MPI_Bcast(&varid, 1, MPI_INT, ios->compmaster, ios->intercomm);
            if (!mpierr)
                mpierr = MPI_Bcast(&frame, 1, MPI_INT, ios->compmaster, ios->intercomm);
        }

        /* Handle MPI errors. */
        if ((mpierr2 = MPI_Bcast(&mpierr, 1, MPI_INT, ios->comproot, ios->my_comm)))
            check_mpi(ios, NULL, mpierr2, __FILE__, __LINE__);
        if (mpierr)
            return check_mpi(ios, NULL, mpierr, __FILE__, __LINE__);
    }

    /* Set the record dimension value for this variable. This will be
     * used by the write_darray functions. */
    vdesc->record = frame;

    return PIO_NOERR;
}

/**
 * Get the number of IO tasks set.
 *
 * @param iosysid the IO system ID
 * @param numiotasks a pointer taht gets the number of IO
 * tasks. Ignored if NULL.
 * @returns 0 on success, error code otherwise
 * @ingroup PIO_getnumiotasks_c
 * @author Ed Hartnett
 */
int
PIOc_get_numiotasks(int iosysid, int *numiotasks)
{
    iosystem_desc_t *ios;

    if (!(ios = pio_get_iosystem_from_id(iosysid)))
        return pio_err(NULL, NULL, PIO_EBADID, __FILE__, __LINE__);

    if (numiotasks)
        *numiotasks = ios->num_iotasks;

    return PIO_NOERR;
}

/**
 * Get the local size of the variable.
 *
 * @param ioid IO descrption ID.
 * @returns the size of the array.
 * @ingroup PIO_get_local_array_size_c
 * @author Jim Edwards
 */
int
PIOc_get_local_array_size(int ioid)
{
    io_desc_t *iodesc;

    if (!(iodesc = pio_get_iodesc_from_id(ioid)))
        piodie("Could not get iodesc", __FILE__, __LINE__);

    return iodesc->ndof;
}

/**
 * Set the error handling method used for subsequent calls. This
 * function is deprecated. New code should use
 * PIOc_set_iosystem_error_handling(). This method has no way to
 * return an error, so any failure will result in MPI_Abort.
 *
 * @param iosysid the IO system ID
 * @param method the error handling method
 * @returns old error handler
 * @ingroup PIO_error_method_c
 * @author Jim Edwards
 */
int
PIOc_Set_IOSystem_Error_Handling(int iosysid, int method)
{
    iosystem_desc_t *ios;
    int oldmethod;

    /* Get the iosystem info. */
    if (iosysid != PIO_DEFAULT)
        if (!(ios = pio_get_iosystem_from_id(iosysid)))
            piodie("Could not find IO system.", __FILE__, __LINE__);

    /* Set the error handler. */
    if (PIOc_set_iosystem_error_handling(iosysid, method, &oldmethod))
        piodie("Could not set the IOSystem error hanlder", __FILE__, __LINE__);

    return oldmethod;
}

/**
 * Set the error handling method used for subsequent calls for this IO
 * system.
 *
 * @param iosysid the IO system ID. Passing PIO_DEFAULT instead
 * changes the default error handling for the library.
 * @param method the error handling method
 * @param old_method pointer to int that will get old method. Ignored
 * if NULL.
 * @returns 0 for success, error code otherwise.
 * @ingroup PIO_error_method_c
 * @author Jim Edwards, Ed Hartnett
 */
int
PIOc_set_iosystem_error_handling(int iosysid, int method, int *old_method)
{
    iosystem_desc_t *ios = NULL;
    int mpierr = MPI_SUCCESS, mpierr2;  /* Return code from MPI function codes. */

    LOG((1, "PIOc_set_iosystem_error_handling iosysid = %d method = %d", iosysid,
         method));

    /* Find info about this iosystem. */
    if (iosysid != PIO_DEFAULT)
        if (!(ios = pio_get_iosystem_from_id(iosysid)))
            return pio_err(NULL, NULL, PIO_EBADID, __FILE__, __LINE__);

    /* Check that valid error handler was provided. */
    if (method != PIO_INTERNAL_ERROR && method != PIO_BCAST_ERROR &&
        method != PIO_RETURN_ERROR)
        return pio_err(ios, NULL, PIO_EINVAL, __FILE__, __LINE__);

    /* If using async, and not an IO task, then send parameters. */
    if (iosysid != PIO_DEFAULT)
        if (ios->async)
        {
            if (!ios->ioproc)
            {
                int msg = PIO_MSG_SETERRORHANDLING;
                char old_method_present = old_method ? true : false;

                if (ios->compmaster == MPI_ROOT)
                    mpierr = MPI_Send(&msg, 1, MPI_INT, ios->ioroot, 1, ios->union_comm);

                if (!mpierr)
                    mpierr = MPI_Bcast(&method, 1, MPI_INT, ios->compmaster, ios->intercomm);
                if (!mpierr)
                    mpierr = MPI_Bcast(&old_method_present, 1, MPI_CHAR, ios->compmaster, ios->intercomm);
            }

            /* Handle MPI errors. */
            if ((mpierr2 = MPI_Bcast(&mpierr, 1, MPI_INT, ios->comproot, ios->my_comm)))
                check_mpi(ios, NULL, mpierr2, __FILE__, __LINE__);
            if (mpierr)
                return check_mpi(ios, NULL, mpierr, __FILE__, __LINE__);
        }

    /* Return the current handler. */
    if (old_method)
        *old_method = iosysid == PIO_DEFAULT ? default_error_handler : ios->error_handler;

    /* Set new error handler. */
    if (iosysid == PIO_DEFAULT)
        default_error_handler = method;
    else
        ios->error_handler = method;

    return PIO_NOERR;
}

/**
 * Compare.
 *
 * @param a pointer to a
 * @param b pointer to b
 * @return -1 if a.map < b.map, 1 if a.map > b.map, 0 if equal
 * @author Jim Edwards
 */
int
compare( const void* a, const void* b)
{
    struct sort_map l_a = * ( (struct sort_map *) a );
    struct sort_map l_b = * ( (struct sort_map *) b );

    if ( l_a.map < l_b.map )
        return -1;
    else if ( l_a.map > l_b.map )
        return 1;
    return 0;
}


/**
 * Initialize the decomposition used with distributed arrays. The
 * decomposition describes how the data will be distributed between
 * tasks.
 *
 * Internally, this function will:
 * <ul>
 * <li>Allocate and initialize an iodesc struct for this
 * decomposition. (This also allocates an io_region struct for the
 * first region.)
 * <li>(Box rearranger only) If iostart or iocount are NULL, call
 * CalcStartandCount() to determine starts/counts. Then call
 * compute_maxIObuffersize() to compute the max IO buffer size needed.
 * <li>Create the rearranger.
 * <li>Assign an ioid and add this decomposition to the list of open
 * decompositions.
 * </ul>
 *
 * @param iosysid the IO system ID.
 * @param pio_type the basic PIO data type used.
 * @param ndims the number of dimensions in the variable, not
 * including the unlimited dimension.
 * @param gdimlen an array length ndims with the sizes of the global
 * dimensions.
 * @param maplen the local length of the compmap array.
 * @param compmap a 1 based array of offsets into the array record on
 * file. A 0 in this array indicates a value which should not be
 * transfered.
 * @param ioidp pointer that will get the io description ID. Ignored
 * if NULL.
 * @param rearranger pointer to the rearranger to be used for this
 * decomp or NULL to use the default.
 * @param iostart An array of start values for block cyclic
 * decompositions for the SUBSET rearranger. Ignored if block
 * rearranger is used. If NULL and SUBSET rearranger is used, the
 * iostarts are generated.
 * @param iocount An array of count values for block cyclic
 * decompositions for the SUBSET rearranger. Ignored if block
 * rearranger is used. If NULL and SUBSET rearranger is used, the
 * iostarts are generated.
 * @returns 0 on success, error code otherwise
 * @ingroup PIO_initdecomp_c
 * @author Jim Edwards, Ed Hartnett
 */
int
PIOc_InitDecomp(int iosysid, int pio_type, int ndims, const int *gdimlen, int maplen,
                const PIO_Offset *compmap, int *ioidp, const int *rearranger,
                const PIO_Offset *iostart, const PIO_Offset *iocount)
{
    iosystem_desc_t *ios;  /* Pointer to io system information. */
    io_desc_t *iodesc;     /* The IO description. */
    int mpierr = MPI_SUCCESS, mpierr2;  /* Return code from MPI function calls. */
    int ierr;              /* Return code. */

    LOG((1, "PIOc_InitDecomp iosysid = %d pio_type = %d ndims = %d maplen = %d",
         iosysid, pio_type, ndims, maplen));

    /* Get IO system info. */
    if (!(ios = pio_get_iosystem_from_id(iosysid)))
        return pio_err(NULL, NULL, PIO_EBADID, __FILE__, __LINE__);

    /* Caller must provide these. */
    if (!gdimlen || !compmap || !ioidp)
        return pio_err(ios, NULL, PIO_EINVAL, __FILE__, __LINE__);

    /* Check the dim lengths. */
    for (int i = 0; i < ndims; i++)
        if (gdimlen[i] <= 0)
            return pio_err(ios, NULL, PIO_EINVAL, __FILE__, __LINE__);

    /* If async is in use, and this is not an IO task, bcast the parameters. */
    if (ios->async)
    {
        if (!ios->ioproc)
        {
            int msg = PIO_MSG_INITDECOMP_DOF; /* Message for async notification. */
            char rearranger_present = rearranger ? true : false;
            char iostart_present = iostart ? true : false;
            char iocount_present = iocount ? true : false;

            if (ios->compmaster == MPI_ROOT)
                mpierr = MPI_Send(&msg, 1, MPI_INT, ios->ioroot, 1, ios->union_comm);

            if (!mpierr)
                mpierr = MPI_Bcast(&iosysid, 1, MPI_INT, ios->compmaster, ios->intercomm);
            if (!mpierr)
                mpierr = MPI_Bcast(&pio_type, 1, MPI_INT, ios->compmaster, ios->intercomm);
            if (!mpierr)
                mpierr = MPI_Bcast(&ndims, 1, MPI_INT, ios->compmaster, ios->intercomm);
            if (!mpierr)
                mpierr = MPI_Bcast((int *)gdimlen, ndims, MPI_INT, ios->compmaster, ios->intercomm);
            if (!mpierr)
                mpierr = MPI_Bcast(&maplen, 1, MPI_INT, ios->compmaster, ios->intercomm);
            if (!mpierr)
                mpierr = MPI_Bcast((PIO_Offset *)compmap, maplen, MPI_OFFSET, ios->compmaster, ios->intercomm);

            if (!mpierr)
                mpierr = MPI_Bcast(&rearranger_present, 1, MPI_CHAR, ios->compmaster, ios->intercomm);
            if (rearranger_present && !mpierr)
                mpierr = MPI_Bcast((int *)rearranger, 1, MPI_INT, ios->compmaster, ios->intercomm);

            if (!mpierr)
                mpierr = MPI_Bcast(&iostart_present, 1, MPI_CHAR, ios->compmaster, ios->intercomm);
            if (iostart_present && !mpierr)
                mpierr = MPI_Bcast((PIO_Offset *)iostart, ndims, MPI_OFFSET, ios->compmaster, ios->intercomm);

            if (!mpierr)
                mpierr = MPI_Bcast(&iocount_present, 1, MPI_CHAR, ios->compmaster, ios->intercomm);
            if (iocount_present && !mpierr)
                mpierr = MPI_Bcast((PIO_Offset *)iocount, ndims, MPI_OFFSET, ios->compmaster, ios->intercomm);
            LOG((2, "PIOc_InitDecomp iosysid = %d pio_type = %d ndims = %d maplen = %d rearranger_present = %d iostart_present = %d "
                 "iocount_present = %d ", iosysid, pio_type, ndims, maplen, rearranger_present, iostart_present, iocount_present));
        }

        /* Handle MPI errors. */
        if ((mpierr2 = MPI_Bcast(&mpierr, 1, MPI_INT, ios->comproot, ios->my_comm)))
            return check_mpi(ios, NULL, mpierr2, __FILE__, __LINE__);
        if (mpierr)
            return check_mpi(ios, NULL, mpierr, __FILE__, __LINE__);
    }

    /* Allocate space for the iodesc info. This also allocates the
     * first region and copies the rearranger opts into this
     * iodesc. */
    LOG((2, "allocating iodesc pio_type %d ndims %d", pio_type, ndims));
    if ((ierr = malloc_iodesc(ios, pio_type, ndims, &iodesc)))
        return pio_err(ios, NULL, ierr, __FILE__, __LINE__);

    /* Remember the maplen. */
    iodesc->maplen = maplen;

    /* Remember the map. */
    if (!(iodesc->map = malloc(sizeof(PIO_Offset) * maplen)))
        return pio_err(ios, NULL, PIO_ENOMEM, __FILE__, __LINE__);
    iodesc->needssort = false;
    iodesc->remap = NULL;
    for (int m = 0; m < maplen; m++)
    {
        if(m > 0 && compmap[m] > 0 && compmap[m] < compmap[m-1])
        {
            iodesc->needssort = true;
            LOG((2, "compmap[%d] = %ld compmap[%d]= %ld", m, compmap[m], m-1, compmap[m-1]));
            break;
        }
    }
    if (iodesc->needssort)
    {
        struct sort_map *tmpsort;

        if (!(tmpsort = malloc(sizeof(struct sort_map) * maplen)))
            return pio_err(ios, NULL, PIO_ENOMEM, __FILE__, __LINE__);
        if (!(iodesc->remap = malloc(sizeof(int) * maplen)))
        {
            free(tmpsort);
            return pio_err(ios, NULL, PIO_ENOMEM, __FILE__, __LINE__);
        }
        for (int m=0; m < maplen; m++)
        {
            tmpsort[m].remap = m;
            tmpsort[m].map = compmap[m];
        }
        qsort( tmpsort, maplen, sizeof(struct sort_map), compare );
        for (int m=0; m < maplen; m++)
        {
            iodesc->map[m] = compmap[tmpsort[m].remap];
            iodesc->remap[m] = tmpsort[m].remap;
        }
        free(tmpsort);
    }
    else
    {
        for (int m=0; m < maplen; m++)
        {
            iodesc->map[m] = compmap[m];
        }
    }
    /* Remember the dim sizes. */
    if (!(iodesc->dimlen = malloc(sizeof(int) * ndims)))
        return pio_err(ios, NULL, PIO_ENOMEM, __FILE__, __LINE__);
    for (int d = 0; d < ndims; d++)
        iodesc->dimlen[d] = gdimlen[d];

    /* Set the rearranger. */
    if (!rearranger)
        iodesc->rearranger = ios->default_rearranger;
    else
        iodesc->rearranger = *rearranger;
    LOG((2, "iodesc->rearranger = %d", iodesc->rearranger));

    /* Is this the subset rearranger? */
    if (iodesc->rearranger == PIO_REARR_SUBSET)
    {
        iodesc->num_aiotasks = ios->num_iotasks;
        LOG((2, "creating subset rearranger iodesc->num_aiotasks = %d",
             iodesc->num_aiotasks));
        if ((ierr = subset_rearrange_create(ios, maplen, (PIO_Offset *)iodesc->map, gdimlen,
                                            ndims, iodesc)))
            return pio_err(ios, NULL, ierr, __FILE__, __LINE__);
    }
    else /* box rearranger */
    {
        if (ios->ioproc)
        {
            /*  Unless the user specifies the start and count for each
             *  IO task compute it. */
            if (iostart && iocount)
            {
                LOG((3, "iostart and iocount provided"));
                for (int i = 0; i < ndims; i++)
                {
                    iodesc->firstregion->start[i] = iostart[i];
                    iodesc->firstregion->count[i] = iocount[i];
                }
                iodesc->num_aiotasks = ios->num_iotasks;
            }
            else
            {
                /* Compute start and count values for each io task. */
                LOG((2, "about to call CalcStartandCount pio_type = %d ndims = %d", pio_type, ndims));
                if ((ierr = CalcStartandCount(pio_type, ndims, gdimlen, ios->num_iotasks,
                                              ios->io_rank, iodesc->firstregion->start,
                                              iodesc->firstregion->count, &iodesc->num_aiotasks)))
                    return pio_err(ios, NULL, ierr, __FILE__, __LINE__);
            }

            /* Compute the max io buffer size needed for an iodesc. */
            if ((ierr = compute_maxIObuffersize(ios->io_comm, iodesc)))
                return pio_err(ios, NULL, ierr, __FILE__, __LINE__);
            LOG((3, "compute_maxIObuffersize called iodesc->maxiobuflen = %d",
                 iodesc->maxiobuflen));
        }

        /* Depending on array size and io-blocksize the actual number
         * of io tasks used may vary. */
        if ((mpierr = MPI_Bcast(&(iodesc->num_aiotasks), 1, MPI_INT, ios->ioroot,
                                ios->my_comm)))
            return check_mpi(ios, NULL, mpierr, __FILE__, __LINE__);
        LOG((3, "iodesc->num_aiotasks = %d", iodesc->num_aiotasks));

        /* Compute the communications pattern for this decomposition. */
        if (iodesc->rearranger == PIO_REARR_BOX)
            if ((ierr = box_rearrange_create(ios, maplen, iodesc->map, gdimlen, ndims, iodesc)))
                return pio_err(ios, NULL, ierr, __FILE__, __LINE__);
    }

    /* Broadcast next ioid to all tasks from io root.*/
    if (ios->async)
    {
        LOG((3, "createfile bcasting pio_next_ioid %d", pio_next_ioid));
        if ((mpierr = MPI_Bcast(&pio_next_ioid, 1, MPI_INT, ios->ioroot, ios->my_comm)))
            return check_mpi(ios, NULL, mpierr, __FILE__, __LINE__);
        LOG((3, "createfile bcast pio_next_ioid %d", pio_next_ioid));
    }

    /* Set the decomposition ID. */
    iodesc->ioid = pio_next_ioid++;
    if (ioidp)
        *ioidp = iodesc->ioid;

    /* Add this IO description to the list. */
    if ((ierr = pio_add_to_iodesc_list(iodesc)))
        return pio_err(ios, NULL, ierr, __FILE__, __LINE__);

#if PIO_ENABLE_LOGGING
    /* Log results. */
    LOG((2, "iodesc ioid = %d nrecvs = %d ndof = %d ndims = %d num_aiotasks = %d "
         "rearranger = %d maxregions = %d needsfill = %d llen = %d maxiobuflen  = %d",
         iodesc->ioid, iodesc->nrecvs, iodesc->ndof, iodesc->ndims, iodesc->num_aiotasks,
         iodesc->rearranger, iodesc->maxregions, iodesc->needsfill, iodesc->llen,
         iodesc->maxiobuflen));
    for (int j = 0; j < iodesc->llen; j++)
        LOG((3, "rindex[%d] = %lld", j, iodesc->rindex[j]));
#endif /* PIO_ENABLE_LOGGING */

    /* This function only does something if pre-processor macro
     * PERFTUNE is set. */
    performance_tune_rearranger(ios, iodesc);

    return PIO_NOERR;
}

/**
 * Initialize the decomposition used with distributed arrays. The
 * decomposition describes how the data will be distributed between
 * tasks.
 *
 * @param iosysid the IO system ID.
 * @param pio_type the basic PIO data type used.
 * @param ndims the number of dimensions in the variable, not
 * including the unlimited dimension.
 * @param gdimlen an array length ndims with the sizes of the global
 * dimensions.
 * @param maplen the local length of the compmap array.
 * @param compmap a 0 based array of offsets into the array record on
 * file. A -1 in this array indicates a value which should not be
 * transfered.
 * @param ioidp pointer that will get the io description ID.
 * @param rearranger the rearranger to be used for this decomp or 0 to
 * use the default. Valid rearrangers are PIO_REARR_BOX and
 * PIO_REARR_SUBSET.
 * @param iostart An array of start values for block cyclic
 * decompositions. If NULL ???
 * @param iocount An array of count values for block cyclic
 * decompositions. If NULL ???
 * @returns 0 on success, error code otherwise
 * @ingroup PIO_initdecomp_c
 * @author Jim Edwards, Ed Hartnett
 */
int
PIOc_init_decomp(int iosysid, int pio_type, int ndims, const int *gdimlen, int maplen,
                 const PIO_Offset *compmap, int *ioidp, int rearranger,
                 const PIO_Offset *iostart, const PIO_Offset *iocount)
{
    PIO_Offset *compmap_1_based;
    int *rearrangerp = NULL;
    int ret;

    LOG((1, "PIOc_init_decomp iosysid = %d pio_type = %d ndims = %d maplen = %d",
         iosysid, pio_type, ndims, maplen));

    /* If the user specified a non-default rearranger, use it. */
    if (rearranger)
        rearrangerp = &rearranger;

    /* Allocate storage for compmap that's one-based. */
    if (!(compmap_1_based = malloc(sizeof(PIO_Offset) * maplen)))
        return PIO_ENOMEM;

    /* Add 1 to all elements in compmap. */
    for (int e = 0; e < maplen; e++)
    {
        LOG((3, "zero-based compmap[%d] = %d", e, compmap[e]));
        compmap_1_based[e] = compmap[e] + 1;
    }

    /* Call the legacy version of the function. */
    ret = PIOc_InitDecomp(iosysid, pio_type, ndims, gdimlen, maplen, compmap_1_based,
                          ioidp, rearrangerp, iostart, iocount);

    free(compmap_1_based);

    return ret;
}

/**
 * This is a simplified initdecomp which can be used if the memory
 * order of the data can be expressed in terms of start and count on
 * the file. In this case we compute the compdof.
 *
 * @param iosysid the IO system ID
 * @param pio_type
 * @param ndims the number of dimensions
 * @param gdimlen an array length ndims with the sizes of the global
 * dimensions.
 * @param start start array
 * @param count count array
 * @param ioidp pointer that gets the IO ID.
 * @returns 0 for success, error code otherwise
 * @ingroup PIO_initdecomp_c
 * @author Jim Edwards
 */
int
PIOc_InitDecomp_bc(int iosysid, int pio_type, int ndims, const int *gdimlen,
                   const long int *start, const long int *count, int *ioidp)

{
    iosystem_desc_t *ios;
    int n, i, maplen = 1;
    PIO_Offset prod[ndims], loc[ndims];
    int rearr = PIO_REARR_SUBSET;

    LOG((1, "PIOc_InitDecomp_bc iosysid = %d pio_type = %d ndims = %d"));

    /* Get the info about the io system. */
    if (!(ios = pio_get_iosystem_from_id(iosysid)))
        return pio_err(NULL, NULL, PIO_EBADID, __FILE__, __LINE__);

    /* Check for required inputs. */
    if (!gdimlen || !start || !count || !ioidp)
        return pio_err(ios, NULL, PIO_EINVAL, __FILE__, __LINE__);

    /* Check that dim, start, and count values are not obviously
     * incorrect. */
    for (int i = 0; i < ndims; i++)
        if (gdimlen[i] <= 0 || start[i] < 0 || count[i] < 0 || (start[i] + count[i]) > gdimlen[i])
            return pio_err(ios, NULL, PIO_EINVAL, __FILE__, __LINE__);

    /* Find the maplen. */
    for (i = 0; i < ndims; i++)
        maplen *= count[i];

    /* Get storage for the compmap. */
    PIO_Offset compmap[maplen];

    /* Find the compmap. */
    prod[ndims - 1] = 1;
    loc[ndims - 1] = 0;
    for (n = ndims - 2; n >= 0; n--)
    {
        prod[n] = prod[n + 1] * gdimlen[n + 1];
        loc[n] = 0;
    }
    for (i = 0; i < maplen; i++)
    {
        compmap[i] = 0;
        for (n = ndims - 1; n >= 0; n--)
            compmap[i] += (start[n] + loc[n]) * prod[n];

        n = ndims - 1;
        loc[n] = (loc[n] + 1) % count[n];
        while (loc[n] == 0 && n > 0)
        {
            n--;
            loc[n] = (loc[n] + 1) % count[n];
        }
    }

    return PIOc_InitDecomp(iosysid, pio_type, ndims, gdimlen, maplen, compmap, ioidp,
                           &rearr, NULL, NULL);
}

/**
 * Library initialization used when IO tasks are a subset of compute
 * tasks.
 *
 * This function creates an MPI intracommunicator between a set of IO
 * tasks and one or more sets of computational tasks.
 *
 * The caller must create all comp_comm and the io_comm MPI
 * communicators before calling this function.
 *
 * Internally, this function does the following:
 *
 * <ul>
 * <li>Initialize logging system (if PIO_ENABLE_LOGGING is set).
 * <li>Allocates and initializes the iosystem_desc_t struct (ios).
 * <li>MPI duplicated user comp_comm to ios->comp_comm and
 * ios->union_comm.
 * <li>Set ios->my_comm to be ios->comp_comm. (Not an MPI
 * duplication.)
 * <li>Find MPI rank in comp_comm, determine ranks of IO tasks,
 * determine whether this task is one of the IO tasks.
 * <li>Identify the root IO tasks.
 * <li>Create MPI groups for IO tasks, and for computation tasks.
 * <li>On IO tasks, create an IO communicator (ios->io_comm).
 * <li>Assign an iosystemid, and put this iosystem_desc_t into the
 * list of open iosystems.
 * <li>Initialize the bget buffer, unless PIO_USE_MALLOC was used.
 * </ul>
 *
 * When complete, there are three MPI communicators (ios->comp_comm,
 * ios->union_comm, and ios->io_comm) that must be freed by MPI.
 *
 * @param comp_comm the MPI_Comm of the compute tasks.
 * @param num_iotasks the number of io tasks to use.
 * @param stride the offset between io tasks in the comp_comm.
 * @param base the comp_comm index of the first io task.
 * @param rearr the rearranger to use by default, this may be
 * overriden in the PIO_init_decomp(). The rearranger is not used
 * until the decomposition is initialized.
 * @param iosysidp index of the defined system descriptor.
 * @return 0 on success, otherwise a PIO error code.
 * @ingroup PIO_init_c
 * @author Jim Edwards, Ed Hartnett
 */
int
PIOc_Init_Intracomm(MPI_Comm comp_comm, int num_iotasks, int stride, int base,
                    int rearr, int *iosysidp)
{
    iosystem_desc_t *ios;
    int ustride;
    MPI_Group compgroup;  /* Contains tasks involved in computation. */
    MPI_Group iogroup;    /* Contains the processors involved in I/O. */
    int num_comptasks; /* The size of the comp_comm. */
    int mpierr;        /* Return value for MPI calls. */
    int ret;           /* Return code for function calls. */

    /* Turn on the logging system. */
    if ((ret = pio_init_logging()))
        return pio_err(NULL, NULL, ret, __FILE__, __LINE__);

    /* Find the number of computation tasks. */
    if ((mpierr = MPI_Comm_size(comp_comm, &num_comptasks)))
        return check_mpi(NULL, NULL, mpierr, __FILE__, __LINE__);

    /* Check the inputs. */
    if (!iosysidp || num_iotasks < 1 || num_iotasks * stride > num_comptasks)
        return pio_err(NULL, NULL, PIO_EINVAL, __FILE__, __LINE__);

    LOG((1, "PIOc_Init_Intracomm comp_comm = %d num_iotasks = %d stride = %d base = %d "
         "rearr = %d", comp_comm, num_iotasks, stride, base, rearr));

    /* Allocate memory for the iosystem info. */
    if (!(ios = calloc(1, sizeof(iosystem_desc_t))))
        return pio_err(NULL, NULL, PIO_ENOMEM, __FILE__, __LINE__);

    ios->io_comm = MPI_COMM_NULL;
    ios->intercomm = MPI_COMM_NULL;
    ios->error_handler = default_error_handler;
    ios->default_rearranger = rearr;
    ios->num_iotasks = num_iotasks;
    ios->num_comptasks = num_comptasks;

    /* For non-async, the IO tasks are a subset of the comptasks. */
    ios->num_uniontasks = num_comptasks;

    /* Initialize the rearranger options. */
    ios->rearr_opts.comm_type = PIO_REARR_COMM_COLL;
    ios->rearr_opts.fcd = PIO_REARR_COMM_FC_2D_DISABLE;

    /* Copy the computation communicator into union_comm. */
    if ((mpierr = MPI_Comm_dup(comp_comm, &ios->union_comm)))
        return check_mpi(ios, NULL, mpierr, __FILE__, __LINE__);

    /* Copy the computation communicator into comp_comm. */
    if ((mpierr = MPI_Comm_dup(comp_comm, &ios->comp_comm)))
        return check_mpi(ios, NULL, mpierr, __FILE__, __LINE__);
    LOG((2, "union_comm = %d comp_comm = %d", ios->union_comm, ios->comp_comm));

    ios->my_comm = ios->comp_comm;
    ustride = stride;

    /* Find MPI rank in comp_comm communicator. */
    if ((mpierr = MPI_Comm_rank(ios->comp_comm, &ios->comp_rank)))
        return check_mpi(ios, NULL, mpierr, __FILE__, __LINE__);

    /* With non-async, all tasks are part of computation component. */
    ios->compproc = true;

    /* Create an array that holds the ranks of the tasks to be used
     * for computation. */
    if (!(ios->compranks = calloc(ios->num_comptasks, sizeof(int))))
        return pio_err(ios, NULL, PIO_ENOMEM, __FILE__, __LINE__);
    for (int i = 0; i < ios->num_comptasks; i++)
        ios->compranks[i] = i;

    /* Is this the comp master? */
    if (ios->comp_rank == 0)
        ios->compmaster = MPI_ROOT;
    LOG((2, "comp_rank = %d num_comptasks = %d", ios->comp_rank, ios->num_comptasks));

    /* Create an array that holds the ranks of the tasks to be used
     * for IO. */
    if (!(ios->ioranks = calloc(ios->num_iotasks, sizeof(int))))
        return pio_err(ios, NULL, PIO_ENOMEM, __FILE__, __LINE__);
    for (int i = 0; i < ios->num_iotasks; i++)
    {
        ios->ioranks[i] = (base + i * ustride) % ios->num_comptasks;
        if (ios->ioranks[i] == ios->comp_rank)
            ios->ioproc = true;
        LOG((3, "ios->ioranks[%d] = %d", i, ios->ioranks[i]));
    }
    ios->ioroot = ios->ioranks[0];

    /* We are not providing an info object. */
    ios->info = MPI_INFO_NULL;

    /* Identify the task that will be the root of the IO communicator. */
    if (ios->comp_rank == ios->ioranks[0])
        ios->iomaster = MPI_ROOT;

    /* Create a group for the computation tasks. */
    if ((mpierr = MPI_Comm_group(ios->comp_comm, &compgroup)))
        return check_mpi(ios, NULL, mpierr, __FILE__, __LINE__);

    /* Create a group for the IO tasks. */
    if ((mpierr = MPI_Group_incl(compgroup, ios->num_iotasks, ios->ioranks,
                                 &iogroup)))
        return check_mpi(ios, NULL, mpierr, __FILE__, __LINE__);

    /* Create an MPI communicator for the IO tasks. */
    if ((mpierr = MPI_Comm_create(ios->comp_comm, iogroup, &ios->io_comm)))
        return check_mpi(ios, NULL, mpierr, __FILE__, __LINE__);

    /* Free the MPI groups. */
    if (compgroup != MPI_GROUP_NULL)
        MPI_Group_free(&compgroup);

    if (iogroup != MPI_GROUP_NULL)
        MPI_Group_free(&iogroup);

    /* For the tasks that are doing IO, get their rank within the IO
     * communicator. If they are not doing IO, set their io_rank to
     * -1. */
    if (ios->ioproc)
    {
        if ((mpierr = MPI_Comm_rank(ios->io_comm, &ios->io_rank)))
            return check_mpi(ios, NULL, mpierr, __FILE__, __LINE__);
    }
    else
        ios->io_rank = -1;
    LOG((3, "ios->io_comm = %d ios->io_rank = %d", ios->io_comm, ios->io_rank));

    /* Rank in the union comm is the same as rank in the comp comm. */
    ios->union_rank = ios->comp_rank;

    /* Add this ios struct to the list in the PIO library. */
    *iosysidp = pio_add_to_iosystem_list(ios);

    /* Allocate buffer space for compute nodes. */
    if ((ret = compute_buffer_init(ios)))
        return ret;

    LOG((2, "Init_Intracomm complete iosysid = %d", *iosysidp));

    return PIO_NOERR;
}

/**
 * Interface to call from pio_init from fortran.
 *
 * @param f90_comp_comm
 * @param num_iotasks the number of IO tasks
 * @param stride the stride to use assigning tasks
 * @param base the starting point when assigning tasks
 * @param rearr the rearranger
 * @param rearr_opts the rearranger options
 * @param iosysidp a pointer that gets the IO system ID
 * @returns 0 for success, error code otherwise
 * @ingroup PIO_init_c
 * @author Jim Edwards
 */
int
PIOc_Init_Intracomm_from_F90(int f90_comp_comm,
                             const int num_iotasks, const int stride,
                             const int base, const int rearr,
                             rearr_opt_t *rearr_opts, int *iosysidp)
{
    int ret = PIO_NOERR;
    ret = PIOc_Init_Intracomm(MPI_Comm_f2c(f90_comp_comm), num_iotasks,
                              stride, base, rearr,
                              iosysidp);
    if (ret != PIO_NOERR)
    {
        LOG((1, "PIOc_Init_Intracomm failed"));
        return ret;
    }

    if (rearr_opts)
    {
        LOG((1, "Setting rearranger options, iosys=%d", *iosysidp));
        return PIOc_set_rearr_opts(*iosysidp, rearr_opts->comm_type,
                                   rearr_opts->fcd,
                                   rearr_opts->comp2io.hs,
                                   rearr_opts->comp2io.isend,
                                   rearr_opts->comp2io.max_pend_req,
                                   rearr_opts->io2comp.hs,
                                   rearr_opts->io2comp.isend,
                                   rearr_opts->io2comp.max_pend_req);
    }
    return ret;
}

/**
 * Send a hint to the MPI-IO library.
 *
 * @param iosysid the IO system ID
 * @param hint the hint for MPI
 * @param hintval the value of the hint
 * @returns 0 for success, or PIO_BADID if iosysid can't be found.
 * @ingroup PIO_set_hint_c
 * @author Jim Edwards, Ed Hartnett
 */
int
PIOc_set_hint(int iosysid, const char *hint, const char *hintval)
{
    iosystem_desc_t *ios;
    int mpierr; /* Return value for MPI calls. */

    /* Get the iosysid. */
    if (!(ios = pio_get_iosystem_from_id(iosysid)))
        return pio_err(NULL, NULL, PIO_EBADID, __FILE__, __LINE__);

    /* User must provide these. */
    if (!hint || !hintval)
        return pio_err(ios, NULL, PIO_EINVAL, __FILE__, __LINE__);

    LOG((1, "PIOc_set_hint hint = %s hintval = %s", hint, hintval));

    /* Make sure we have an info object. */
    if (ios->info == MPI_INFO_NULL)
        if ((mpierr = MPI_Info_create(&ios->info)))
            return check_mpi(ios, NULL, mpierr, __FILE__, __LINE__);

    /* Set the MPI hint. */
    if (ios->ioproc)
<<<<<<< HEAD
        if ((mpierr = MPI_Info_set(ios->info, hint, hintval)))
            return check_mpi2(ios, NULL, mpierr, __FILE__, __LINE__);
=======
        if ((mpierr = MPI_Info_set(ios->info, (char *)hint, (char *)hintval)))
            return check_mpi(ios, NULL, mpierr, __FILE__, __LINE__);
>>>>>>> dabe086f

    return PIO_NOERR;
}

/**
 * Clean up internal data structures, and free MPI resources,
 * associated with an IOSystem.
 *
 * @param iosysid: the io system ID provided by PIOc_Init_Intracomm()
 * or PIOc_init_async().
 * @returns 0 for success or non-zero for error.
 * @ingroup PIO_finalize_c
 * @author Jim Edwards, Ed Hartnett
 */
int
PIOc_free_iosystem(int iosysid)
{
    iosystem_desc_t *ios;
    int niosysid;          /* The number of currently open IO systems. */
    int mpierr = MPI_SUCCESS, mpierr2;  /* Return code from MPI function codes. */
    int ierr = PIO_NOERR;

    LOG((1, "PIOc_finalize iosysid = %d MPI_COMM_NULL = %d", iosysid,
         MPI_COMM_NULL));

    /* Find the IO system information. */
    if (!(ios = pio_get_iosystem_from_id(iosysid)))
        return pio_err(NULL, NULL, PIO_EBADID, __FILE__, __LINE__);

    /* If asynch IO is in use, send the PIO_MSG_EXIT message from the
     * comp master to the IO processes. This may be called by
     * componets for other components iosysid. So don't send unless
     * there is a valid union_comm. */
    if (ios->async && ios->union_comm != MPI_COMM_NULL)
    {
        int msg = PIO_MSG_EXIT;

        LOG((3, "found iosystem info comproot = %d union_comm = %d comp_idx = %d",
             ios->comproot, ios->union_comm, ios->comp_idx));
        if (!ios->ioproc)
        {
            LOG((2, "sending msg = %d ioroot = %d union_comm = %d", msg,
                 ios->ioroot, ios->union_comm));

            /* Send the message to the message handler. */
            if (ios->compmaster == MPI_ROOT)
                mpierr = MPI_Send(&msg, 1, MPI_INT, ios->ioroot, 1, ios->union_comm);

            /* Send the parameters of the function call. */
            if (!mpierr)
                mpierr = MPI_Bcast((int *)&iosysid, 1, MPI_INT, ios->compmaster, ios->intercomm);
        }

        /* Handle MPI errors. */
        LOG((3, "handling async errors mpierr = %d my_comm = %d", mpierr, ios->my_comm));
        if ((mpierr2 = MPI_Bcast(&mpierr, 1, MPI_INT, ios->comproot, ios->my_comm)))
            return check_mpi(ios, NULL, mpierr2, __FILE__, __LINE__);
        if (mpierr)
            return check_mpi(ios, NULL, mpierr, __FILE__, __LINE__);
        LOG((3, "async errors bcast"));
    }

    /* Free this memory that was allocated in init_intracomm. */
    if (ios->ioranks)
        free(ios->ioranks);
    LOG((3, "Freed ioranks."));
    if (ios->compranks)
        free(ios->compranks);
    LOG((3, "Freed compranks."));

    /* Learn the number of open IO systems. */
    if ((ierr = pio_num_iosystem(&niosysid)))
        return pio_err(ios, NULL, ierr, __FILE__, __LINE__);
    LOG((2, "%d iosystems are still open.", niosysid));

    /* Only free the buffer pool if this is the last open iosysid. */
    if (niosysid == 1)
    {
        free_cn_buffer_pool(ios);
        LOG((2, "Freed buffer pool."));
    }

    /* Free the MPI communicators. my_comm is just a copy (but not an
     * MPI copy), so does not have to have an MPI_Comm_free()
     * call. comp_comm and io_comm are MPI duplicates of the comms
     * handed into PIOc_init_async(). So they need to be freed by
     * MPI. */
    if (ios->intercomm != MPI_COMM_NULL)
        MPI_Comm_free(&ios->intercomm);
    if (ios->union_comm != MPI_COMM_NULL)
        MPI_Comm_free(&ios->union_comm);
    if (ios->io_comm != MPI_COMM_NULL)
        MPI_Comm_free(&ios->io_comm);
    if (ios->comp_comm != MPI_COMM_NULL)
        MPI_Comm_free(&ios->comp_comm);
    if (ios->my_comm != MPI_COMM_NULL)
        ios->my_comm = MPI_COMM_NULL;

    /* Free the MPI Info object. */
    if (ios->info != MPI_INFO_NULL)
        MPI_Info_free(&ios->info);

    /* Delete the iosystem_desc_t data associated with this id. */
    LOG((2, "About to delete iosysid %d.", iosysid));
    if ((ierr = pio_delete_iosystem_from_list(iosysid)))
        return pio_err(NULL, NULL, ierr, __FILE__, __LINE__);

    if (niosysid == 1)
    {
        LOG((1, "about to finalize logging"));
        pio_finalize_logging();
    }

    LOG((2, "PIOc_finalize completed successfully"));
    return PIO_NOERR;
}

/**
 * Return a logical indicating whether this task is an IO task.
 *
 * @param iosysid the io system ID
 * @param ioproc a pointer that gets 1 if task is an IO task, 0
 * otherwise. Ignored if NULL.
 * @returns 0 for success, or PIO_BADID if iosysid can't be found.
 * @ingroup PIO_iosystem_is_active_c
 * @author Jim Edwards
 */
int
PIOc_iam_iotask(int iosysid, bool *ioproc)
{
    iosystem_desc_t *ios;

    if (!(ios = pio_get_iosystem_from_id(iosysid)))
        return pio_err(NULL, NULL, PIO_EBADID, __FILE__, __LINE__);

    if (ioproc)
        *ioproc = ios->ioproc;

    return PIO_NOERR;
}

/**
 * Return the rank of this task in the IO communicator or -1 if this
 * task is not in the communicator.
 *
 * @param iosysid the io system ID
 * @param iorank a pointer that gets the io rank, or -1 if task is not
 * in the IO communicator. Ignored if NULL.
 * @returns 0 for success, or PIO_BADID if iosysid can't be found.
 * @ingroup PIO_iosystem_is_active_c
 * @author Jim Edwards
 */
int
PIOc_iotask_rank(int iosysid, int *iorank)
{
    iosystem_desc_t *ios;

    if (!(ios = pio_get_iosystem_from_id(iosysid)))
        return pio_err(NULL, NULL, PIO_EBADID, __FILE__, __LINE__);

    if (iorank)
        *iorank = ios->io_rank;

    return PIO_NOERR;
}

/**
 * Return true if this iotype is supported in the build, 0 otherwise.
 *
 * @param iotype the io type to check
 * @returns 1 if iotype is in build, 0 if not.
 * @author Jim Edwards
 */
int
PIOc_iotype_available(int iotype)
{
    switch(iotype)
    {
#ifdef _NETCDF4
    case PIO_IOTYPE_NETCDF4P:
    case PIO_IOTYPE_NETCDF4C:
        return 1;
#endif
    case PIO_IOTYPE_NETCDF:
        return 1;
#ifdef _PNETCDF
    case PIO_IOTYPE_PNETCDF:
        return 1;
        break;
#endif
    default:
        return 0;
    }
}

/**
 * Library initialization used when IO tasks are distinct from compute
 * tasks.
 *
 * This is a collective call.  Input parameters are read on
 * comp_rank=0 values on other tasks are ignored.  This variation of
 * PIO_init sets up a distinct set of tasks to handle IO, these tasks
 * do not return from this call.  Instead they go to an internal loop
 * and wait to receive further instructions from the computational
 * tasks.
 *
 * Sequence of Events to do Asynch I/O
 * -----------------------------------
 *
 * Here is the sequence of events that needs to occur when an IO
 * operation is called from the collection of compute tasks.  I'm
 * going to use pio_put_var because write_darray has some special
 * characteristics that make it a bit more complicated...
 *
 * Compute tasks call pio_put_var with an integer argument
 *
 * The MPI_Send sends a message from comp_rank=0 to io_rank=0 on
 * union_comm (a comm defined as the union of io and compute tasks)
 * msg is an integer which indicates the function being called, in
 * this case the msg is PIO_MSG_PUT_VAR_INT
 *
 * The iotasks now know what additional arguments they should expect
 * to receive from the compute tasks, in this case a file handle, a
 * variable id, the length of the array and the array itself.
 *
 * The iotasks now have the information they need to complete the
 * operation and they call the pio_put_var routine.  (In pio1 this bit
 * of code is in pio_get_put_callbacks.F90.in)
 *
 * After the netcdf operation is completed (in the case of an inq or
 * get operation) the result is communicated back to the compute
 * tasks.
 *
 * @param world the communicator containing all the available tasks.
 *
 * @param num_io_procs the number of processes for the IO component.
 *
 * @param io_proc_list an array of lenth num_io_procs with the
 * processor number for each IO processor. If NULL then the IO
 * processes are assigned starting at processes 0.
 *
 * @param component_count number of computational components
 *
 * @param num_procs_per_comp an array of int, of length
 * component_count, with the number of processors in each computation
 * component.
 *
 * @param proc_list an array of arrays containing the processor
 * numbers for each computation component. If NULL then the
 * computation components are assigned processors sequentially
 * starting with processor num_io_procs.
 *
 * @param user_io_comm pointer to an MPI_Comm. If not NULL, it will
 * get an MPI duplicate of the IO communicator. (It is a full
 * duplicate and later must be freed with MPI_Free() by the caller.)
 *
 * @param user_comp_comm pointer to an array of pointers to MPI_Comm;
 * the array is of length component_count. If not NULL, it will get an
 * MPI duplicate of each computation communicator. (These are full
 * duplicates and each must later be freed with MPI_Free() by the
 * caller.)
 *
 * @param rearranger the default rearranger to use for decompositions
 * in this IO system. Only PIO_REARR_BOX is supported for
 * async. Support for PIO_REARR_SUBSET will be provided in a future
 * version.
 *
 * @param iosysidp pointer to array of length component_count that
 * gets the iosysid for each component.
 *
 * @return PIO_NOERR on success, error code otherwise.
 * @ingroup PIO_init_c
 * @author Ed Hartnett
 */
int
PIOc_init_async(MPI_Comm world, int num_io_procs, int *io_proc_list,
                int component_count, int *num_procs_per_comp, int **proc_list,
                MPI_Comm *user_io_comm, MPI_Comm *user_comp_comm, int rearranger,
                int *iosysidp)
{
    int my_rank;          /* Rank of this task. */
    int **my_proc_list;   /* Array of arrays of procs for comp components. */
    int my_io_proc_list[num_io_procs]; /* List of processors in IO component. */
    int mpierr;           /* Return code from MPI functions. */
    int ret;              /* Return code. */

    /* Check input parameters. Only allow box rearranger for now. */
    if (num_io_procs < 1 || component_count < 1 || !num_procs_per_comp || !iosysidp ||
        (rearranger != PIO_REARR_BOX))
        return pio_err(NULL, NULL, PIO_EINVAL, __FILE__, __LINE__);

    my_proc_list = (int**) malloc(component_count * sizeof(int*));

    /* Turn on the logging system for PIO. */
    if ((ret = pio_init_logging()))
        return pio_err(NULL, NULL, ret, __FILE__, __LINE__);
    LOG((1, "PIOc_init_async num_io_procs = %d component_count = %d", num_io_procs,
         component_count));

    /* Determine which tasks to use for IO. */
    for (int p = 0; p < num_io_procs; p++)
        my_io_proc_list[p] = io_proc_list ? io_proc_list[p] : p;

    /* Determine which tasks to use for each computational component. */
    if ((ret = determine_procs(num_io_procs, component_count, num_procs_per_comp,
                               proc_list, my_proc_list)))
        return pio_err(NULL, NULL, ret, __FILE__, __LINE__);

    /* Get rank of this task in world. */
    if ((ret = MPI_Comm_rank(world, &my_rank)))
        return check_mpi(NULL, NULL, ret, __FILE__, __LINE__);

    /* Is this process in the IO component? */
    int pidx;
    for (pidx = 0; pidx < num_io_procs; pidx++)
        if (my_rank == my_io_proc_list[pidx])
            break;
    int in_io = (pidx == num_io_procs) ? 0 : 1;
    LOG((3, "in_io = %d", in_io));

    /* Allocate struct to hold io system info for each computation component. */
    iosystem_desc_t *iosys[component_count], *my_iosys;
    for (int cmp1 = 0; cmp1 < component_count; cmp1++)
        if (!(iosys[cmp1] = (iosystem_desc_t *)calloc(1, sizeof(iosystem_desc_t))))
            return pio_err(NULL, NULL, PIO_ENOMEM, __FILE__, __LINE__);

    /* Create group for world. */
    MPI_Group world_group;
    if ((ret = MPI_Comm_group(world, &world_group)))
        return check_mpi(NULL, NULL, ret, __FILE__, __LINE__);
    LOG((3, "world group created"));

    /* We will create a group for the IO component. */
    MPI_Group io_group;

    /* The shared IO communicator. */
    MPI_Comm io_comm;

    /* Rank of current process in IO communicator. */
    int io_rank = -1;

    /* Set to MPI_ROOT on master process, MPI_PROC_NULL on other
     * processes. */
    int iomaster;

    /* Create a group for the IO component. */
    if ((ret = MPI_Group_incl(world_group, num_io_procs, my_io_proc_list, &io_group)))
        return check_mpi(NULL, NULL, ret, __FILE__, __LINE__);
    LOG((3, "created IO group - io_group = %d MPI_GROUP_EMPTY = %d", io_group, MPI_GROUP_EMPTY));

    /* There is one shared IO comm. Create it. */
    if ((ret = MPI_Comm_create(world, io_group, &io_comm)))
        return check_mpi(NULL, NULL, ret, __FILE__, __LINE__);
    LOG((3, "created io comm io_comm = %d", io_comm));

    /* Does the user want a copy of the IO communicator? */
    if (user_io_comm)
    {
        *user_io_comm = MPI_COMM_NULL;
        if (in_io)
            if ((mpierr = MPI_Comm_dup(io_comm, user_io_comm)))
                return check_mpi(NULL, NULL, mpierr, __FILE__, __LINE__);
    }

    /* For processes in the IO component, get their rank within the IO
     * communicator. */
    if (in_io)
    {
        LOG((3, "about to get io rank"));
        if ((ret = MPI_Comm_rank(io_comm, &io_rank)))
            return check_mpi(NULL, NULL, ret, __FILE__, __LINE__);
        iomaster = !io_rank ? MPI_ROOT : MPI_PROC_NULL;
        LOG((3, "intracomm created for io_comm = %d io_rank = %d IO %s",
             io_comm, io_rank, iomaster == MPI_ROOT ? "MASTER" : "SERVANT"));
    }

    /* We will create a group for each computational component. */
    MPI_Group group[component_count];

    /* We will also create a group for each component and the IO
     * component processes (i.e. a union of computation and IO
     * processes. */
    MPI_Group union_group[component_count];

    /* For each computation component. */
    for (int cmp = 0; cmp < component_count; cmp++)
    {
        LOG((3, "processing component %d", cmp));

        /* Get pointer to current iosys. */
        my_iosys = iosys[cmp];

        /* Initialize some values. */
        my_iosys->io_comm = MPI_COMM_NULL;
        my_iosys->comp_comm = MPI_COMM_NULL;
        my_iosys->union_comm = MPI_COMM_NULL;
        my_iosys->intercomm = MPI_COMM_NULL;
        my_iosys->my_comm = MPI_COMM_NULL;
        my_iosys->async = 1;
        my_iosys->error_handler = default_error_handler;
        my_iosys->num_comptasks = num_procs_per_comp[cmp];
        my_iosys->num_iotasks = num_io_procs;
        my_iosys->num_uniontasks = my_iosys->num_comptasks + my_iosys->num_iotasks;
        my_iosys->default_rearranger = rearranger;

        /* Initialize the rearranger options. */
        my_iosys->rearr_opts.comm_type = PIO_REARR_COMM_COLL;
        my_iosys->rearr_opts.fcd = PIO_REARR_COMM_FC_2D_DISABLE;

        /* The rank of the computation leader in the union comm. */
        my_iosys->comproot = num_io_procs;
        LOG((3, "my_iosys->comproot = %d", my_iosys->comproot));

        /* We are not providing an info object. */
        my_iosys->info = MPI_INFO_NULL;

        /* Create a group for this component. */
        if ((ret = MPI_Group_incl(world_group, num_procs_per_comp[cmp], my_proc_list[cmp],
                                  &group[cmp])))
            return check_mpi(NULL, NULL, ret, __FILE__, __LINE__);
        LOG((3, "created component MPI group - group[%d] = %d", cmp, group[cmp]));

        /* For all the computation components create a union group
         * with their processors and the processors of the (shared) IO
         * component. */

        /* How many processors in the union comm? */
        int nprocs_union = num_io_procs + num_procs_per_comp[cmp];

        /* This will hold proc numbers from both computation and IO
         * components. */
        int proc_list_union[nprocs_union];

        /* Add proc numbers from IO. */
        for (int p = 0; p < num_io_procs; p++)
            proc_list_union[p] = my_io_proc_list[p];

        /* Add proc numbers from computation component. */
        for (int p = 0; p < num_procs_per_comp[cmp]; p++)
        {
            proc_list_union[p + num_io_procs] = my_proc_list[cmp][p];
            LOG((3, "p %d num_io_procs %d proc_list_union[p + num_io_procs] %d ",
                 p, num_io_procs, proc_list_union[p + num_io_procs]));
        }

        /* Allocate space for computation task ranks. */
        if (!(my_iosys->compranks = calloc(my_iosys->num_comptasks, sizeof(int))))
            return pio_err(NULL, NULL, PIO_ENOMEM, __FILE__, __LINE__);

        /* Remember computation task ranks. We need the ranks within
         * the union_comm. */
        for (int p = 0; p < num_procs_per_comp[cmp]; p++)
            my_iosys->compranks[p] = num_io_procs + p;

        /* Remember whether this process is in the IO component. */
        my_iosys->ioproc = in_io;

        /* With async, tasks are either in a computation component or
         * the IO component. */
        my_iosys->compproc = !in_io;

        /* Is this process in this computation component? */
        int in_cmp = 0;
        for (pidx = 0; pidx < num_procs_per_comp[cmp]; pidx++)
            if (my_rank == my_proc_list[cmp][pidx])
                break;
        in_cmp = (pidx == num_procs_per_comp[cmp]) ? 0 : 1;
        LOG((3, "pidx = %d num_procs_per_comp[%d] = %d in_cmp = %d",
             pidx, cmp, num_procs_per_comp[cmp], in_cmp));

        /* Create the union group. */
        if ((ret = MPI_Group_incl(world_group, nprocs_union, proc_list_union, &union_group[cmp])))
            return check_mpi(NULL, NULL, ret, __FILE__, __LINE__);
        LOG((3, "created union MPI_group - union_group[%d] = %d with %d procs", cmp,
             union_group[cmp], nprocs_union));

        /* Create an intracomm for this component. Only processes in
         * the component need to participate in the intracomm create
         * call. */
        LOG((3, "creating intracomm cmp = %d from group[%d] = %d", cmp, cmp, group[cmp]));
        if ((ret = MPI_Comm_create(world, group[cmp], &my_iosys->comp_comm)))
            return check_mpi(NULL, NULL, ret, __FILE__, __LINE__);

        if (in_cmp)
        {
            /* Does the user want a copy? */
            if (user_comp_comm)
                if ((mpierr = MPI_Comm_dup(my_iosys->comp_comm, &user_comp_comm[cmp])))
                    return check_mpi(NULL, NULL, mpierr, __FILE__, __LINE__);

            /* Get the rank in this comp comm. */
            if ((ret = MPI_Comm_rank(my_iosys->comp_comm, &my_iosys->comp_rank)))
                return check_mpi(NULL, NULL, ret, __FILE__, __LINE__);

            /* Set comp_rank 0 to be the compmaster. It will have a
             * setting of MPI_ROOT, all other tasks will have a
             * setting of MPI_PROC_NULL. */
            my_iosys->compmaster = my_iosys->comp_rank ? MPI_PROC_NULL : MPI_ROOT;

            LOG((3, "intracomm created for cmp = %d comp_comm = %d comp_rank = %d comp %s",
                 cmp, my_iosys->comp_comm, my_iosys->comp_rank,
                 my_iosys->compmaster == MPI_ROOT ? "MASTER" : "SERVANT"));
        }

        /* If this is the IO component, make a copy of the IO comm for
         * each computational component. */
        if (in_io)
        {
            LOG((3, "making a dup of io_comm = %d io_rank = %d", io_comm, io_rank));
            if ((ret = MPI_Comm_dup(io_comm, &my_iosys->io_comm)))
                return check_mpi(NULL, NULL, ret, __FILE__, __LINE__);
            LOG((3, "dup of io_comm = %d io_rank = %d", my_iosys->io_comm, io_rank));
            my_iosys->iomaster = iomaster;
            my_iosys->io_rank = io_rank;
            my_iosys->ioroot = 0;
            my_iosys->comp_idx = cmp;
        }

        /* Create an array that holds the ranks of the tasks to be used
         * for IO. */
        if (!(my_iosys->ioranks = calloc(my_iosys->num_iotasks, sizeof(int))))
            return pio_err(NULL, NULL, PIO_ENOMEM, __FILE__, __LINE__);
        for (int i = 0; i < my_iosys->num_iotasks; i++)
            my_iosys->ioranks[i] = my_io_proc_list[i];
        my_iosys->ioroot = my_iosys->ioranks[0];

        /* All the processes in this component, and the IO component,
         * are part of the union_comm. */
        LOG((3, "before creating union_comm my_iosys->io_comm = %d group = %d", my_iosys->io_comm, union_group[cmp]));
        if ((ret = MPI_Comm_create(world, union_group[cmp], &my_iosys->union_comm)))
            return check_mpi(NULL, NULL, ret, __FILE__, __LINE__);
        LOG((3, "created union comm for cmp %d my_iosys->union_comm %d", cmp, my_iosys->union_comm));

        if (in_io || in_cmp)
        {
            if ((ret = MPI_Comm_rank(my_iosys->union_comm, &my_iosys->union_rank)))
                return check_mpi(NULL, NULL, ret, __FILE__, __LINE__);
            LOG((3, "my_iosys->union_rank %d", my_iosys->union_rank));

            /* Set my_comm to union_comm for async. */
            my_iosys->my_comm = my_iosys->union_comm;
            LOG((3, "intracomm created for union cmp = %d union_rank = %d union_comm = %d",
                 cmp, my_iosys->union_rank, my_iosys->union_comm));

            if (in_io)
            {
                LOG((3, "my_iosys->io_comm = %d", my_iosys->io_comm));
                /* Create the intercomm from IO to computation component. */
                LOG((3, "about to create intercomm for IO component to cmp = %d "
                     "my_iosys->io_comm = %d", cmp, my_iosys->io_comm));
                if ((ret = MPI_Intercomm_create(my_iosys->io_comm, 0, my_iosys->union_comm,
                                                my_iosys->num_iotasks, cmp, &my_iosys->intercomm)))
                    return check_mpi(NULL, NULL, ret, __FILE__, __LINE__);
            }
            else
            {
                /* Create the intercomm from computation component to IO component. */
                LOG((3, "about to create intercomm for cmp = %d my_iosys->comp_comm = %d", cmp,
                     my_iosys->comp_comm));
                if ((ret = MPI_Intercomm_create(my_iosys->comp_comm, 0, my_iosys->union_comm,
                                                0, cmp, &my_iosys->intercomm)))
                    return check_mpi(NULL, NULL, ret, __FILE__, __LINE__);
            }
            LOG((3, "intercomm created for cmp = %d", cmp));
        }

        /* Add this id to the list of PIO iosystem ids. */
        iosysidp[cmp] = pio_add_to_iosystem_list(my_iosys);
        LOG((2, "new iosys ID added to iosystem_list iosysidp[%d] = %d", cmp, iosysidp[cmp]));
    } /* next computational component */

    /* Now call the function from which the IO tasks will not return
     * until the PIO_MSG_EXIT message is sent. This will handle all
     * components. */
    if (in_io)
    {
        LOG((2, "Starting message handler io_rank = %d component_count = %d",
             io_rank, component_count));
        if ((ret = pio_msg_handler2(io_rank, component_count, iosys, io_comm)))
            return pio_err(NULL, NULL, ret, __FILE__, __LINE__);
        LOG((2, "Returned from pio_msg_handler2() ret = %d", ret));
    }

    /* Free resources if needed. */
    if (in_io)
        if ((mpierr = MPI_Comm_free(&io_comm)))
            return check_mpi(NULL, NULL, ret, __FILE__, __LINE__);

    /* Free the arrays of processor numbers. */
    for (int cmp = 0; cmp < component_count; cmp++)
        free(my_proc_list[cmp]);

    free(my_proc_list);

    /* Free MPI groups. */
    if ((ret = MPI_Group_free(&io_group)))
        return check_mpi(NULL, NULL, ret, __FILE__, __LINE__);

    for (int cmp = 0; cmp < component_count; cmp++)
    {
        if ((ret = MPI_Group_free(&group[cmp])))
            return check_mpi(NULL, NULL, ret, __FILE__, __LINE__);
        if ((ret = MPI_Group_free(&union_group[cmp])))
            return check_mpi(NULL, NULL, ret, __FILE__, __LINE__);
    }

    if ((ret = MPI_Group_free(&world_group)))
        return check_mpi(NULL, NULL, ret, __FILE__, __LINE__);

    LOG((2, "successfully done with PIOc_init_async"));
    return PIO_NOERR;
}

/**
 * Set the target blocksize for the box rearranger.
 *
 * @param newblocksize the new blocksize.
 * @returns 0 for success.
 * @ingroup PIO_set_blocksize_c
 * @author Jim Edwards
 */
int
PIOc_set_blocksize(int newblocksize)
{
    if (newblocksize > 0)
        blocksize = newblocksize;
    return PIO_NOERR;
}<|MERGE_RESOLUTION|>--- conflicted
+++ resolved
@@ -438,7 +438,6 @@
         return 1;
     return 0;
 }
-
 
 /**
  * Initialize the decomposition used with distributed arrays. The
@@ -1126,13 +1125,8 @@
 
     /* Set the MPI hint. */
     if (ios->ioproc)
-<<<<<<< HEAD
-        if ((mpierr = MPI_Info_set(ios->info, hint, hintval)))
-            return check_mpi2(ios, NULL, mpierr, __FILE__, __LINE__);
-=======
         if ((mpierr = MPI_Info_set(ios->info, (char *)hint, (char *)hintval)))
             return check_mpi(ios, NULL, mpierr, __FILE__, __LINE__);
->>>>>>> dabe086f
 
     return PIO_NOERR;
 }
