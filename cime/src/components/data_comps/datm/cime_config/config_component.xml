--- conflicted
+++ resolved
@@ -77,11 +77,7 @@
       <value compset="^HIST_"   >trans_1850-2000</value>
       <value compset="^20TR_"   >trans_1850-2000</value>
       <value compset="_DATM%CPLHIST">cplhist</value>
-<<<<<<< HEAD
-      <value compset="_DATM.*_DICE.*_DOCN.*_DROF">none</value> 
-=======
       <value compset="_DATM.*_DICE.*_DOCN.*_DROF">none</value>
->>>>>>> dabe086f
     </values>
     <group>run_component_datm</group>
     <file>env_run.xml</file>
