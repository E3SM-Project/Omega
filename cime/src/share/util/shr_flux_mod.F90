--- conflicted
+++ resolved
@@ -176,10 +176,7 @@
    real(R8)   ,intent(in) :: us   (nMax) ! ocn u-velocity        (m/s)
    real(R8)   ,intent(in) :: vs   (nMax) ! ocn v-velocity        (m/s)
    real(R8)   ,intent(in) :: ts   (nMax) ! ocn temperature       (K)
-<<<<<<< HEAD
-=======
    integer(IN),intent(in) :: ocn_surface_flux_scheme
->>>>>>> dabe086f
 
    !--- output arguments -------------------------------
    real(R8),intent(out)  ::  sen  (nMax) ! heat flux: sensible    (W/m^2)
@@ -312,8 +309,6 @@
   !--- for cold air outbreak calc --------------------------------
    tdiff= tbot - ts
 
-<<<<<<< HEAD
-=======
 !!.................................................................
 !! ocn_surface_flux_scheme = 0 : Default CESM1.2 
 !!                         = 1 : COARE algorithm
@@ -323,7 +318,6 @@
    ! Default flux scheme.
    if (ocn_surface_flux_scheme .eq. 0) then
 
->>>>>>> dabe086f
    al2 = log(zref/ztref)
    DO n=1,nMax
      if (mask(n) /= 0) then
