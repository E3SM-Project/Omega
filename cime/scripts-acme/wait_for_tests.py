--- conflicted
+++ resolved
@@ -131,14 +131,8 @@
     os.makedirs(data_rel_path)
 
     # Make tag file
-<<<<<<< HEAD
-    tag_fd = open("Testing/TAG", "w")
-    tag_fd.write("%s\n%s\n" % (subdir_name, cdash_build_group))
-    tag_fd.close()
-=======
     with open("Testing/TAG", "w") as tag_fd:
-        tag_fd.write("%s\n%s" % (subdir_name, cdash_build_group))
->>>>>>> 2810f783
+        tag_fd.write("%s\n%s\n" % (subdir_name, cdash_build_group))
 
     #
     # Make XML
